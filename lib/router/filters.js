//--------------------------------------------------------------------------------------------------//
//--------------------------------------------- Filters --------------------------------------------//
//--------------------------------------------------------------------------------------------------//

Router._filters = {

  isReady: function () {
    if (!this.ready()) {
      // console.log('not ready')
      this.render(getTemplate('loading'));
    }else{
      this.next();
      // console.log('ready')
    }
  },

  clearSeenMessages: function () {
    Messages.clearSeen();
    this.next();
  },

  resetScroll: function () {
    var scrollTo = window.currentScroll || 0;
    var $body = $('body');
    $body.scrollTop(scrollTo);
    $body.css("min-height", 0);
  },

  /*
  isLoggedIn: function () {
    if (!(Meteor.loggingIn() || Meteor.user())) {
      throwError(i18n.t('please_sign_in_first'));
      var current = getCurrentRoute();
      if (current){
        Session.set('fromWhere', current);
      }
      this.render('entrySignIn');
    } else {
      this.next();
    }
  },
  */

  isLoggedOut: function () {
    if(Meteor.user()){
      this.render('already_logged_in');
    } else {
      this.next();
    }
  },

  isAdmin: function () {
    if(!this.ready()) return;
    if(!isAdmin()){
      this.render(getTemplate('no_rights'));
    } else {
      this.next();
    }
  },

  canView: function () {
    if(!this.ready() || Meteor.loggingIn()){
      this.render(getTemplate('loading'));
    } else if (!can.view()) {
      this.render(getTemplate('no_rights'));
    } else {
      this.next();
    }
  },

  canViewPendingPosts: function () {
    var post = this.data();
    if (!!post && post.status == STATUS_PENDING && !can.viewPendingPosts()) {
      this.render(getTemplate('no_rights'));
    } else {
      this.next();
    }
  },

  canViewRejectedPosts: function () {
    var post = this.data();
    if (!!post && post.status == STATUS_REJECTED && !can.viewRejectedPosts()) {
      this.render(getTemplate('no_rights'));
    } else {
      this.next();
    }
  },

  canPost: function () {
    if(!this.ready() || Meteor.loggingIn()){
      this.render(getTemplate('loading'));
    } else if(!can.post()) {
      Messages.flash(i18n.t("sorry_you_dont_have_permissions_to_add_new_items"), "error");
      this.render(getTemplate('no_rights'));
    } else {
      this.next();
    }
  },

  canEditPost: function () {
    if(!this.ready()) return;
    // Already subscribed to this post by route({waitOn: ...})
    var post = Posts.findOne(this.params._id);
    if(!can.currentUserEdit(post)){
      Messages.flash(i18n.t("sorry_you_cannot_edit_this_post"), "error");
      this.render(getTemplate('no_rights'));
    } else {
      this.next();
    }
  },

  canEditComment: function () {
    if(!this.ready()) return;
    // Already subscribed to this comment by CommentPageController
    var comment = Comments.findOne(this.params._id);
    if(!can.currentUserEdit(comment)){
      Messages.flash(i18n.t("sorry_you_cannot_edit_this_comment"), "error");
      this.render(getTemplate('no_rights'));
    } else {
      this.next();
    }
  },

  hasCompletedProfile: function () {
    if(!this.ready()) return;
    var user = Meteor.user();
    if (user && ! userProfileComplete(user)){
      this.render(getTemplate('user_email'));
    } else {
      this.next();
    }
  },

<<<<<<< HEAD
  setSEOProperties: function () {

    var props = {meta: {}, og: {}};
    var title = this.getTitle && this.getTitle();
    var description = this.getDescription && this.getDescription();
    var image = getSetting("siteImage");

    if (!!title) {
      props.title = title + " | " + getSetting("title");
    }
    if (!!description) {
      props.meta.description = description;
      props.og.description = description;
    }
    if (!!image) {
      props.og.image = image;
    }

    SEO.set(props);

  },

  setCanonical: function () {
    var post = Posts.findOne(this.params._id);
    if (post) {
      SEO.set({link: {canonical: getPostPageUrl(post)}}, false);
    }
=======
  setTitle: function () {
    // if getTitle is set, use it. Otherwise default to site title.
    var title = (typeof this.getTitle === 'function') ? this.getTitle() : Settings.get("title", "Telescope");
    document.title = title;
>>>>>>> 057580b7
  }

};

filters = Router._filters;
coreSubscriptions = new SubsManager({
  // cache recent 50 subscriptions
  cacheLimit: 50,
  // expire any subscription after 30 minutes
  expireIn: 30
});

Meteor.startup( function (){

  if(Meteor.isClient){

    // Load Hooks

    Router.onBeforeAction( function () {
      Session.set('categorySlug', null);

      // if we're not on the search page itself, clear search query and field
      if(Router.current().route.getName() !== 'search'){
        Session.set('searchQuery', '');
        $('.search-field').val('').blur();
      }

      this.next();

    });

    // onRun Hooks

    // note: this has to run in an onRun hook, because onBeforeAction hooks can get called multiple times
    // per route, which would erase the message before the user has actually seen it
    // TODO: find a way to make this work even with HCRs.
    Router.onRun(filters.clearSeenMessages);

    // Before Hooks

    Router.onBeforeAction(filters.isReady);
    Router.onBeforeAction(filters.canView, {except: ['atSignIn', 'atSignUp', 'atForgotPwd', 'atResetPwd', 'signOut']});
    Router.onBeforeAction(filters.canViewPendingPosts, {only: ['post_page']});
    Router.onBeforeAction(filters.canViewRejectedPosts, {only: ['post_page']});
    Router.onBeforeAction(filters.hasCompletedProfile);
    Router.onBeforeAction(filters.isLoggedOut, {only: []});
    Router.onBeforeAction(filters.canPost, {only: ['posts_pending', 'post_submit']});
    Router.onBeforeAction(filters.canEditPost, {only: ['post_edit']});
    Router.onBeforeAction(filters.canEditComment, {only: ['comment_edit']});
    Router.onBeforeAction(filters.isAdmin, {only: ['posts_pending', 'all-users', 'settings', 'toolbox', 'logs']});

    Router.plugin('ensureSignedIn', {only: ['post_submit', 'post_edit', 'comment_edit']});

    // After Hooks

    // Router.onAfterAction(filters.resetScroll, {except:['posts_top', 'posts_new', 'posts_best', 'posts_pending', 'posts_category', 'all-users']});
    Router.onAfterAction(analyticsInit); // will only run once thanks to _.once()
    Router.onAfterAction(analyticsRequest); // log this request with mixpanel, etc
    Router.onAfterAction(filters.setSEOProperties);
    Router.onAfterAction(filters.setCanonical, {only: ["post_page", "post_page_with_slug"]});

    // Unload Hooks

    //

  }

});<|MERGE_RESOLUTION|>--- conflicted
+++ resolved
@@ -131,16 +131,15 @@
     }
   },
 
-<<<<<<< HEAD
   setSEOProperties: function () {
 
     var props = {meta: {}, og: {}};
     var title = this.getTitle && this.getTitle();
     var description = this.getDescription && this.getDescription();
-    var image = getSetting("siteImage");
+    var image = Settings.get("siteImage");
 
     if (!!title) {
-      props.title = title + " | " + getSetting("title");
+      props.title = title + " | " + Settings.get("title");
     }
     if (!!description) {
       props.meta.description = description;
@@ -159,12 +158,6 @@
     if (post) {
       SEO.set({link: {canonical: getPostPageUrl(post)}}, false);
     }
-=======
-  setTitle: function () {
-    // if getTitle is set, use it. Otherwise default to site title.
-    var title = (typeof this.getTitle === 'function') ? this.getTitle() : Settings.get("title", "Telescope");
-    document.title = title;
->>>>>>> 057580b7
   }
 
 };
