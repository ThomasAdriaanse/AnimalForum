// Controller for user pages

UserPageController = RouteController.extend({

  waitOn: function() {
    return [
      coreSubscriptions.subscribe('singleUser', this.params._idOrSlug)
    ]
  },

  getUser: function () {
    return Meteor.users.findOne({slug: this.params._idOrSlug});
  },

  data: function() {
    var findById = Meteor.users.findOne(this.params._idOrSlug);
    var findBySlug = Meteor.users.findOne({slug: this.params._idOrSlug});
    if (typeof findById !== 'undefined') {
      // redirect to slug-based URL
      Router.go(getProfileUrl(findById), {replaceState: true});
    } else {
      return {
        user: (typeof findById == 'undefined') ? findBySlug : findById
      };
    }
  },

  getTitle: function () {
<<<<<<< HEAD
    return getDisplayName(this.getUser());
=======
    return getDisplayName(this.getUser()) + ' - ' + Settings.get('title', "Telescope");
>>>>>>> 057580b7
  },

  getDescription: function () {
    return i18n.t('the_profile_of') + ' ' + getDisplayName(this.getUser());
  },

  fastRender: true

});

// Controller for user account editing

UserEditController = RouteController.extend({
  waitOn: function() {
    return [
      coreSubscriptions.subscribe('singleUser', this.params.slug)
    ]
  },
  data: function() {
    // if there is no slug, default to current user
    var user = !!this.params.slug ? Meteor.users.findOne({slug: this.params.slug}) : Meteor.user();
    return {
      user: user
    };
  },
  fastRender: true
});

Meteor.startup(function () {

// User Logout

  Router.route('/sign-out', {
    name: 'signOut',
    template: getTemplate('sign_out'),
    onBeforeAction: function() {
      Meteor.logout(function() {
      });
      this.next();
    }
  });

  // User Profile

  Router.route('/users/:_idOrSlug', {
    name: 'user_profile',
    template: getTemplate('user_profile'),
    controller: UserPageController
  });

  // User Edit

  Router.route('/users/:slug/edit', {
    name: 'user_edit',
    template: getTemplate('user_edit'),
    controller: UserEditController,
    onBeforeAction: function () {
      // Only allow users with permissions to see the user edit page.
      if (Meteor.user() && (
        isAdmin(Meteor.user()) ||
        this.params.slug === Meteor.user().slug
      )) {
        this.next();
      } else {
        this.render(getTemplate('no_rights'));
      }
    }
  });

  Router.route('/account', {
    name: 'userAccountShortcut',
    template: getTemplate('user_edit'),
    controller: UserEditController
  });

  // All Users

  Router.route('/users-dashboard', {
    controller: AdminController,
    name: 'usersDashboard'
    // template: getTemplate('users')
  });

  // Unsubscribe (from notifications)

  Router.route('/unsubscribe/:hash', {
    name: 'unsubscribe',
    template: getTemplate('unsubscribe'),
    data: function() {
      return {
        hash: this.params.hash
      };
    }
  });

});<|MERGE_RESOLUTION|>--- conflicted
+++ resolved
@@ -26,11 +26,7 @@
   },
 
   getTitle: function () {
-<<<<<<< HEAD
     return getDisplayName(this.getUser());
-=======
-    return getDisplayName(this.getUser()) + ' - ' + Settings.get('title', "Telescope");
->>>>>>> 057580b7
   },
 
   getDescription: function () {
