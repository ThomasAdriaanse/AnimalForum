/*

//--------------------------------------------------------------------------------------------------//
//---------------------------------------- Table Of Contents ---------------------------------------//
//--------------------------------------------------------------------------------------------------//

---------------------------------------------------------------
#                             Config                          #
---------------------------------------------------------------

//

---------------------------------------------------------------
#                            Filters                          #
---------------------------------------------------------------

isLoggedIn
isLoggedOut
isAdmin

canView
canPost
canEditPost
canEditComment

hasCompletedProfile

---------------------------------------------------------------
#                          Controllers                        #
---------------------------------------------------------------

PostsListController
PostPageController

---------------------------------------------------------------
#                             Routes                          #
---------------------------------------------------------------

1) Paginated Lists
----------------------
Top
New
Best
Pending
Categories

2) Digest
--------------------
Digest

3) Posts
--------------------
Post Page
Post Page (scroll to comment)
Post Edit
Post Submit

4) Comments
--------------------
Comment Page
Comment Edit
Comment Submit

5) Users
--------------------
User Profie
User Edit
Forgot Password
Account
All Users
Unsubscribe (from notifications)
Sign Up
Sign In

6) Misc Routes
--------------------
Settings
Categories
Toolbox

7) Server-side
--------------------
API
RSS

*/

// uncomment to disable FastRender
// var FastRender = {RouteController: RouteController, onAllRoutes: function() {}};

//--------------------------------------------------------------------------------------------------//
//--------------------------------------------- Config ---------------------------------------------//
//--------------------------------------------------------------------------------------------------//

var preloadSubscriptions = ['categories', 'settings', 'currentUser'];

Router.configure({
  layoutTemplate: 'layout',
  loadingTemplate: 'loading',
  notFoundTemplate: 'not_found',
  waitOn: function () {
    return _.map(preloadSubscriptions, function(sub){
      Meteor.subscribe(sub);
    });
  }
});

//--------------------------------------------------------------------------------------------------//
//--------------------------------------------- Filters --------------------------------------------//
//--------------------------------------------------------------------------------------------------//

var filters = {

  isReady: function(pause) {
    if (!this.ready()) {
      // console.log('not ready')
      this.render('loading');
      pause();
    }else{
      // console.log('ready')
    }
  },

  resetScroll: function () {
    var scrollTo = window.currentScroll || 0;
    $('body').scrollTop(scrollTo);
    $('body').css("min-height", 0);
  },

  isLoggedIn: function(pause) {
    if (!(Meteor.loggingIn() || Meteor.user())) {
      throwError(i18n.t('Please Sign In First.'));
      this.render('signin');
      pause();
    }
  },

  isLoggedOut: function(pause) {
    if(Meteor.user()){
      this.render('already_logged_in');
      pause();
    }
  },

  isAdmin: function(pause) {
    if(!this.ready()) return;
    if(!isAdmin()){
<<<<<<< HEAD
=======
      throwError(i18n.t("Sorry, you  have to be an admin to view this page."));
>>>>>>> f57c6ab0
      this.render('no_rights');
      pause(); 
    }
  },

  canView: function(pause) {
    if(!this.ready()) return;
    if(!canView()){
      console.log('cannot view');
      this.render('no_rights');
      pause();
    }
  },

  canPost: function (pause) {
    if(!this.ready()) return;
    if(!canPost()){
      throwError(i18n.t("Sorry, you don't have permissions to add new items."));
      this.render('no_rights');
      pause();      
    }
  },

  canEditPost: function(pause) {
    if(!this.ready()) return;
    // Already subscribed to this post by route({waitOn: ...})
    var post = Posts.findOne(this.params._id);
    if(!currentUserCanEdit(post)){
      throwError(i18n.t("Sorry, you cannot edit this post."));
      this.render('no_rights');
      pause();
    }
  },

  canEditComment: function(pause) {
    if(!this.ready()) return;
    // Already subscribed to this commit by CommentPageController
    var comment = Comments.findOne(this.params._id);
    if(!currentUserCanEdit(comment)){
      throwError(i18n.t("Sorry, you cannot edit this comment."));
      this.render('no_rights');
      pause();
    }
  },

  hasCompletedProfile: function(pause) {
    if(!this.ready()) return;
    var user = Meteor.user();
    if (user && ! userProfileComplete(user)){
      this.render('user_email');
      pause();
    }
  }

};

if(Meteor.isClient){

  // Load Hooks

  Router.onRun( function () {
    clearSeenErrors(); // set all errors who have already been seen to not show anymore
    Session.set('categorySlug', null);

    // if we're not on the search page itself, clear search query and field
    if(getCurrentRoute().indexOf('search') == -1){
      Session.set('searchQuery', '');
      $('.search-field').val('').blur();
    }

  });

  // Before Hooks

  // Router.onBeforeAction(filters.isReady);
  Router.onBeforeAction(filters.canView);
  Router.onBeforeAction(filters.hasCompletedProfile);
  Router.onBeforeAction(filters.isLoggedIn, {only: ['comment_reply','post_submit']});
  Router.onBeforeAction(filters.isLoggedOut, {only: ['signin', 'signup']});
  Router.onBeforeAction(filters.canPost, {only: ['posts_pending', 'comment_reply', 'post_submit']});
  Router.onBeforeAction(filters.canEditPost, {only: ['post_edit']});
  Router.onBeforeAction(filters.canEditComment, {only: ['comment_edit']});
  Router.onBeforeAction(filters.isAdmin, {only: ['posts_pending', 'all-users', 'settings', 'categories', 'toolbox', 'logs']});

  // After Hooks

  Router.onAfterAction(filters.resetScroll, {except:['posts_top', 'posts_new', 'posts_best', 'posts_pending', 'posts_category', 'all-users']});
  Router.onAfterAction( function () {
    analyticsInit(); // will only run once thanks to _.once()
    analyticsRequest(); // log this request with mixpanel, etc
  });

  // Unload Hooks

  //

}

//--------------------------------------------------------------------------------------------------//
//------------------------------------------- Controllers ------------------------------------------//
//--------------------------------------------------------------------------------------------------//


// Controller for all posts lists

PostsListController = FastRender.RouteController.extend({
  template:'posts_list',
  waitOn: function () {
    // take the first segment of the path to get the view, unless it's '/' in which case the view default to 'top'
    // note: most of the time this.params.slug will be empty
    this._terms = {
      view: this.path == '/' ? 'top' : this.path.split('/')[1],
      limit: this.params.limit || getSetting('postsPerPage', 10),
      category: this.params.slug
    };

    if(Meteor.isClient) {
      this._terms.query = Session.get("searchQuery");
    }

    return [
      Meteor.subscribe('postsList', this._terms),
      Meteor.subscribe('postsListUsers', this._terms)
    ];
  },
  data: function () {
    var parameters = getParameters(this._terms),
        posts = Posts.find(parameters.find, parameters.options);
        postsCount = posts.count();
  
    Session.set('postsLimit', this._terms.limit);

    return {
      postsList: posts,
      postsCount: postsCount
    };
  },
  onAfterAction: function() {
    var view = this.path == '/' ? 'top' : this.path.split('/')[1];
    Session.set('view', view);
  }    
});

// Controller for post digest

PostsDigestController = FastRender.RouteController.extend({
  template: 'posts_digest',
  waitOn: function() {
    // if day is set, use that. If not default to today
    var currentDate = this.params.day ? new Date(this.params.year, this.params.month-1, this.params.day) : new Date(),
        terms = {
          view: 'digest',
          after: moment(currentDate).startOf('day').valueOf(),
          before: moment(currentDate).endOf('day').valueOf()
        };
    return [
      Meteor.subscribe('postsList', terms),
      Meteor.subscribe('postsListUsers', terms)
    ];
  },
  data: function() {
    var currentDate = this.params.day ? new Date(this.params.year, this.params.month-1, this.params.day) : Session.get('today'),
        terms = {
          view: 'digest',
          after: moment(currentDate).startOf('day').valueOf(),
          before: moment(currentDate).endOf('day').valueOf()
        },
        parameters = getParameters(terms);
    Session.set('currentDate', currentDate);
    return {
      posts: Posts.find(parameters.find, parameters.options)
    };
  }
});

// Controller for post pages

PostPageController = FastRender.RouteController.extend({
  template: 'post_page',
  waitOn: function () {
    return [
      Meteor.subscribe('singlePost', this.params._id), 
      Meteor.subscribe('postComments', this.params._id),
      Meteor.subscribe('postUsers', this.params._id)
    ];
  },
  data: function () {
    return {postId: this.params._id};
  },
  onAfterAction: function () {
    window.queueComments = false;
    window.openedComments = [];
    // TODO: scroll to comment position
  } 
});

// Controller for comment pages

CommentPageController = FastRender.RouteController.extend({
  waitOn: function() {
    return [
      Meteor.subscribe('singleComment', this.params._id),
      Meteor.subscribe('commentUser', this.params._id),
      Meteor.subscribe('commentPost', this.params._id)
    ];
  },
  data: function() {
    return {
      comment: Comments.findOne(this.params._id)
    };
  },
  onAfterAction: function () {
    window.queueComments = false;
  } 
});

// Controller for user pages

UserPageController = FastRender.RouteController.extend({
  waitOn: function() {
    return Meteor.subscribe('singleUser', this.params._idOrSlug);
  },
  data: function() {
    var findById = Meteor.users.findOne(this.params._idOrSlug);
    var findBySlug = Meteor.users.findOne({slug: this.params._idOrSlug});
    if(typeof findById !== "undefined"){
      // redirect to slug-based URL
      Router.go(getProfileUrl(findById), {replaceState: true});
    }else{
      return {
        user: (typeof findById == "undefined") ? findBySlug : findById
      };
    }
  }
});

//--------------------------------------------------------------------------------------------------//
//--------------------------------------------- Routes ---------------------------------------------//
//--------------------------------------------------------------------------------------------------//

Router.map(function() {

  // -------------------------------------------- Post Lists -------------------------------------------- //

  // Top

  this.route('posts_top', {
    path: '/',
    controller: PostsListController
  });

  this.route('posts_top', {
    path: '/top/:limit?',
    controller: PostsListController
  });

  // New

  this.route('posts_new', {
    path: '/new/:limit?',
    controller: PostsListController
  });

  // Best

  this.route('posts_best', {
    path: '/best/:limit?',
    controller: PostsListController
  });

  // Pending

  this.route('posts_pending', {
    path: '/pending/:limit?',
    controller: PostsListController
  });

  // Categories

  this.route('posts_category', {
    path: '/category/:slug/:limit?',
    controller: PostsListController,
    onAfterAction: function() {
      Session.set('categorySlug', this.params.slug);
    }
  });

  // TODO: enable /category/new, /category/best, etc. views

  // Search

  this.route('search', {
    path: '/search/:limit?',
    controller: PostsListController    
  });

  // Digest

  this.route('posts_digest', {
    path: '/digest/:year/:month/:day',
    controller: PostsDigestController
  });
  
  this.route('posts_digest', {
    path: '/digest',
    controller: PostsDigestController
  });

  // -------------------------------------------- Post -------------------------------------------- //


  // Post Page

  this.route('post_page', {
    path: '/posts/:_id',
    controller: PostPageController
  });

  this.route('post_page', {
    path: '/posts/:_id/comment/:commentId',
    controller: PostPageController,
    onAfterAction: function () {
      // TODO: scroll to comment position
    }
  });

  // Post Edit

  this.route('post_edit', {
    path: '/posts/:_id/edit',
    waitOn: function () {
      return Meteor.subscribe('singlePost', this.params._id);
    },
    data: function() {
      return {postId: this.params._id};
    },
    fastRender: true
  });

  // Post Submit

  this.route('post_submit', {path: '/submit'});

  // -------------------------------------------- Comment -------------------------------------------- //
  
  // Comment Page

  this.route('comment_page', {
    path: '/comments/:_id',
    controller: CommentPageController
  });

  // Comment Reply

  this.route('comment_reply', {
    path: '/comments/:_id/reply',
    controller: CommentPageController,
    onAfterAction: function() {
      window.queueComments = false;
    }
  });

  // Comment Edit

  this.route('comment_edit', {
    path: '/comments/:_id/edit',
    controller: CommentPageController,
    onAfterAction: function() {
      window.queueComments = false;
    }
  });

  // -------------------------------------------- Users -------------------------------------------- //

  // User Profile

  this.route('user_profile', {
    path: '/users/:_idOrSlug',
    controller: UserPageController
  });

  // User Edit

  this.route('user_edit', {
    path: '/users/:_idOrSlug/edit',
    controller: UserPageController
  });

  // Account

  this.route('account', {
    path: '/account',
    template: 'user_edit',
    data: function() {
      return {
        user: Meteor.user()
      };
    }
  });

  // Forgot Password

  this.route('forgot_password');

  // All Users

  this.route('all-users', {
    path: '/all-users/:limit?',
    template: 'users',
    waitOn: function() {
      var limit = parseInt(this.params.limit) || 20;
      return Meteor.subscribe('allUsers', this.params.filterBy, this.params.sortBy, limit);
    },
    data: function() {
      var limit = parseInt(this.params.limit) || 20,
          parameters = getUsersParameters(this.params.filterBy, this.params.sortBy, limit),
          filterBy = (typeof this.params.filterBy === 'string') ? this.params.filterBy : 'all',
          sortBy = (typeof this.params.sortBy === 'string') ? this.params.sortBy : 'createdAt';
      Session.set('usersLimit', limit);
      return {
        users: Meteor.users.find(parameters.find, parameters.options),
        filterBy: filterBy,
        sortBy: sortBy
      };
    },
    fastRender: true
  });

  // Unsubscribe (from notifications)

  this.route('unsubscribe', {
    path: '/unsubscribe/:hash',
    data: function() {
      return {
        hash: this.params.hash
      };
    }
  });

  // User Sign-Up

  this.route('signup');

  // User Sign-In

  this.route('signin');

  // -------------------------------------------- Other -------------------------------------------- //

  // Categories

  this.route('categories');

  // Settings

  this.route('settings', {
    data: function () {
      // we only have one set of settings for now
      return Settings.findOne();
    }
  });

 // Loading (for testing purposes)

  this.route('loading');

  // Toolbox

  this.route('toolbox');

  // Search Logs

  this.route('logs', {
    path: '/logs/:limit?',
    waitOn: function () {
      var limit = this.params.limit || 100;
      if(Meteor.isClient) {
        Session.set('logsLimit', limit);
      }
      return Meteor.subscribe('searches', limit);
    },
    data: function () {
      return Searches.find({}, {sort: {timestamp: -1}});
    },
    fastRender: true
  });

  // -------------------------------------------- Server-Side -------------------------------------------- //

  this.route('api', {
    where: 'server',
    path: '/api',
    action: function() {
      this.response.write(serveAPI());
      this.response.end();
    }
  });

  this.route('apiWithParameter', {
    where: 'server',
    path: '/api/:limit',
    action: function() {
      this.response.write(serveAPI(this.params.limit));
      this.response.end();
    }
  });

  // RSS

  this.route('feed', {
    where: 'server',
    path: '/feed.xml',
    action: function() {
      this.response.write(serveRSS());
      this.response.end();
    }
  });

  // Link Out

  this.route('out', {
    where: 'server',
    path: '/out',
    action: function(){
      var query = this.request.query;
      if(query.url){
        var post = Posts.findOne({url: query.url});
        if(post){
          Posts.update({_id: post._id}, {$inc: {clicks: 1}});
        }
        this.response.writeHead(302, {'Location': query.url});
        this.response.end();
      }
    }
  });

});

// adding common subscriptions that's need to be loaded on all the routes
// notification does not included here since it is not much critical and 
// it might have considerable amount of docs
if(Meteor.isServer) {
  FastRender.onAllRoutes(function() {
    var router = this;
    _.each(preloadSubscriptions, function(sub){
      router.subscribe(sub);
    });
  });
}<|MERGE_RESOLUTION|>--- conflicted
+++ resolved
@@ -145,10 +145,6 @@
   isAdmin: function(pause) {
     if(!this.ready()) return;
     if(!isAdmin()){
-<<<<<<< HEAD
-=======
-      throwError(i18n.t("Sorry, you  have to be an admin to view this page."));
->>>>>>> f57c6ab0
       this.render('no_rights');
       pause(); 
     }
