.eslintcache
npm-debug.log
*.scssc
.sass-cache/*
.DS_Store
*-ck.js
providers_secret.js
*.sublime-project

*.sublime-workspace
codekit-config.json

config.rb

deploy.sh

.demeteorized

dump/
dump/*

settings.json
settings-dev.json
settings-dev-livedb.json
settings-dev-live.json
settings.json.not-used
.idea

scratch

.deploy
.deploy/*
### Meteor template
.meteor/local
.meteor/meteorite
mup.json

packages_update.py

versions

get_file_list.sh
packages_update.py
publish_packages.sh

node_modules

bundle.tar.gz

jsdoc-conf.json
jsdoc.json
packages/nova-router/.npm
npm-debug.log

typings
<<<<<<< HEAD

*.swp
*.un~
=======
yarn.lock
>>>>>>> 5396255f
<|MERGE_RESOLUTION|>--- conflicted
+++ resolved
@@ -53,10 +53,6 @@
 npm-debug.log
 
 typings
-<<<<<<< HEAD
-
 *.swp
 *.un~
-=======
-yarn.lock
->>>>>>> 5396255f
+yarn.lock