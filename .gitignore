.eslintcache
npm-debug.log
*.scssc
.sass-cache/*
.DS_Store
*-ck.js
providers_secret.js
*.sublime-project

*.sublime-workspace
codekit-config.json

config.rb

deploy.sh

.demeteorized

dump/
dump/*

settings.json
settings-dev.json
settings-dev-livedb.json
settings-dev-live.json
settings.json.not-used
.idea

scratch

.deploy
.deploy/*
### Meteor template
.meteor/local
.meteor/meteorite
mup.json

packages_update.py

versions

get_file_list.sh
packages_update.py
publish_packages.sh

node_modules

bundle.tar.gz

jsdoc-conf.json
jsdoc.json
packages/nova-router/.npm
npm-debug.log

typings
<<<<<<< HEAD
*.swp
*.un~
yarn.lock
=======
yarn.lock

*.swp
*.un~
>>>>>>> 1c997167
<|MERGE_RESOLUTION|>--- conflicted
+++ resolved
@@ -53,13 +53,9 @@
 npm-debug.log
 
 typings
-<<<<<<< HEAD
 *.swp
 *.un~
 yarn.lock
-=======
-yarn.lock
 
 *.swp
-*.un~
->>>>>>> 1c997167
+*.un~