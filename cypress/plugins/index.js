--- conflicted
+++ resolved
@@ -61,6 +61,7 @@
     db.collection('conversations').insertMany(seedConversations),
     db.collection('posts').insertMany(seedPosts),
     db.collection('messages').insertMany(seedMessages),
+    db.collection('localgroups').insertMany(seedLocalgroups),
   ]);
 }
 
@@ -77,17 +78,8 @@
   on('task', {
     async dropAndSeedDatabase() {
       await Promise.all([
-<<<<<<< HEAD
         dropAndSeedMongo(config.env.TESTING_DB_URL),
         dropAndSeedPostgres(),
-=======
-        db.collection('comments').insertMany(seedComments),
-        db.collection('users').insertMany(seedUsers),
-        db.collection('conversations').insertMany(seedConversations),
-        db.collection('posts').insertMany(seedPosts),
-        db.collection('messages').insertMany(seedMessages),
-        db.collection('localgroups').insertMany(seedLocalgroups),
->>>>>>> a50519cd
       ]);
       return null;
     },
