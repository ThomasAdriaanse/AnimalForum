[
  {
    "acceptsSchemaHash": "daa7d5ff57b1a6eb6bcbe08581493ce5",
    "acceptedByMigration": "20221021T091915.schema_hash.ts",
    "timestamp": "2022-10-21T09:19:15.000Z"
  },
  {
    "acceptsSchemaHash": "346664785a7ca60371b76fd9d92a4f30",
    "acceptedByMigration": "20221207T030042.books_toc_title.ts",
    "timestamp": "2022-12-07T03:00:42.000Z"
  },
  {
    "acceptsSchemaHash": "9e733b575316b2cdd41d3a1d9032131a",
    "acceptedByMigration": "20221213T153954.array_of_foreign_key_defaults.ts",
    "timestamp": "2022-12-13T15:39:54.000Z"
  },
  {
    "acceptsSchemaHash": "9ff9e6371051f8d49cac5770b07dc0d8",
    "acceptedByMigration": "20221213T181144.fix_float_precision.ts",
    "timestamp": "2022-12-13T18:11:44.000Z"
  },
  {
    "acceptsSchemaHash": "afc7cd96d9085ca54d2a50765d02338f",
    "acceptedByMigration": "20221223T170255.update_subforum_notif_default.ts",
    "timestamp": "2022-12-23T17:02:55.000Z"
  },
  {
    "acceptsSchemaHash": "afc7cd96d9085ca54d2a50765d02338f",
    "acceptedByMigration": "20221224T171407.add_comment_title.ts",
    "timestamp": "2022-12-24T17:14:07.000Z"
  },
  {
    "acceptsSchemaHash": "746fe67809bf748504782256c202744c",
    "acceptedByMigration": "20221226T210853.add_initial_language_model_fields.ts",
    "timestamp": "2022-12-26T21:08:53.000Z"
  },
  {
    "acceptsSchemaHash": "f9a5c9f182dad6b94bd1361b603906fd",
    "acceptedByMigration": "20221229T220817.20221229T170831.add_UserMostValuablePosts_table.ts",
    "timestamp": "2022-12-29T22:08:17.000Z"
  },
  {
    "acceptsSchemaHash": "ea71916ffaa87ae0a21302ce831261e6",
    "acceptedByMigration": "20221230T181110.fix_editable_fields.ts",
    "timestamp": "2022-12-30T18:11:10.000Z"
  },
  {
    "acceptsSchemaHash": "82e629fdd1fb2659bd379e8503ec8b6d",
    "acceptedByMigration": "20230110T105025.init_sub_tag_ids.ts",
    "timestamp": "2023-01-10T10:50:25.000Z"
  },
  {
    "acceptsSchemaHash": "d92682d72d3bee6deb63b3b6419e027c",
    "acceptedByMigration": "20230118T104229.add_subforumIntroPostId.ts",
    "timestamp": "2023-01-18T10:42:29.000Z"
  },
  {
    "acceptsSchemaHash": "afb5555a6e3a18714877036b68c63786",
    "acceptedByMigration": "20230118T135840.createdAt_default_value.ts",
    "timestamp": "2023-01-18T13:58:40.000Z"
  },
  {
    "acceptsSchemaHash": "707023204349d37156630a9823919f65",
    "acceptedByMigration": "20230124T120350.add_subforumPreferredLayout.ts",
    "timestamp": "2023-01-24T12:03:50.000Z"
  },
  {
    "acceptsSchemaHash": "f167b9a94ae9eebe159267d6ca82d3a4",
    "acceptedByMigration": "20230124T210513.spotlight_new_fields.ts",
    "timestamp": "2023-01-24T21:05:13.000Z"
  },
  {
    "acceptsSchemaHash": "f74d70468a0d76011ef39059dc9584d5",
    "acceptedByMigration": "20230125T223259.user_mentions_newMentionNotifictions.ts",
    "timestamp": "2023-01-25T22:32:59.000Z"
  },
  {
    "acceptsSchemaHash": "619ed0268e244678740dac4731f64051",
    "acceptedByMigration": "20230128T010215.hide_frontpage_filter_settings_desktop.ts",
    "timestamp": "2023-01-28T01:02:15.000Z"
  },
  {
    "acceptsSchemaHash": "d50f15282182788bd0774a231773097a",
    "acceptedByMigration": "20230128T162824.add_usersContactedBeforeReview.ts",
    "timestamp": "2023-01-28T16:28:24.000Z"
  },
  {
    "acceptsSchemaHash": "2ad14f1cd0db6f2fdf93dfa328568fe5",
    "acceptedByMigration": "20230130T150041.create_cronHistory_collection.ts",
    "timestamp": "2023-01-30T15:00:41.000Z"
  },
  {
    "acceptsSchemaHash": "7ea7cade23d0b233b794be743cd6ebaf",
    "acceptedByMigration": "20230201T155839.add_importAsDraft_field.ts",
    "timestamp": "2023-02-01T15:58:39.000Z"
  },
  {
    "acceptsSchemaHash": "df6daf9edd46c15e6eb9a3862852ae85",
    "acceptedByMigration": "20230202T211013.add_nameInAnotherLanguage_localgroups_field.ts",
    "timestamp": "2023-02-02T21:10:13.000Z"
  },
  {
    "acceptsSchemaHash": "cbbfdf0c9f7aa799934b7ecc4a68697d",
    "acceptedByMigration": "20230206T192711.auto.ts",
    "timestamp": "2023-02-06T19:27:11.000Z"
  },
  {
<<<<<<< HEAD
    "acceptsSchemaHash": "e99446368f7b5fd3d5f9c3b5d62ab7ed",
    "acceptedByMigration": "20230207T174950.DebouncerEvents_pendingEvents_string_array.ts",
    "timestamp": "2023-02-07T17:49:50.000Z"
=======
    "acceptsSchemaHash": "ffaf4a437b864708e0990e38ece649f1",
    "acceptedByMigration": "20230208T135321.create_sessions_collection.ts",
    "timestamp": "2023-02-08T13:53:21.000Z"
  },
  {
    "acceptsSchemaHash": "a7887d09050fb7d8f7117f498534d322",
    "acceptedByMigration": "20230208T174449.add_shortName.ts",
    "timestamp": "2023-02-08T17:44:49.000Z"
  },
  {
    "acceptsSchemaHash": "c4ad9670df04a3753f9e2db9bb5bade8",
    "acceptedByMigration": "20230209T212642.add_showCommunityInRecentDiscussion_user_field.ts",
    "timestamp": "2023-02-09T21:26:42.000Z"
  },
  {
    "acceptsSchemaHash": "dbc3a1a821f459ad60e85420d4c287c0",
    "acceptedByMigration": "20230209T220741.auto.ts",
    "timestamp": "2023-02-09T22:07:41.000Z"
>>>>>>> c1af4751
  }
]<|MERGE_RESOLUTION|>--- conflicted
+++ resolved
@@ -105,11 +105,6 @@
     "timestamp": "2023-02-06T19:27:11.000Z"
   },
   {
-<<<<<<< HEAD
-    "acceptsSchemaHash": "e99446368f7b5fd3d5f9c3b5d62ab7ed",
-    "acceptedByMigration": "20230207T174950.DebouncerEvents_pendingEvents_string_array.ts",
-    "timestamp": "2023-02-07T17:49:50.000Z"
-=======
     "acceptsSchemaHash": "ffaf4a437b864708e0990e38ece649f1",
     "acceptedByMigration": "20230208T135321.create_sessions_collection.ts",
     "timestamp": "2023-02-08T13:53:21.000Z"
@@ -128,6 +123,10 @@
     "acceptsSchemaHash": "dbc3a1a821f459ad60e85420d4c287c0",
     "acceptedByMigration": "20230209T220741.auto.ts",
     "timestamp": "2023-02-09T22:07:41.000Z"
->>>>>>> c1af4751
+  },
+  {
+    "acceptsSchemaHash": "db6fd1542308531319a4ee016d060516",
+    "acceptedByMigration": "20230210T115032.DebouncerEvents_pendingEvents_string_array.ts",
+    "timestamp": "2023-02-10T11:50:32.000Z"
   }
 ]