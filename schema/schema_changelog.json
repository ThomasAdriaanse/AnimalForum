[
  {
    "acceptsSchemaHash": "daa7d5ff57b1a6eb6bcbe08581493ce5",
    "acceptedByMigration": "20221021T091915.schema_hash.ts",
    "timestamp": "2022-10-21T09:19:15.000Z"
  },
  {
    "acceptsSchemaHash": "346664785a7ca60371b76fd9d92a4f30",
    "acceptedByMigration": "20221207T030042.books_toc_title.ts",
    "timestamp": "2022-12-07T03:00:42.000Z"
  },
  {
    "acceptsSchemaHash": "9e733b575316b2cdd41d3a1d9032131a",
    "acceptedByMigration": "20221213T153954.array_of_foreign_key_defaults.ts",
    "timestamp": "2022-12-13T15:39:54.000Z"
  },
  {
    "acceptsSchemaHash": "9ff9e6371051f8d49cac5770b07dc0d8",
    "acceptedByMigration": "20221213T181144.fix_float_precision.ts",
    "timestamp": "2022-12-13T18:11:44.000Z"
  },
  {
    "acceptsSchemaHash": "afc7cd96d9085ca54d2a50765d02338f",
    "acceptedByMigration": "20221223T170255.update_subforum_notif_default.ts",
    "timestamp": "2022-12-23T17:02:55.000Z"
  },
  {
    "acceptsSchemaHash": "afc7cd96d9085ca54d2a50765d02338f",
    "acceptedByMigration": "20221224T171407.add_comment_title.ts",
    "timestamp": "2022-12-24T17:14:07.000Z"
  },
  {
    "acceptsSchemaHash": "746fe67809bf748504782256c202744c",
    "acceptedByMigration": "20221226T210853.add_initial_language_model_fields.ts",
    "timestamp": "2022-12-26T21:08:53.000Z"
  },
  {
    "acceptsSchemaHash": "f9a5c9f182dad6b94bd1361b603906fd",
    "acceptedByMigration": "20221229T220817.20221229T170831.add_UserMostValuablePosts_table.ts",
    "timestamp": "2022-12-29T22:08:17.000Z"
  },
  {
    "acceptsSchemaHash": "ea71916ffaa87ae0a21302ce831261e6",
    "acceptedByMigration": "20221230T181110.fix_editable_fields.ts",
    "timestamp": "2022-12-30T18:11:10.000Z"
  },
  {
    "acceptsSchemaHash": "82e629fdd1fb2659bd379e8503ec8b6d",
    "acceptedByMigration": "20230110T105025.init_sub_tag_ids.ts",
    "timestamp": "2023-01-10T10:50:25.000Z"
  },
  {
    "acceptsSchemaHash": "d92682d72d3bee6deb63b3b6419e027c",
    "acceptedByMigration": "20230118T104229.add_subforumIntroPostId.ts",
    "timestamp": "2023-01-18T10:42:29.000Z"
  },
  {
    "acceptsSchemaHash": "afb5555a6e3a18714877036b68c63786",
    "acceptedByMigration": "20230118T135840.createdAt_default_value.ts",
    "timestamp": "2023-01-18T13:58:40.000Z"
  },
  {
<<<<<<< HEAD
    "acceptsSchemaHash": "6e346d0511814593d75fcc2f6ee2f862",
    "acceptedByMigration": "20230122T210513.spotlight_new_fields.ts",
    "timestamp": "2023-01-22T21:05:13.000Z"
=======
    "acceptsSchemaHash": "707023204349d37156630a9823919f65",
    "acceptedByMigration": "20230124T120350.add_subforumPreferredLayout.ts",
    "timestamp": "2023-01-24T12:03:50.000Z"
>>>>>>> cccfabf5
  }
]<|MERGE_RESOLUTION|>--- conflicted
+++ resolved
@@ -60,14 +60,13 @@
     "timestamp": "2023-01-18T13:58:40.000Z"
   },
   {
-<<<<<<< HEAD
-    "acceptsSchemaHash": "6e346d0511814593d75fcc2f6ee2f862",
-    "acceptedByMigration": "20230122T210513.spotlight_new_fields.ts",
-    "timestamp": "2023-01-22T21:05:13.000Z"
-=======
     "acceptsSchemaHash": "707023204349d37156630a9823919f65",
     "acceptedByMigration": "20230124T120350.add_subforumPreferredLayout.ts",
     "timestamp": "2023-01-24T12:03:50.000Z"
->>>>>>> cccfabf5
+  },
+  {
+    "acceptsSchemaHash": "f167b9a94ae9eebe159267d6ca82d3a4",
+    "acceptedByMigration": "20230124T210513.spotlight_new_fields.ts",
+    "timestamp": "2023-01-24T21:05:13.000Z"
   }
 ]