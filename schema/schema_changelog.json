[
  {
    "acceptsSchemaHash": "daa7d5ff57b1a6eb6bcbe08581493ce5",
    "acceptedByMigration": "20221021T091915.schema_hash.ts",
    "timestamp": "2022-10-21T09:19:15.000Z"
  },
  {
    "acceptsSchemaHash": "346664785a7ca60371b76fd9d92a4f30",
    "acceptedByMigration": "20221207T030042.books_toc_title.ts",
    "timestamp": "2022-12-07T03:00:42.000Z"
  },
  {
    "acceptsSchemaHash": "9e733b575316b2cdd41d3a1d9032131a",
    "acceptedByMigration": "20221213T153954.array_of_foreign_key_defaults.ts",
    "timestamp": "2022-12-13T15:39:54.000Z"
  },
  {
    "acceptsSchemaHash": "9ff9e6371051f8d49cac5770b07dc0d8",
    "acceptedByMigration": "20221213T181144.fix_float_precision.ts",
    "timestamp": "2022-12-13T18:11:44.000Z"
  },
  {
    "acceptsSchemaHash": "afc7cd96d9085ca54d2a50765d02338f",
    "acceptedByMigration": "20221223T170255.update_subforum_notif_default.ts",
    "timestamp": "2022-12-23T17:02:55.000Z"
  },
  {
    "acceptsSchemaHash": "afc7cd96d9085ca54d2a50765d02338f",
    "acceptedByMigration": "20221224T171407.add_comment_title.ts",
    "timestamp": "2022-12-24T17:14:07.000Z"
  },
  {
    "acceptsSchemaHash": "746fe67809bf748504782256c202744c",
    "acceptedByMigration": "20221226T210853.add_initial_language_model_fields.ts",
    "timestamp": "2022-12-26T21:08:53.000Z"
  },
  {
    "acceptsSchemaHash": "f9a5c9f182dad6b94bd1361b603906fd",
    "acceptedByMigration": "20221229T220817.20221229T170831.add_UserMostValuablePosts_table.ts",
    "timestamp": "2022-12-29T22:08:17.000Z"
  },
  {
    "acceptsSchemaHash": "ea71916ffaa87ae0a21302ce831261e6",
    "acceptedByMigration": "20221230T181110.fix_editable_fields.ts",
    "timestamp": "2022-12-30T18:11:10.000Z"
  },
  {
    "acceptsSchemaHash": "82e629fdd1fb2659bd379e8503ec8b6d",
    "acceptedByMigration": "20230110T105025.init_sub_tag_ids.ts",
    "timestamp": "2023-01-10T10:50:25.000Z"
  },
  {
    "acceptsSchemaHash": "d92682d72d3bee6deb63b3b6419e027c",
    "acceptedByMigration": "20230118T104229.add_subforumIntroPostId.ts",
    "timestamp": "2023-01-18T10:42:29.000Z"
  },
  {
    "acceptsSchemaHash": "afb5555a6e3a18714877036b68c63786",
    "acceptedByMigration": "20230118T135840.createdAt_default_value.ts",
    "timestamp": "2023-01-18T13:58:40.000Z"
  },
  {
    "acceptsSchemaHash": "707023204349d37156630a9823919f65",
    "acceptedByMigration": "20230124T120350.add_subforumPreferredLayout.ts",
    "timestamp": "2023-01-24T12:03:50.000Z"
  },
  {
    "acceptsSchemaHash": "f167b9a94ae9eebe159267d6ca82d3a4",
    "acceptedByMigration": "20230124T210513.spotlight_new_fields.ts",
    "timestamp": "2023-01-24T21:05:13.000Z"
  },
  {
    "acceptsSchemaHash": "f74d70468a0d76011ef39059dc9584d5",
    "acceptedByMigration": "20230125T223259.user_mentions_newMentionNotifictions.ts",
    "timestamp": "2023-01-25T22:32:59.000Z"
  },
  {
    "acceptsSchemaHash": "619ed0268e244678740dac4731f64051",
    "acceptedByMigration": "20230128T010215.hide_frontpage_filter_settings_desktop.ts",
    "timestamp": "2023-01-28T01:02:15.000Z"
  },
  {
    "acceptsSchemaHash": "d50f15282182788bd0774a231773097a",
    "acceptedByMigration": "20230128T162824.add_usersContactedBeforeReview.ts",
    "timestamp": "2023-01-28T16:28:24.000Z"
  },
  {
    "acceptsSchemaHash": "2ad14f1cd0db6f2fdf93dfa328568fe5",
    "acceptedByMigration": "20230130T150041.create_cronHistory_collection.ts",
    "timestamp": "2023-01-30T15:00:41.000Z"
  },
  {
    "acceptsSchemaHash": "7ea7cade23d0b233b794be743cd6ebaf",
    "acceptedByMigration": "20230201T155839.add_importAsDraft_field.ts",
    "timestamp": "2023-02-01T15:58:39.000Z"
  },
  {
    "acceptsSchemaHash": "df6daf9edd46c15e6eb9a3862852ae85",
    "acceptedByMigration": "20230202T211013.add_nameInAnotherLanguage_localgroups_field.ts",
    "timestamp": "2023-02-02T21:10:13.000Z"
  },
  {
    "acceptsSchemaHash": "cbbfdf0c9f7aa799934b7ecc4a68697d",
    "acceptedByMigration": "20230206T192711.add_relevantTagIds_to_comments.ts",
    "timestamp": "2023-02-06T19:27:11.000Z"
  },
  {
    "acceptsSchemaHash": "ffaf4a437b864708e0990e38ece649f1",
    "acceptedByMigration": "20230208T135321.create_sessions_collection.ts",
    "timestamp": "2023-02-08T13:53:21.000Z"
  },
  {
    "acceptsSchemaHash": "a7887d09050fb7d8f7117f498534d322",
    "acceptedByMigration": "20230208T174449.add_shortName.ts",
    "timestamp": "2023-02-08T17:44:49.000Z"
  },
  {
    "acceptsSchemaHash": "dbc3a1a821f459ad60e85420d4c287c0",
    "acceptedByMigration": "20230209T212642.add_showCommunityInRecentDiscussion_user_field.ts",
    "timestamp": "2023-02-09T21:26:42.000Z"
  },
  {
    "acceptsSchemaHash": "0a82b29a9f761a79f5587f6469f51465",
    "acceptedByMigration": "20230216T223955.add_allPostsHideCommunity.ts",
    "timestamp": "2023-02-16T22:39:55.000Z"
  },
  {
    "acceptsSchemaHash": "c938b8b04e3c61dec2f0b640b6cb0b4d",
    "acceptedByMigration": "20230223T115602.DebouncerEvents_pendingEvents_string_array.ts",
    "timestamp": "2023-02-23T11:56:02.000Z"
  },
  {
    "acceptsSchemaHash": "dc774f8734d7cc069d913d351d4225b8",
    "acceptedByMigration": "20230306T182540.userIdsDefault.ts",
    "timestamp": "2023-03-06T18:25:40.000Z"
  },
  {
    "acceptsSchemaHash": "9cc5aad21f36f801d9ce6b9e9e3ce213",
    "acceptedByMigration": "20230314T152203.add_backfilled.ts",
    "timestamp": "2023-03-14T15:22:03.000Z"
  },
  {
    "acceptsSchemaHash": "222d42945763fb6dcaff3b497911d7b7",
    "acceptedByMigration": "20230331T002047.add_noComicSans_to_Users.ts",
    "timestamp": "2023-03-31T00:20:47.000Z"
  },
  {
    "acceptsSchemaHash": "33b4ea4a4234276f8784ddff0eb3a974",
    "acceptedByMigration": "20230331T212918.add_debate_fields.ts",
    "timestamp": "2023-03-31T21:29:18.000Z"
  },
  {
    "acceptsSchemaHash": "15f268cf3b83c45ac5fd4486bf050b18",
    "acceptedByMigration": "20230403T133656.add_UserActivities.ts",
    "timestamp": "2023-04-03T13:36:56.000Z"
  },
  {
    "acceptsSchemaHash": "cc99890ebfba1e45ded25456d68f852b",
    "acceptedByMigration": "20230404T170523.add_subtitle.ts",
    "timestamp": "2023-04-04T17:05:23.000Z"
  },
  {
    "acceptsSchemaHash": "380d30e2ea28cacb71bbc6d29e540a6e",
    "acceptedByMigration": "20230407T214751.add_rejection_fields.ts",
    "timestamp": "2023-04-07T21:47:51.000Z"
  },
  {
    "acceptsSchemaHash": "1728cb3d532414ce56d22566ab53c3be",
    "acceptedByMigration": "20230411T172612.add_hideCommunitySection_to_users.ts",
    "timestamp": "2023-04-11T17:26:12.000Z"
  },
  {
    "acceptsSchemaHash": "64c57945e3105d8daf5be8d51a1ee559",
    "acceptedByMigration": "20230412T185846.add_modGPTAnalysis.ts",
    "timestamp": "2023-04-12T18:58:46.000Z"
  },
  {
    "acceptsSchemaHash": "1058503cdf3522b15f94b3499566433a",
    "acceptedByMigration": "20230413T184626.add_rejected_reasons_fields.ts",
    "timestamp": "2023-04-13T18:46:26.000Z"
  },
  {
    "acceptsSchemaHash": "c4afbf05797c266012f5ba5ae0119c87",
    "acceptedByMigration": "20230424T200407.add_ignore_rate_limits.ts",
    "timestamp": "2023-04-24T20:04:07.000Z"
  },
  {
    "acceptsSchemaHash": "a85cc326da77f34b19140ca908956227",
    "acceptedByMigration": "20230502T083210.add_shortformFrontpage.ts",
    "timestamp": "2023-05-02T08:32:10.000Z"
  },
  {
    "acceptsSchemaHash": "5d840ee3f919bdbf70df33e470b65666",
    "acceptedByMigration": "20230502T160034.drop_noComicSans_from_Users.ts",
    "timestamp": "2023-05-02T16:00:34.000Z"
  },
  {
    "acceptsSchemaHash": "be2a53332cb5a42e9fafd13c2e7fde88",
    "acceptedByMigration": "20230503T130447.add_expandedFrontpageSections_column.ts",
    "timestamp": "2023-05-03T13:04:47.000Z"
  },
  {
    "acceptsSchemaHash": "f38ed1e13515715dfc7ea5a8d6ea01df",
    "acceptedByMigration": "20230510T142344.create_PostRecommendations_table.ts",
    "timestamp": "2023-05-10T14:23:44.000Z"
  },
  {
    "acceptsSchemaHash": "922ce375a3ed4de843e0f4f9cc50dd08",
    "acceptedByMigration": "20230514T104640.add_voteReceivedCounts.ts",
    "timestamp": "2023-05-14T10:46:40.000Z"
  },
  {
    "acceptsSchemaHash": "cc8bba3f53cc75cb4b3864c0426830a8",
    "acceptedByMigration": "20230519T210716.create_UserRateLimits_table.ts",
    "timestamp": "2023-05-19T21:07:16.000Z"
  },
  {
    "acceptsSchemaHash": "546cd13c6ee60ca019f7eb5df4502471",
    "acceptedByMigration": "20230522T233107.updateDefaultValue_ModerationTemplates_order.ts",
    "timestamp": "2023-05-22T23:31:07.000Z"
  },
  {
    "acceptsSchemaHash": "8ecc349268b355e0efe1de9fba8c38f9",
    "acceptedByMigration": "20230524T183435.add_hidePostsRecommendations_field.ts",
    "timestamp": "2023-05-24T18:34:35.000Z"
  },
  {
<<<<<<< HEAD
    "acceptsSchemaHash": "8ed79a3bdee90bd2905d51bd75f4d4fd",
    "acceptedByMigration": "20230530T201952.add_criticismTipsDismissed_to_Posts.ts",
    "timestamp": "2023-05-30T20:19:52.000Z"
=======
    "acceptsSchemaHash": "6e28f55ed0de0da2c75b4284178ba6e1",
    "acceptedByMigration": "20230608T204514.add_reactPaletteStyle.ts",
    "timestamp": "2023-06-08T20:45:14.000Z"
  },
  {
    "acceptsSchemaHash": "8a6bdab9352a0251d6db2fa801b6b593",
    "acceptedByMigration": "20230608T234328.create_PostEmbeddings_table.ts",
    "timestamp": "2023-06-08T23:43:28.000Z"
  },
  {
    "acceptsSchemaHash": "8f9b37b6b8213a24c21dba39e77f7bbb",
    "acceptedByMigration": "20230609T100000.add_PageCache.ts",
    "timestamp": "2023-06-09T10:00:00.000Z"
  },
  {
    "acceptsSchemaHash": "7abdde9662fea7114e47457ccdc6f4ad",
    "acceptedByMigration": "20230614T182837.add_digest_tables.ts",
    "timestamp": "2023-06-14T18:28:37.000Z"
>>>>>>> 4a5b8536
  }
]<|MERGE_RESOLUTION|>--- conflicted
+++ resolved
@@ -225,11 +225,6 @@
     "timestamp": "2023-05-24T18:34:35.000Z"
   },
   {
-<<<<<<< HEAD
-    "acceptsSchemaHash": "8ed79a3bdee90bd2905d51bd75f4d4fd",
-    "acceptedByMigration": "20230530T201952.add_criticismTipsDismissed_to_Posts.ts",
-    "timestamp": "2023-05-30T20:19:52.000Z"
-=======
     "acceptsSchemaHash": "6e28f55ed0de0da2c75b4284178ba6e1",
     "acceptedByMigration": "20230608T204514.add_reactPaletteStyle.ts",
     "timestamp": "2023-06-08T20:45:14.000Z"
@@ -248,6 +243,10 @@
     "acceptsSchemaHash": "7abdde9662fea7114e47457ccdc6f4ad",
     "acceptedByMigration": "20230614T182837.add_digest_tables.ts",
     "timestamp": "2023-06-14T18:28:37.000Z"
->>>>>>> 4a5b8536
+  },
+  {
+    "acceptsSchemaHash": "88bc10e632764af3e6cff68763da9113",
+    "acceptedByMigration": "20230616T170716.add_criticismTipsDismissed_to_Posts.ts",
+    "timestamp": "2023-06-16T17:07:16.000Z"
   }
 ]