[
  {
    "acceptsSchemaHash": "daa7d5ff57b1a6eb6bcbe08581493ce5",
    "acceptedByMigration": "20221021T091915.schema_hash.ts",
    "timestamp": "2022-10-21T09:19:15.000Z"
  },
  {
    "acceptsSchemaHash": "346664785a7ca60371b76fd9d92a4f30",
    "acceptedByMigration": "20221207T030042.books_toc_title.ts",
    "timestamp": "2022-12-07T03:00:42.000Z"
  },
  {
    "acceptsSchemaHash": "9e733b575316b2cdd41d3a1d9032131a",
    "acceptedByMigration": "20221213T153954.array_of_foreign_key_defaults.ts",
    "timestamp": "2022-12-13T15:39:54.000Z"
  },
  {
    "acceptsSchemaHash": "9ff9e6371051f8d49cac5770b07dc0d8",
    "acceptedByMigration": "20221213T181144.fix_float_precision.ts",
    "timestamp": "2022-12-13T18:11:44.000Z"
  },
  {
    "acceptsSchemaHash": "afc7cd96d9085ca54d2a50765d02338f",
    "acceptedByMigration": "20221223T170255.update_subforum_notif_default.ts",
    "timestamp": "2022-12-23T17:02:55.000Z"
  },
  {
    "acceptsSchemaHash": "afc7cd96d9085ca54d2a50765d02338f",
    "acceptedByMigration": "20221224T171407.add_comment_title.ts",
    "timestamp": "2022-12-24T17:14:07.000Z"
  },
  {
    "acceptsSchemaHash": "746fe67809bf748504782256c202744c",
    "acceptedByMigration": "20221226T210853.add_initial_language_model_fields.ts",
    "timestamp": "2022-12-26T21:08:53.000Z"
  },
  {
    "acceptsSchemaHash": "f9a5c9f182dad6b94bd1361b603906fd",
    "acceptedByMigration": "20221229T220817.20221229T170831.add_UserMostValuablePosts_table.ts",
    "timestamp": "2022-12-29T22:08:17.000Z"
  },
  {
    "acceptsSchemaHash": "ea71916ffaa87ae0a21302ce831261e6",
    "acceptedByMigration": "20221230T181110.fix_editable_fields.ts",
    "timestamp": "2022-12-30T18:11:10.000Z"
  },
  {
    "acceptsSchemaHash": "82e629fdd1fb2659bd379e8503ec8b6d",
    "acceptedByMigration": "20230110T105025.init_sub_tag_ids.ts",
    "timestamp": "2023-01-10T10:50:25.000Z"
  },
  {
    "acceptsSchemaHash": "d92682d72d3bee6deb63b3b6419e027c",
    "acceptedByMigration": "20230118T104229.add_subforumIntroPostId.ts",
    "timestamp": "2023-01-18T10:42:29.000Z"
  },
  {
    "acceptsSchemaHash": "afb5555a6e3a18714877036b68c63786",
    "acceptedByMigration": "20230118T135840.createdAt_default_value.ts",
    "timestamp": "2023-01-18T13:58:40.000Z"
  },
  {
    "acceptsSchemaHash": "707023204349d37156630a9823919f65",
    "acceptedByMigration": "20230124T120350.add_subforumPreferredLayout.ts",
    "timestamp": "2023-01-24T12:03:50.000Z"
  },
  {
    "acceptsSchemaHash": "f167b9a94ae9eebe159267d6ca82d3a4",
    "acceptedByMigration": "20230124T210513.spotlight_new_fields.ts",
    "timestamp": "2023-01-24T21:05:13.000Z"
  },
  {
    "acceptsSchemaHash": "f74d70468a0d76011ef39059dc9584d5",
    "acceptedByMigration": "20230125T223259.user_mentions_newMentionNotifictions.ts",
    "timestamp": "2023-01-25T22:32:59.000Z"
  },
  {
    "acceptsSchemaHash": "619ed0268e244678740dac4731f64051",
    "acceptedByMigration": "20230128T010215.hide_frontpage_filter_settings_desktop.ts",
    "timestamp": "2023-01-28T01:02:15.000Z"
  },
  {
    "acceptsSchemaHash": "d50f15282182788bd0774a231773097a",
    "acceptedByMigration": "20230128T162824.add_usersContactedBeforeReview.ts",
    "timestamp": "2023-01-28T16:28:24.000Z"
  },
  {
    "acceptsSchemaHash": "2ad14f1cd0db6f2fdf93dfa328568fe5",
    "acceptedByMigration": "20230130T150041.create_cronHistory_collection.ts",
    "timestamp": "2023-01-30T15:00:41.000Z"
  },
  {
    "acceptsSchemaHash": "7ea7cade23d0b233b794be743cd6ebaf",
    "acceptedByMigration": "20230201T155839.add_importAsDraft_field.ts",
    "timestamp": "2023-02-01T15:58:39.000Z"
  },
  {
    "acceptsSchemaHash": "df6daf9edd46c15e6eb9a3862852ae85",
    "acceptedByMigration": "20230202T211013.add_nameInAnotherLanguage_localgroups_field.ts",
    "timestamp": "2023-02-02T21:10:13.000Z"
  },
  {
    "acceptsSchemaHash": "cbbfdf0c9f7aa799934b7ecc4a68697d",
    "acceptedByMigration": "20230206T192711.add_relevantTagIds_to_comments.ts",
    "timestamp": "2023-02-06T19:27:11.000Z"
  },
  {
    "acceptsSchemaHash": "ffaf4a437b864708e0990e38ece649f1",
    "acceptedByMigration": "20230208T135321.create_sessions_collection.ts",
    "timestamp": "2023-02-08T13:53:21.000Z"
  },
  {
    "acceptsSchemaHash": "a7887d09050fb7d8f7117f498534d322",
    "acceptedByMigration": "20230208T174449.add_shortName.ts",
    "timestamp": "2023-02-08T17:44:49.000Z"
  },
  {
    "acceptsSchemaHash": "dbc3a1a821f459ad60e85420d4c287c0",
    "acceptedByMigration": "20230209T212642.add_showCommunityInRecentDiscussion_user_field.ts",
    "timestamp": "2023-02-09T21:26:42.000Z"
  },
  {
    "acceptsSchemaHash": "0a82b29a9f761a79f5587f6469f51465",
    "acceptedByMigration": "20230216T223955.add_allPostsHideCommunity.ts",
    "timestamp": "2023-02-16T22:39:55.000Z"
  },
  {
    "acceptsSchemaHash": "c938b8b04e3c61dec2f0b640b6cb0b4d",
    "acceptedByMigration": "20230223T115602.DebouncerEvents_pendingEvents_string_array.ts",
    "timestamp": "2023-02-23T11:56:02.000Z"
  },
  {
    "acceptsSchemaHash": "dc774f8734d7cc069d913d351d4225b8",
    "acceptedByMigration": "20230306T182540.userIdsDefault.ts",
    "timestamp": "2023-03-06T18:25:40.000Z"
  },
  {
    "acceptsSchemaHash": "9cc5aad21f36f801d9ce6b9e9e3ce213",
    "acceptedByMigration": "20230314T152203.add_backfilled.ts",
    "timestamp": "2023-03-14T15:22:03.000Z"
  },
  {
    "acceptsSchemaHash": "222d42945763fb6dcaff3b497911d7b7",
    "acceptedByMigration": "20230331T002047.add_noComicSans_to_Users.ts",
    "timestamp": "2023-03-31T00:20:47.000Z"
  },
  {
    "acceptsSchemaHash": "33b4ea4a4234276f8784ddff0eb3a974",
    "acceptedByMigration": "20230331T212918.add_debate_fields.ts",
    "timestamp": "2023-03-31T21:29:18.000Z"
  },
  {
    "acceptsSchemaHash": "15f268cf3b83c45ac5fd4486bf050b18",
    "acceptedByMigration": "20230403T133656.add_UserActivities.ts",
    "timestamp": "2023-04-03T13:36:56.000Z"
  },
  {
    "acceptsSchemaHash": "cc99890ebfba1e45ded25456d68f852b",
    "acceptedByMigration": "20230404T170523.add_subtitle.ts",
    "timestamp": "2023-04-04T17:05:23.000Z"
  },
  {
    "acceptsSchemaHash": "380d30e2ea28cacb71bbc6d29e540a6e",
    "acceptedByMigration": "20230407T214751.add_rejection_fields.ts",
    "timestamp": "2023-04-07T21:47:51.000Z"
  },
  {
    "acceptsSchemaHash": "1728cb3d532414ce56d22566ab53c3be",
    "acceptedByMigration": "20230411T172612.add_hideCommunitySection_to_users.ts",
    "timestamp": "2023-04-11T17:26:12.000Z"
  },
  {
    "acceptsSchemaHash": "64c57945e3105d8daf5be8d51a1ee559",
    "acceptedByMigration": "20230412T185846.add_modGPTAnalysis.ts",
    "timestamp": "2023-04-12T18:58:46.000Z"
  },
  {
    "acceptsSchemaHash": "1058503cdf3522b15f94b3499566433a",
    "acceptedByMigration": "20230413T184626.add_rejected_reasons_fields.ts",
    "timestamp": "2023-04-13T18:46:26.000Z"
  },
  {
    "acceptsSchemaHash": "c4afbf05797c266012f5ba5ae0119c87",
    "acceptedByMigration": "20230424T200407.add_ignore_rate_limits.ts",
    "timestamp": "2023-04-24T20:04:07.000Z"
  },
  {
    "acceptsSchemaHash": "a85cc326da77f34b19140ca908956227",
    "acceptedByMigration": "20230502T083210.add_shortformFrontpage.ts",
    "timestamp": "2023-05-02T08:32:10.000Z"
  },
  {
    "acceptsSchemaHash": "5d840ee3f919bdbf70df33e470b65666",
    "acceptedByMigration": "20230502T160034.drop_noComicSans_from_Users.ts",
    "timestamp": "2023-05-02T16:00:34.000Z"
  },
  {
    "acceptsSchemaHash": "be2a53332cb5a42e9fafd13c2e7fde88",
    "acceptedByMigration": "20230503T130447.add_expandedFrontpageSections_column.ts",
    "timestamp": "2023-05-03T13:04:47.000Z"
  },
  {
    "acceptsSchemaHash": "f38ed1e13515715dfc7ea5a8d6ea01df",
    "acceptedByMigration": "20230510T142344.create_PostRecommendations_table.ts",
    "timestamp": "2023-05-10T14:23:44.000Z"
  },
  {
    "acceptsSchemaHash": "922ce375a3ed4de843e0f4f9cc50dd08",
    "acceptedByMigration": "20230514T104640.add_voteReceivedCounts.ts",
    "timestamp": "2023-05-14T10:46:40.000Z"
  },
  {
    "acceptsSchemaHash": "cc8bba3f53cc75cb4b3864c0426830a8",
    "acceptedByMigration": "20230519T210716.create_UserRateLimits_table.ts",
    "timestamp": "2023-05-19T21:07:16.000Z"
  },
  {
    "acceptsSchemaHash": "546cd13c6ee60ca019f7eb5df4502471",
    "acceptedByMigration": "20230522T233107.updateDefaultValue_ModerationTemplates_order.ts",
    "timestamp": "2023-05-22T23:31:07.000Z"
  },
  {
    "acceptsSchemaHash": "8ecc349268b355e0efe1de9fba8c38f9",
    "acceptedByMigration": "20230524T183435.add_hidePostsRecommendations_field.ts",
    "timestamp": "2023-05-24T18:34:35.000Z"
  },
  {
<<<<<<< HEAD
    "acceptsSchemaHash": "876226bbf0f63f632ea1e55aabeefb88",
    "acceptedByMigration": "20230526T145709.create_PostEmbeddings_table.ts",
    "timestamp": "2023-05-26T14:57:09.000Z"
=======
    "acceptsSchemaHash": "6e28f55ed0de0da2c75b4284178ba6e1",
    "acceptedByMigration": "20230608T204514.add_reactPaletteStyle.ts",
    "timestamp": "2023-06-08T20:45:14.000Z"
>>>>>>> 4294d867
  }
]<|MERGE_RESOLUTION|>--- conflicted
+++ resolved
@@ -225,14 +225,13 @@
     "timestamp": "2023-05-24T18:34:35.000Z"
   },
   {
-<<<<<<< HEAD
-    "acceptsSchemaHash": "876226bbf0f63f632ea1e55aabeefb88",
-    "acceptedByMigration": "20230526T145709.create_PostEmbeddings_table.ts",
-    "timestamp": "2023-05-26T14:57:09.000Z"
-=======
     "acceptsSchemaHash": "6e28f55ed0de0da2c75b4284178ba6e1",
     "acceptedByMigration": "20230608T204514.add_reactPaletteStyle.ts",
     "timestamp": "2023-06-08T20:45:14.000Z"
->>>>>>> 4294d867
+  },
+  {
+    "acceptsSchemaHash": "8a6bdab9352a0251d6db2fa801b6b593",
+    "acceptedByMigration": "20230608T234328.create_PostEmbeddings_table.ts",
+    "timestamp": "2023-06-08T23:43:28.000Z"
   }
 ]