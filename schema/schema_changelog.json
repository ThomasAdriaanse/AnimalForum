--- conflicted
+++ resolved
@@ -180,14 +180,13 @@
     "timestamp": "2023-04-13T18:46:26.000Z"
   },
   {
-<<<<<<< HEAD
-    "acceptsSchemaHash": "683ac450a95b60b5a77a851a26e1a51a",
-    "acceptedByMigration": "20230417T114926.create_PostRecommendations_table.ts",
-    "timestamp": "2023-04-17T11:49:26.000Z"
-=======
     "acceptsSchemaHash": "c4afbf05797c266012f5ba5ae0119c87",
     "acceptedByMigration": "20230424T200407.add_ignore_rate_limits.ts",
     "timestamp": "2023-04-24T20:04:07.000Z"
->>>>>>> b85cc394
+  },
+  {
+    "acceptsSchemaHash": "ccf166b73b25877ca82e4fe4da4238e9",
+    "acceptedByMigration": "20230427T174102.create_PostRecommendations_table.ts",
+    "timestamp": "2023-04-27T17:41:02.000Z"
   }
 ]