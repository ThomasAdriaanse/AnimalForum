[
  {
    "acceptsSchemaHash": "daa7d5ff57b1a6eb6bcbe08581493ce5",
    "acceptedByMigration": "20221021T091915.schema_hash.ts",
    "timestamp": "2022-10-21T09:19:15.000Z"
  },
  {
    "acceptsSchemaHash": "346664785a7ca60371b76fd9d92a4f30",
    "acceptedByMigration": "20221207T030042.books_toc_title.ts",
    "timestamp": "2022-12-07T03:00:42.000Z"
  },
  {
    "acceptsSchemaHash": "9e733b575316b2cdd41d3a1d9032131a",
    "acceptedByMigration": "20221213T153954.array_of_foreign_key_defaults.ts",
    "timestamp": "2022-12-13T15:39:54.000Z"
  },
  {
    "acceptsSchemaHash": "9ff9e6371051f8d49cac5770b07dc0d8",
    "acceptedByMigration": "20221213T181144.fix_float_precision.ts",
    "timestamp": "2022-12-13T18:11:44.000Z"
  },
  {
    "acceptsSchemaHash": "afc7cd96d9085ca54d2a50765d02338f",
    "acceptedByMigration": "20221223T170255.update_subforum_notif_default.ts",
    "timestamp": "2022-12-23T17:02:55.000Z"
  },
  {
    "acceptsSchemaHash": "afc7cd96d9085ca54d2a50765d02338f",
    "acceptedByMigration": "20221224T171407.add_comment_title.ts",
    "timestamp": "2022-12-24T17:14:07.000Z"
  },
  {
    "acceptsSchemaHash": "746fe67809bf748504782256c202744c",
    "acceptedByMigration": "20221226T210853.add_initial_language_model_fields.ts",
    "timestamp": "2022-12-26T21:08:53.000Z"
  },
  {
    "acceptsSchemaHash": "f9a5c9f182dad6b94bd1361b603906fd",
    "acceptedByMigration": "20221229T220817.20221229T170831.add_UserMostValuablePosts_table.ts",
    "timestamp": "2022-12-29T22:08:17.000Z"
  },
  {
    "acceptsSchemaHash": "ea71916ffaa87ae0a21302ce831261e6",
    "acceptedByMigration": "20221230T181110.fix_editable_fields.ts",
    "timestamp": "2022-12-30T18:11:10.000Z"
  },
  {
    "acceptsSchemaHash": "82e629fdd1fb2659bd379e8503ec8b6d",
    "acceptedByMigration": "20230110T105025.init_sub_tag_ids.ts",
    "timestamp": "2023-01-10T10:50:25.000Z"
  },
  {
<<<<<<< HEAD
    "acceptsSchemaHash": "17b3602e26c300f477a4c80d4b6c6617",
    "acceptedByMigration": "20230117T122732.createdAt_default_value.ts",
    "timestamp": "2023-01-17T12:27:32.000Z"
=======
    "acceptsSchemaHash": "d92682d72d3bee6deb63b3b6419e027c",
    "acceptedByMigration": "20230118T104229.add_subforumIntroPostId.ts",
    "timestamp": "2023-01-18T10:42:29.000Z"
>>>>>>> fc3a8d4b
  }
]<|MERGE_RESOLUTION|>--- conflicted
+++ resolved
@@ -50,14 +50,13 @@
     "timestamp": "2023-01-10T10:50:25.000Z"
   },
   {
-<<<<<<< HEAD
-    "acceptsSchemaHash": "17b3602e26c300f477a4c80d4b6c6617",
-    "acceptedByMigration": "20230117T122732.createdAt_default_value.ts",
-    "timestamp": "2023-01-17T12:27:32.000Z"
-=======
     "acceptsSchemaHash": "d92682d72d3bee6deb63b3b6419e027c",
     "acceptedByMigration": "20230118T104229.add_subforumIntroPostId.ts",
     "timestamp": "2023-01-18T10:42:29.000Z"
->>>>>>> fc3a8d4b
+  },
+  {
+    "acceptsSchemaHash": "afb5555a6e3a18714877036b68c63786",
+    "acceptedByMigration": "20230118T135840.createdAt_default_value.ts",
+    "timestamp": "2023-01-18T13:58:40.000Z"
   }
 ]