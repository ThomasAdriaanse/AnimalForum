[
  {
    "acceptsSchemaHash": "daa7d5ff57b1a6eb6bcbe08581493ce5",
    "acceptedByMigration": "20221021T091915.schema_hash.ts",
    "timestamp": "2022-10-21T09:19:15.000Z"
  },
  {
    "acceptsSchemaHash": "346664785a7ca60371b76fd9d92a4f30",
    "acceptedByMigration": "20221207T030042.books_toc_title.ts",
    "timestamp": "2022-12-07T03:00:42.000Z"
  },
  {
    "acceptsSchemaHash": "9e733b575316b2cdd41d3a1d9032131a",
    "acceptedByMigration": "20221213T153954.array_of_foreign_key_defaults.ts",
    "timestamp": "2022-12-13T15:39:54.000Z"
  },
  {
    "acceptsSchemaHash": "9ff9e6371051f8d49cac5770b07dc0d8",
    "acceptedByMigration": "20221213T181144.fix_float_precision.ts",
    "timestamp": "2022-12-13T18:11:44.000Z"
  },
  {
    "acceptsSchemaHash": "afc7cd96d9085ca54d2a50765d02338f",
    "acceptedByMigration": "20221223T170255.update_subforum_notif_default.ts",
    "timestamp": "2022-12-23T17:02:55.000Z"
  },
  {
    "acceptsSchemaHash": "afc7cd96d9085ca54d2a50765d02338f",
    "acceptedByMigration": "20221224T171407.add_comment_title.ts",
    "timestamp": "2022-12-24T17:14:07.000Z"
  },
  {
    "acceptsSchemaHash": "746fe67809bf748504782256c202744c",
    "acceptedByMigration": "20221226T210853.add_initial_language_model_fields.ts",
    "timestamp": "2022-12-26T21:08:53.000Z"
  },
  {
    "acceptsSchemaHash": "f9a5c9f182dad6b94bd1361b603906fd",
    "acceptedByMigration": "20221229T220817.20221229T170831.add_UserMostValuablePosts_table.ts",
    "timestamp": "2022-12-29T22:08:17.000Z"
  },
  {
    "acceptsSchemaHash": "ea71916ffaa87ae0a21302ce831261e6",
    "acceptedByMigration": "20221230T181110.fix_editable_fields.ts",
    "timestamp": "2022-12-30T18:11:10.000Z"
  },
  {
    "acceptsSchemaHash": "82e629fdd1fb2659bd379e8503ec8b6d",
    "acceptedByMigration": "20230110T105025.init_sub_tag_ids.ts",
    "timestamp": "2023-01-10T10:50:25.000Z"
  },
  {
    "acceptsSchemaHash": "d92682d72d3bee6deb63b3b6419e027c",
    "acceptedByMigration": "20230118T104229.add_subforumIntroPostId.ts",
    "timestamp": "2023-01-18T10:42:29.000Z"
  },
  {
    "acceptsSchemaHash": "afb5555a6e3a18714877036b68c63786",
    "acceptedByMigration": "20230118T135840.createdAt_default_value.ts",
    "timestamp": "2023-01-18T13:58:40.000Z"
  },
  {
    "acceptsSchemaHash": "707023204349d37156630a9823919f65",
    "acceptedByMigration": "20230124T120350.add_subforumPreferredLayout.ts",
    "timestamp": "2023-01-24T12:03:50.000Z"
  },
  {
    "acceptsSchemaHash": "f167b9a94ae9eebe159267d6ca82d3a4",
    "acceptedByMigration": "20230124T210513.spotlight_new_fields.ts",
    "timestamp": "2023-01-24T21:05:13.000Z"
  },
  {
    "acceptsSchemaHash": "f74d70468a0d76011ef39059dc9584d5",
    "acceptedByMigration": "20230125T223259.user_mentions_newMentionNotifictions.ts",
    "timestamp": "2023-01-25T22:32:59.000Z"
  },
  {
    "acceptsSchemaHash": "619ed0268e244678740dac4731f64051",
    "acceptedByMigration": "20230128T010215.hide_frontpage_filter_settings_desktop.ts",
    "timestamp": "2023-01-28T01:02:15.000Z"
  },
  {
    "acceptsSchemaHash": "d50f15282182788bd0774a231773097a",
    "acceptedByMigration": "20230128T162824.add_usersContactedBeforeReview.ts",
    "timestamp": "2023-01-28T16:28:24.000Z"
  },
  {
    "acceptsSchemaHash": "2ad14f1cd0db6f2fdf93dfa328568fe5",
    "acceptedByMigration": "20230130T150041.create_cronHistory_collection.ts",
    "timestamp": "2023-01-30T15:00:41.000Z"
  },
  {
    "acceptsSchemaHash": "7ea7cade23d0b233b794be743cd6ebaf",
    "acceptedByMigration": "20230201T155839.add_importAsDraft_field.ts",
    "timestamp": "2023-02-01T15:58:39.000Z"
  },
  {
    "acceptsSchemaHash": "df6daf9edd46c15e6eb9a3862852ae85",
    "acceptedByMigration": "20230202T211013.add_nameInAnotherLanguage_localgroups_field.ts",
    "timestamp": "2023-02-02T21:10:13.000Z"
  },
  {
    "acceptsSchemaHash": "cbbfdf0c9f7aa799934b7ecc4a68697d",
    "acceptedByMigration": "20230206T192711.add_relevantTagIds_to_comments.ts",
    "timestamp": "2023-02-06T19:27:11.000Z"
  },
  {
    "acceptsSchemaHash": "ffaf4a437b864708e0990e38ece649f1",
    "acceptedByMigration": "20230208T135321.create_sessions_collection.ts",
    "timestamp": "2023-02-08T13:53:21.000Z"
  },
  {
    "acceptsSchemaHash": "a7887d09050fb7d8f7117f498534d322",
    "acceptedByMigration": "20230208T174449.add_shortName.ts",
    "timestamp": "2023-02-08T17:44:49.000Z"
  },
  {
    "acceptsSchemaHash": "dbc3a1a821f459ad60e85420d4c287c0",
    "acceptedByMigration": "20230209T212642.add_showCommunityInRecentDiscussion_user_field.ts",
    "timestamp": "2023-02-09T21:26:42.000Z"
  },
  {
    "acceptsSchemaHash": "0a82b29a9f761a79f5587f6469f51465",
    "acceptedByMigration": "20230216T223955.add_allPostsHideCommunity.ts",
    "timestamp": "2023-02-16T22:39:55.000Z"
  },
  {
    "acceptsSchemaHash": "c938b8b04e3c61dec2f0b640b6cb0b4d",
    "acceptedByMigration": "20230223T115602.DebouncerEvents_pendingEvents_string_array.ts",
    "timestamp": "2023-02-23T11:56:02.000Z"
  },
  {
    "acceptsSchemaHash": "dc774f8734d7cc069d913d351d4225b8",
    "acceptedByMigration": "20230306T182540.userIdsDefault.ts",
    "timestamp": "2023-03-06T18:25:40.000Z"
  },
  {
    "acceptsSchemaHash": "9cc5aad21f36f801d9ce6b9e9e3ce213",
    "acceptedByMigration": "20230314T152203.add_backfilled.ts",
    "timestamp": "2023-03-14T15:22:03.000Z"
  },
  {
    "acceptsSchemaHash": "222d42945763fb6dcaff3b497911d7b7",
    "acceptedByMigration": "20230331T002047.add_noComicSans_to_Users.ts",
    "timestamp": "2023-03-31T00:20:47.000Z"
  },
  {
    "acceptsSchemaHash": "33b4ea4a4234276f8784ddff0eb3a974",
    "acceptedByMigration": "20230331T212918.add_debate_fields.ts",
    "timestamp": "2023-03-31T21:29:18.000Z"
  },
  {
    "acceptsSchemaHash": "15f268cf3b83c45ac5fd4486bf050b18",
    "acceptedByMigration": "20230403T133656.add_UserActivities.ts",
    "timestamp": "2023-04-03T13:36:56.000Z"
  },
  {
    "acceptsSchemaHash": "cc99890ebfba1e45ded25456d68f852b",
    "acceptedByMigration": "20230404T170523.add_subtitle.ts",
    "timestamp": "2023-04-04T17:05:23.000Z"
  },
  {
    "acceptsSchemaHash": "380d30e2ea28cacb71bbc6d29e540a6e",
    "acceptedByMigration": "20230407T214751.add_rejection_fields.ts",
    "timestamp": "2023-04-07T21:47:51.000Z"
  },
  {
    "acceptsSchemaHash": "1728cb3d532414ce56d22566ab53c3be",
    "acceptedByMigration": "20230411T172612.add_hideCommunitySection_to_users.ts",
    "timestamp": "2023-04-11T17:26:12.000Z"
  },
  {
    "acceptsSchemaHash": "64c57945e3105d8daf5be8d51a1ee559",
    "acceptedByMigration": "20230412T185846.add_modGPTAnalysis.ts",
    "timestamp": "2023-04-12T18:58:46.000Z"
  },
  {
    "acceptsSchemaHash": "1058503cdf3522b15f94b3499566433a",
    "acceptedByMigration": "20230413T184626.add_rejected_reasons_fields.ts",
    "timestamp": "2023-04-13T18:46:26.000Z"
  },
  {
    "acceptsSchemaHash": "c4afbf05797c266012f5ba5ae0119c87",
    "acceptedByMigration": "20230424T200407.add_ignore_rate_limits.ts",
    "timestamp": "2023-04-24T20:04:07.000Z"
  },
  {
    "acceptsSchemaHash": "a85cc326da77f34b19140ca908956227",
    "acceptedByMigration": "20230502T083210.add_shortformFrontpage.ts",
    "timestamp": "2023-05-02T08:32:10.000Z"
  },
  {
    "acceptsSchemaHash": "5d840ee3f919bdbf70df33e470b65666",
    "acceptedByMigration": "20230502T160034.drop_noComicSans_from_Users.ts",
    "timestamp": "2023-05-02T16:00:34.000Z"
  },
  {
    "acceptsSchemaHash": "be2a53332cb5a42e9fafd13c2e7fde88",
    "acceptedByMigration": "20230503T130447.add_expandedFrontpageSections_column.ts",
    "timestamp": "2023-05-03T13:04:47.000Z"
  },
  {
    "acceptsSchemaHash": "f38ed1e13515715dfc7ea5a8d6ea01df",
    "acceptedByMigration": "20230510T142344.create_PostRecommendations_table.ts",
    "timestamp": "2023-05-10T14:23:44.000Z"
  },
  {
    "acceptsSchemaHash": "922ce375a3ed4de843e0f4f9cc50dd08",
    "acceptedByMigration": "20230514T104640.add_voteReceivedCounts.ts",
    "timestamp": "2023-05-14T10:46:40.000Z"
  },
  {
<<<<<<< HEAD
    "acceptsSchemaHash": "63f9eaa9871d535c5e55aaf42d037925",
    "acceptedByMigration": "20230522T220340.updateDefaultValue_ModerationTemplates_order.ts",
    "timestamp": "2023-05-22T22:03:40.000Z"
  },
  {
    "acceptsSchemaHash": "130c3768e4ab0c5e2532e5d7b58db9a0",
    "acceptedByMigration": "20230524T183435.add_hidePostsRecommendations_field.ts",
    "timestamp": "2023-05-24T18:34:35.000Z"
=======
    "acceptsSchemaHash": "cc8bba3f53cc75cb4b3864c0426830a8",
    "acceptedByMigration": "20230519T210716.create_UserRateLimits_table.ts",
    "timestamp": "2023-05-19T21:07:16.000Z"
  },
  {
    "acceptsSchemaHash": "546cd13c6ee60ca019f7eb5df4502471",
    "acceptedByMigration": "20230522T233107.updateDefaultValue_ModerationTemplates_order.ts",
    "timestamp": "2023-05-22T23:31:07.000Z"
>>>>>>> 0302d3ba
  }
]<|MERGE_RESOLUTION|>--- conflicted
+++ resolved
@@ -210,16 +210,6 @@
     "timestamp": "2023-05-14T10:46:40.000Z"
   },
   {
-<<<<<<< HEAD
-    "acceptsSchemaHash": "63f9eaa9871d535c5e55aaf42d037925",
-    "acceptedByMigration": "20230522T220340.updateDefaultValue_ModerationTemplates_order.ts",
-    "timestamp": "2023-05-22T22:03:40.000Z"
-  },
-  {
-    "acceptsSchemaHash": "130c3768e4ab0c5e2532e5d7b58db9a0",
-    "acceptedByMigration": "20230524T183435.add_hidePostsRecommendations_field.ts",
-    "timestamp": "2023-05-24T18:34:35.000Z"
-=======
     "acceptsSchemaHash": "cc8bba3f53cc75cb4b3864c0426830a8",
     "acceptedByMigration": "20230519T210716.create_UserRateLimits_table.ts",
     "timestamp": "2023-05-19T21:07:16.000Z"
@@ -228,6 +218,10 @@
     "acceptsSchemaHash": "546cd13c6ee60ca019f7eb5df4502471",
     "acceptedByMigration": "20230522T233107.updateDefaultValue_ModerationTemplates_order.ts",
     "timestamp": "2023-05-22T23:31:07.000Z"
->>>>>>> 0302d3ba
+  },
+  {
+    "acceptsSchemaHash": "8ecc349268b355e0efe1de9fba8c38f9",
+    "acceptedByMigration": "20230524T183435.add_hidePostsRecommendations_field.ts",
+    "timestamp": "2023-05-24T18:34:35.000Z"
   }
 ]