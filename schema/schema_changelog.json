[
  {
<<<<<<< HEAD
    "acceptsSchemaHash": "65f8199100ba2cbd44209f81249d8599",
=======
    "acceptsSchemaHash": "41d43ce0ce67110c70c251dca8e8899a",
>>>>>>> 73b4619f
    "acceptedByMigration": "20221021T091915.schema_hash.ts",
    "timestamp": "2022-10-21T09:19:15.000Z"
  }
]<|MERGE_RESOLUTION|>--- conflicted
+++ resolved
@@ -1,10 +1,6 @@
 [
   {
-<<<<<<< HEAD
-    "acceptsSchemaHash": "65f8199100ba2cbd44209f81249d8599",
-=======
     "acceptsSchemaHash": "41d43ce0ce67110c70c251dca8e8899a",
->>>>>>> 73b4619f
     "acceptedByMigration": "20221021T091915.schema_hash.ts",
     "timestamp": "2022-10-21T09:19:15.000Z"
   }
