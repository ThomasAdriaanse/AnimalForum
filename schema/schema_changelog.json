[
  {
    "acceptsSchemaHash": "daa7d5ff57b1a6eb6bcbe08581493ce5",
    "acceptedByMigration": "20221021T091915.schema_hash.ts",
    "timestamp": "2022-10-21T09:19:15.000Z"
  },
  {
    "acceptsSchemaHash": "346664785a7ca60371b76fd9d92a4f30",
    "acceptedByMigration": "20221207T030042.books_toc_title.ts",
    "timestamp": "2022-12-07T03:00:42.000Z"
  },
  {
    "acceptsSchemaHash": "9e733b575316b2cdd41d3a1d9032131a",
    "acceptedByMigration": "20221213T153954.array_of_foreign_key_defaults.ts",
    "timestamp": "2022-12-13T15:39:54.000Z"
  },
  {
    "acceptsSchemaHash": "9ff9e6371051f8d49cac5770b07dc0d8",
    "acceptedByMigration": "20221213T181144.fix_float_precision.ts",
    "timestamp": "2022-12-13T18:11:44.000Z"
  },
  {
    "acceptsSchemaHash": "afc7cd96d9085ca54d2a50765d02338f",
    "acceptedByMigration": "20221223T170255.update_subforum_notif_default.ts",
    "timestamp": "2022-12-23T17:02:55.000Z"
  },
  {
    "acceptsSchemaHash": "afc7cd96d9085ca54d2a50765d02338f",
    "acceptedByMigration": "20221224T171407.add_comment_title.ts",
    "timestamp": "2022-12-24T17:14:07.000Z"
  },
  {
    "acceptsSchemaHash": "746fe67809bf748504782256c202744c",
    "acceptedByMigration": "20221226T210853.add_initial_language_model_fields.ts",
    "timestamp": "2022-12-26T21:08:53.000Z"
  },
  {
    "acceptsSchemaHash": "f9a5c9f182dad6b94bd1361b603906fd",
    "acceptedByMigration": "20221229T220817.20221229T170831.add_UserMostValuablePosts_table.ts",
    "timestamp": "2022-12-29T22:08:17.000Z"
  },
  {
    "acceptsSchemaHash": "ea71916ffaa87ae0a21302ce831261e6",
    "acceptedByMigration": "20221230T181110.fix_editable_fields.ts",
    "timestamp": "2022-12-30T18:11:10.000Z"
  },
  {
    "acceptsSchemaHash": "82e629fdd1fb2659bd379e8503ec8b6d",
    "acceptedByMigration": "20230110T105025.init_sub_tag_ids.ts",
    "timestamp": "2023-01-10T10:50:25.000Z"
  },
  {
    "acceptsSchemaHash": "d92682d72d3bee6deb63b3b6419e027c",
    "acceptedByMigration": "20230118T104229.add_subforumIntroPostId.ts",
    "timestamp": "2023-01-18T10:42:29.000Z"
  },
  {
    "acceptsSchemaHash": "afb5555a6e3a18714877036b68c63786",
    "acceptedByMigration": "20230118T135840.createdAt_default_value.ts",
    "timestamp": "2023-01-18T13:58:40.000Z"
  },
  {
    "acceptsSchemaHash": "707023204349d37156630a9823919f65",
    "acceptedByMigration": "20230124T120350.add_subforumPreferredLayout.ts",
    "timestamp": "2023-01-24T12:03:50.000Z"
  },
  {
    "acceptsSchemaHash": "f167b9a94ae9eebe159267d6ca82d3a4",
    "acceptedByMigration": "20230124T210513.spotlight_new_fields.ts",
    "timestamp": "2023-01-24T21:05:13.000Z"
  },
  {
    "acceptsSchemaHash": "f74d70468a0d76011ef39059dc9584d5",
    "acceptedByMigration": "20230125T223259.user_mentions_newMentionNotifictions.ts",
    "timestamp": "2023-01-25T22:32:59.000Z"
  },
  {
    "acceptsSchemaHash": "619ed0268e244678740dac4731f64051",
    "acceptedByMigration": "20230128T010215.hide_frontpage_filter_settings_desktop.ts",
    "timestamp": "2023-01-28T01:02:15.000Z"
  },
  {
    "acceptsSchemaHash": "d50f15282182788bd0774a231773097a",
    "acceptedByMigration": "20230128T162824.add_usersContactedBeforeReview.ts",
    "timestamp": "2023-01-28T16:28:24.000Z"
  },
  {
    "acceptsSchemaHash": "2ad14f1cd0db6f2fdf93dfa328568fe5",
    "acceptedByMigration": "20230130T150041.create_cronHistory_collection.ts",
    "timestamp": "2023-01-30T15:00:41.000Z"
  },
  {
    "acceptsSchemaHash": "7ea7cade23d0b233b794be743cd6ebaf",
    "acceptedByMigration": "20230201T155839.add_importAsDraft_field.ts",
    "timestamp": "2023-02-01T15:58:39.000Z"
  },
  {
    "acceptsSchemaHash": "df6daf9edd46c15e6eb9a3862852ae85",
    "acceptedByMigration": "20230202T211013.add_nameInAnotherLanguage_localgroups_field.ts",
    "timestamp": "2023-02-02T21:10:13.000Z"
  },
  {
    "acceptsSchemaHash": "cbbfdf0c9f7aa799934b7ecc4a68697d",
    "acceptedByMigration": "20230206T192711.add_relevantTagIds_to_comments.ts",
    "timestamp": "2023-02-06T19:27:11.000Z"
  },
  {
    "acceptsSchemaHash": "ffaf4a437b864708e0990e38ece649f1",
    "acceptedByMigration": "20230208T135321.create_sessions_collection.ts",
    "timestamp": "2023-02-08T13:53:21.000Z"
  },
  {
    "acceptsSchemaHash": "a7887d09050fb7d8f7117f498534d322",
    "acceptedByMigration": "20230208T174449.add_shortName.ts",
    "timestamp": "2023-02-08T17:44:49.000Z"
  },
  {
    "acceptsSchemaHash": "dbc3a1a821f459ad60e85420d4c287c0",
    "acceptedByMigration": "20230209T212642.add_showCommunityInRecentDiscussion_user_field.ts",
    "timestamp": "2023-02-09T21:26:42.000Z"
  },
  {
    "acceptsSchemaHash": "0a82b29a9f761a79f5587f6469f51465",
    "acceptedByMigration": "20230216T223955.add_allPostsHideCommunity.ts",
    "timestamp": "2023-02-16T22:39:55.000Z"
  },
  {
    "acceptsSchemaHash": "c938b8b04e3c61dec2f0b640b6cb0b4d",
    "acceptedByMigration": "20230223T115602.DebouncerEvents_pendingEvents_string_array.ts",
    "timestamp": "2023-02-23T11:56:02.000Z"
  },
  {
    "acceptsSchemaHash": "dc774f8734d7cc069d913d351d4225b8",
    "acceptedByMigration": "20230306T182540.userIdsDefault.ts",
    "timestamp": "2023-03-06T18:25:40.000Z"
  },
  {
    "acceptsSchemaHash": "9cc5aad21f36f801d9ce6b9e9e3ce213",
    "acceptedByMigration": "20230314T152203.add_backfilled.ts",
    "timestamp": "2023-03-14T15:22:03.000Z"
  },
  {
    "acceptsSchemaHash": "222d42945763fb6dcaff3b497911d7b7",
    "acceptedByMigration": "20230331T002047.add_noComicSans_to_Users.ts",
    "timestamp": "2023-03-31T00:20:47.000Z"
  },
  {
    "acceptsSchemaHash": "33b4ea4a4234276f8784ddff0eb3a974",
    "acceptedByMigration": "20230331T212918.add_debate_fields.ts",
    "timestamp": "2023-03-31T21:29:18.000Z"
  },
  {
    "acceptsSchemaHash": "15f268cf3b83c45ac5fd4486bf050b18",
    "acceptedByMigration": "20230403T133656.add_UserActivities.ts",
    "timestamp": "2023-04-03T13:36:56.000Z"
  },
  {
    "acceptsSchemaHash": "cc99890ebfba1e45ded25456d68f852b",
    "acceptedByMigration": "20230404T170523.add_subtitle.ts",
    "timestamp": "2023-04-04T17:05:23.000Z"
  },
  {
<<<<<<< HEAD
    "acceptsSchemaHash": "4de793cf9e6f1cb7ce6669fa436e1185",
    "acceptedByMigration": "20230406T173153.add_hideCommunitySection_to_users.ts",
    "timestamp": "2023-04-06T17:31:53.000Z"
=======
    "acceptsSchemaHash": "380d30e2ea28cacb71bbc6d29e540a6e",
    "acceptedByMigration": "20230407T214751.add_rejection_fields.ts",
    "timestamp": "2023-04-07T21:47:51.000Z"
>>>>>>> 79264214
  }
]<|MERGE_RESOLUTION|>--- conflicted
+++ resolved
@@ -160,14 +160,13 @@
     "timestamp": "2023-04-04T17:05:23.000Z"
   },
   {
-<<<<<<< HEAD
-    "acceptsSchemaHash": "4de793cf9e6f1cb7ce6669fa436e1185",
-    "acceptedByMigration": "20230406T173153.add_hideCommunitySection_to_users.ts",
-    "timestamp": "2023-04-06T17:31:53.000Z"
-=======
     "acceptsSchemaHash": "380d30e2ea28cacb71bbc6d29e540a6e",
     "acceptedByMigration": "20230407T214751.add_rejection_fields.ts",
     "timestamp": "2023-04-07T21:47:51.000Z"
->>>>>>> 79264214
+  },
+  {
+    "acceptsSchemaHash": "1728cb3d532414ce56d22566ab53c3be",
+    "acceptedByMigration": "20230411T172612.add_hideCommunitySection_to_users.ts",
+    "timestamp": "2023-04-11T17:26:12.000Z"
   }
 ]