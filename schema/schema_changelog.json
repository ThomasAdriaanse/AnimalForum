[
  {
    "acceptsSchemaHash": "daa7d5ff57b1a6eb6bcbe08581493ce5",
    "acceptedByMigration": "20221021T091915.schema_hash.ts",
    "timestamp": "2022-10-21T09:19:15.000Z"
  },
  {
    "acceptsSchemaHash": "346664785a7ca60371b76fd9d92a4f30",
    "acceptedByMigration": "20221207T030042.books_toc_title.ts",
    "timestamp": "2022-12-07T03:00:42.000Z"
  },
  {
    "acceptsSchemaHash": "9e733b575316b2cdd41d3a1d9032131a",
    "acceptedByMigration": "20221213T153954.array_of_foreign_key_defaults.ts",
    "timestamp": "2022-12-13T15:39:54.000Z"
  },
  {
    "acceptsSchemaHash": "9ff9e6371051f8d49cac5770b07dc0d8",
    "acceptedByMigration": "20221213T181144.fix_float_precision.ts",
    "timestamp": "2022-12-13T18:11:44.000Z"
  },
  {
    "acceptsSchemaHash": "afc7cd96d9085ca54d2a50765d02338f",
    "acceptedByMigration": "20221223T170255.update_subforum_notif_default.ts",
    "timestamp": "2022-12-23T17:02:55.000Z"
  },
  {
    "acceptsSchemaHash": "afc7cd96d9085ca54d2a50765d02338f",
    "acceptedByMigration": "20221224T171407.add_comment_title.ts",
    "timestamp": "2022-12-24T17:14:07.000Z"
  },
  {
    "acceptsSchemaHash": "746fe67809bf748504782256c202744c",
    "acceptedByMigration": "20221226T210853.add_initial_language_model_fields.ts",
    "timestamp": "2022-12-26T21:08:53.000Z"
  },
  {
    "acceptsSchemaHash": "f9a5c9f182dad6b94bd1361b603906fd",
    "acceptedByMigration": "20221229T220817.20221229T170831.add_UserMostValuablePosts_table.ts",
    "timestamp": "2022-12-29T22:08:17.000Z"
  },
  {
    "acceptsSchemaHash": "ea71916ffaa87ae0a21302ce831261e6",
    "acceptedByMigration": "20221230T181110.fix_editable_fields.ts",
    "timestamp": "2022-12-30T18:11:10.000Z"
  },
  {
    "acceptsSchemaHash": "82e629fdd1fb2659bd379e8503ec8b6d",
    "acceptedByMigration": "20230110T105025.init_sub_tag_ids.ts",
    "timestamp": "2023-01-10T10:50:25.000Z"
  },
  {
    "acceptsSchemaHash": "d92682d72d3bee6deb63b3b6419e027c",
    "acceptedByMigration": "20230118T104229.add_subforumIntroPostId.ts",
    "timestamp": "2023-01-18T10:42:29.000Z"
  },
  {
    "acceptsSchemaHash": "afb5555a6e3a18714877036b68c63786",
    "acceptedByMigration": "20230118T135840.createdAt_default_value.ts",
    "timestamp": "2023-01-18T13:58:40.000Z"
  },
  {
    "acceptsSchemaHash": "707023204349d37156630a9823919f65",
    "acceptedByMigration": "20230124T120350.add_subforumPreferredLayout.ts",
    "timestamp": "2023-01-24T12:03:50.000Z"
  },
  {
    "acceptsSchemaHash": "f167b9a94ae9eebe159267d6ca82d3a4",
    "acceptedByMigration": "20230124T210513.spotlight_new_fields.ts",
    "timestamp": "2023-01-24T21:05:13.000Z"
  },
  {
    "acceptsSchemaHash": "f74d70468a0d76011ef39059dc9584d5",
    "acceptedByMigration": "20230125T223259.user_mentions_newMentionNotifictions.ts",
    "timestamp": "2023-01-25T22:32:59.000Z"
  },
  {
    "acceptsSchemaHash": "619ed0268e244678740dac4731f64051",
    "acceptedByMigration": "20230128T010215.hide_frontpage_filter_settings_desktop.ts",
    "timestamp": "2023-01-28T01:02:15.000Z"
  },
  {
    "acceptsSchemaHash": "d50f15282182788bd0774a231773097a",
    "acceptedByMigration": "20230128T162824.add_usersContactedBeforeReview.ts",
    "timestamp": "2023-01-28T16:28:24.000Z"
  },
  {
    "acceptsSchemaHash": "2ad14f1cd0db6f2fdf93dfa328568fe5",
    "acceptedByMigration": "20230130T150041.create_cronHistory_collection.ts",
    "timestamp": "2023-01-30T15:00:41.000Z"
  },
  {
    "acceptsSchemaHash": "7ea7cade23d0b233b794be743cd6ebaf",
    "acceptedByMigration": "20230201T155839.add_importAsDraft_field.ts",
    "timestamp": "2023-02-01T15:58:39.000Z"
  },
  {
    "acceptsSchemaHash": "df6daf9edd46c15e6eb9a3862852ae85",
    "acceptedByMigration": "20230202T211013.add_nameInAnotherLanguage_localgroups_field.ts",
    "timestamp": "2023-02-02T21:10:13.000Z"
  },
  {
    "acceptsSchemaHash": "cbbfdf0c9f7aa799934b7ecc4a68697d",
    "acceptedByMigration": "20230206T192711.add_relevantTagIds_to_comments.ts",
    "timestamp": "2023-02-06T19:27:11.000Z"
  },
  {
    "acceptsSchemaHash": "ffaf4a437b864708e0990e38ece649f1",
    "acceptedByMigration": "20230208T135321.create_sessions_collection.ts",
    "timestamp": "2023-02-08T13:53:21.000Z"
  },
  {
    "acceptsSchemaHash": "a7887d09050fb7d8f7117f498534d322",
    "acceptedByMigration": "20230208T174449.add_shortName.ts",
    "timestamp": "2023-02-08T17:44:49.000Z"
  },
  {
    "acceptsSchemaHash": "dbc3a1a821f459ad60e85420d4c287c0",
    "acceptedByMigration": "20230209T212642.add_showCommunityInRecentDiscussion_user_field.ts",
    "timestamp": "2023-02-09T21:26:42.000Z"
  },
  {
    "acceptsSchemaHash": "0a82b29a9f761a79f5587f6469f51465",
    "acceptedByMigration": "20230216T223955.add_allPostsHideCommunity.ts",
    "timestamp": "2023-02-16T22:39:55.000Z"
  },
  {
    "acceptsSchemaHash": "c938b8b04e3c61dec2f0b640b6cb0b4d",
    "acceptedByMigration": "20230223T115602.DebouncerEvents_pendingEvents_string_array.ts",
    "timestamp": "2023-02-23T11:56:02.000Z"
  },
  {
    "acceptsSchemaHash": "dc774f8734d7cc069d913d351d4225b8",
    "acceptedByMigration": "20230306T182540.userIdsDefault.ts",
    "timestamp": "2023-03-06T18:25:40.000Z"
  },
  {
    "acceptsSchemaHash": "9cc5aad21f36f801d9ce6b9e9e3ce213",
    "acceptedByMigration": "20230314T152203.add_backfilled.ts",
    "timestamp": "2023-03-14T15:22:03.000Z"
  },
  {
    "acceptsSchemaHash": "222d42945763fb6dcaff3b497911d7b7",
    "acceptedByMigration": "20230331T002047.add_noComicSans_to_Users.ts",
    "timestamp": "2023-03-31T00:20:47.000Z"
  },
  {
    "acceptsSchemaHash": "33b4ea4a4234276f8784ddff0eb3a974",
    "acceptedByMigration": "20230331T212918.add_debate_fields.ts",
    "timestamp": "2023-03-31T21:29:18.000Z"
  },
  {
    "acceptsSchemaHash": "15f268cf3b83c45ac5fd4486bf050b18",
    "acceptedByMigration": "20230403T133656.add_UserActivities.ts",
    "timestamp": "2023-04-03T13:36:56.000Z"
  },
  {
    "acceptsSchemaHash": "cc99890ebfba1e45ded25456d68f852b",
    "acceptedByMigration": "20230404T170523.add_subtitle.ts",
    "timestamp": "2023-04-04T17:05:23.000Z"
  },
  {
    "acceptsSchemaHash": "380d30e2ea28cacb71bbc6d29e540a6e",
    "acceptedByMigration": "20230407T214751.add_rejection_fields.ts",
    "timestamp": "2023-04-07T21:47:51.000Z"
  },
  {
<<<<<<< HEAD
    "acceptsSchemaHash": "c5ccc671021bb4cd474dee04fe90578d",
    "acceptedByMigration": "20230411T155655.add_modGPTAnalysis.ts",
    "timestamp": "2023-04-11T15:56:55.000Z"
=======
    "acceptsSchemaHash": "1728cb3d532414ce56d22566ab53c3be",
    "acceptedByMigration": "20230411T172612.add_hideCommunitySection_to_users.ts",
    "timestamp": "2023-04-11T17:26:12.000Z"
>>>>>>> 53949917
  }
]<|MERGE_RESOLUTION|>--- conflicted
+++ resolved
@@ -165,14 +165,13 @@
     "timestamp": "2023-04-07T21:47:51.000Z"
   },
   {
-<<<<<<< HEAD
-    "acceptsSchemaHash": "c5ccc671021bb4cd474dee04fe90578d",
-    "acceptedByMigration": "20230411T155655.add_modGPTAnalysis.ts",
-    "timestamp": "2023-04-11T15:56:55.000Z"
-=======
     "acceptsSchemaHash": "1728cb3d532414ce56d22566ab53c3be",
     "acceptedByMigration": "20230411T172612.add_hideCommunitySection_to_users.ts",
     "timestamp": "2023-04-11T17:26:12.000Z"
->>>>>>> 53949917
+  },
+  {
+    "acceptsSchemaHash": "64c57945e3105d8daf5be8d51a1ee559",
+    "acceptedByMigration": "20230412T185846.add_modGPTAnalysis.ts",
+    "timestamp": "2023-04-12T18:58:46.000Z"
   }
 ]