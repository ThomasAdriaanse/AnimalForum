[
  {
    "acceptsSchemaHash": "daa7d5ff57b1a6eb6bcbe08581493ce5",
    "acceptedByMigration": "20221021T091915.schema_hash.ts",
    "timestamp": "2022-10-21T09:19:15.000Z"
  },
  {
    "acceptsSchemaHash": "346664785a7ca60371b76fd9d92a4f30",
    "acceptedByMigration": "20221207T030042.books_toc_title.ts",
    "timestamp": "2022-12-07T03:00:42.000Z"
  },
  {
    "acceptsSchemaHash": "9e733b575316b2cdd41d3a1d9032131a",
    "acceptedByMigration": "20221213T153954.array_of_foreign_key_defaults.ts",
    "timestamp": "2022-12-13T15:39:54.000Z"
  },
  {
    "acceptsSchemaHash": "9ff9e6371051f8d49cac5770b07dc0d8",
    "acceptedByMigration": "20221213T181144.fix_float_precision.ts",
    "timestamp": "2022-12-13T18:11:44.000Z"
  },
  {
    "acceptsSchemaHash": "afc7cd96d9085ca54d2a50765d02338f",
    "acceptedByMigration": "20221223T170255.update_subforum_notif_default.ts",
    "timestamp": "2022-12-23T17:02:55.000Z"
  },
  {
    "acceptsSchemaHash": "afc7cd96d9085ca54d2a50765d02338f",
    "acceptedByMigration": "20221224T171407.add_comment_title.ts",
    "timestamp": "2022-12-24T17:14:07.000Z"
  },
  {
    "acceptsSchemaHash": "746fe67809bf748504782256c202744c",
    "acceptedByMigration": "20221226T210853.add_initial_language_model_fields.ts",
    "timestamp": "2022-12-26T21:08:53.000Z"
  },
  {
    "acceptsSchemaHash": "f9a5c9f182dad6b94bd1361b603906fd",
    "acceptedByMigration": "20221229T220817.20221229T170831.add_UserMostValuablePosts_table.ts",
    "timestamp": "2022-12-29T22:08:17.000Z"
  },
  {
    "acceptsSchemaHash": "ea71916ffaa87ae0a21302ce831261e6",
    "acceptedByMigration": "20221230T181110.fix_editable_fields.ts",
    "timestamp": "2022-12-30T18:11:10.000Z"
  },
  {
    "acceptsSchemaHash": "82e629fdd1fb2659bd379e8503ec8b6d",
    "acceptedByMigration": "20230110T105025.init_sub_tag_ids.ts",
    "timestamp": "2023-01-10T10:50:25.000Z"
  },
  {
    "acceptsSchemaHash": "d92682d72d3bee6deb63b3b6419e027c",
    "acceptedByMigration": "20230118T104229.add_subforumIntroPostId.ts",
    "timestamp": "2023-01-18T10:42:29.000Z"
  },
  {
    "acceptsSchemaHash": "afb5555a6e3a18714877036b68c63786",
    "acceptedByMigration": "20230118T135840.createdAt_default_value.ts",
    "timestamp": "2023-01-18T13:58:40.000Z"
  },
  {
    "acceptsSchemaHash": "707023204349d37156630a9823919f65",
    "acceptedByMigration": "20230124T120350.add_subforumPreferredLayout.ts",
    "timestamp": "2023-01-24T12:03:50.000Z"
  },
  {
    "acceptsSchemaHash": "f167b9a94ae9eebe159267d6ca82d3a4",
    "acceptedByMigration": "20230124T210513.spotlight_new_fields.ts",
    "timestamp": "2023-01-24T21:05:13.000Z"
  },
  {
    "acceptsSchemaHash": "f74d70468a0d76011ef39059dc9584d5",
    "acceptedByMigration": "20230125T223259.user_mentions_newMentionNotifictions.ts",
    "timestamp": "2023-01-25T22:32:59.000Z"
  },
  {
    "acceptsSchemaHash": "619ed0268e244678740dac4731f64051",
    "acceptedByMigration": "20230128T010215.hide_frontpage_filter_settings_desktop.ts",
    "timestamp": "2023-01-28T01:02:15.000Z"
  },
  {
    "acceptsSchemaHash": "d50f15282182788bd0774a231773097a",
    "acceptedByMigration": "20230128T162824.add_usersContactedBeforeReview.ts",
    "timestamp": "2023-01-28T16:28:24.000Z"
  },
  {
    "acceptsSchemaHash": "2ad14f1cd0db6f2fdf93dfa328568fe5",
    "acceptedByMigration": "20230130T150041.create_cronHistory_collection.ts",
    "timestamp": "2023-01-30T15:00:41.000Z"
  },
  {
    "acceptsSchemaHash": "7ea7cade23d0b233b794be743cd6ebaf",
    "acceptedByMigration": "20230201T155839.add_importAsDraft_field.ts",
    "timestamp": "2023-02-01T15:58:39.000Z"
  },
  {
    "acceptsSchemaHash": "df6daf9edd46c15e6eb9a3862852ae85",
    "acceptedByMigration": "20230202T211013.add_nameInAnotherLanguage_localgroups_field.ts",
    "timestamp": "2023-02-02T21:10:13.000Z"
  },
  {
    "acceptsSchemaHash": "cbbfdf0c9f7aa799934b7ecc4a68697d",
    "acceptedByMigration": "20230206T192711.add_relevantTagIds_to_comments.ts",
    "timestamp": "2023-02-06T19:27:11.000Z"
  },
  {
    "acceptsSchemaHash": "ffaf4a437b864708e0990e38ece649f1",
    "acceptedByMigration": "20230208T135321.create_sessions_collection.ts",
    "timestamp": "2023-02-08T13:53:21.000Z"
  },
  {
    "acceptsSchemaHash": "a7887d09050fb7d8f7117f498534d322",
    "acceptedByMigration": "20230208T174449.add_shortName.ts",
    "timestamp": "2023-02-08T17:44:49.000Z"
  },
  {
    "acceptsSchemaHash": "dbc3a1a821f459ad60e85420d4c287c0",
    "acceptedByMigration": "20230209T212642.add_showCommunityInRecentDiscussion_user_field.ts",
    "timestamp": "2023-02-09T21:26:42.000Z"
  },
  {
    "acceptsSchemaHash": "0a82b29a9f761a79f5587f6469f51465",
    "acceptedByMigration": "20230216T223955.add_allPostsHideCommunity.ts",
    "timestamp": "2023-02-16T22:39:55.000Z"
  },
  {
    "acceptsSchemaHash": "c938b8b04e3c61dec2f0b640b6cb0b4d",
    "acceptedByMigration": "20230223T115602.DebouncerEvents_pendingEvents_string_array.ts",
    "timestamp": "2023-02-23T11:56:02.000Z"
  },
  {
    "acceptsSchemaHash": "dc774f8734d7cc069d913d351d4225b8",
    "acceptedByMigration": "20230306T182540.userIdsDefault.ts",
    "timestamp": "2023-03-06T18:25:40.000Z"
  },
  {
    "acceptsSchemaHash": "9cc5aad21f36f801d9ce6b9e9e3ce213",
    "acceptedByMigration": "20230314T152203.add_backfilled.ts",
    "timestamp": "2023-03-14T15:22:03.000Z"
  },
  {
    "acceptsSchemaHash": "222d42945763fb6dcaff3b497911d7b7",
    "acceptedByMigration": "20230331T002047.add_noComicSans_to_Users.ts",
    "timestamp": "2023-03-31T00:20:47.000Z"
  },
  {
    "acceptsSchemaHash": "33b4ea4a4234276f8784ddff0eb3a974",
    "acceptedByMigration": "20230331T212918.add_debate_fields.ts",
    "timestamp": "2023-03-31T21:29:18.000Z"
  },
  {
    "acceptsSchemaHash": "15f268cf3b83c45ac5fd4486bf050b18",
    "acceptedByMigration": "20230403T133656.add_UserActivities.ts",
    "timestamp": "2023-04-03T13:36:56.000Z"
  },
  {
    "acceptsSchemaHash": "cc99890ebfba1e45ded25456d68f852b",
    "acceptedByMigration": "20230404T170523.add_subtitle.ts",
    "timestamp": "2023-04-04T17:05:23.000Z"
  },
  {
    "acceptsSchemaHash": "380d30e2ea28cacb71bbc6d29e540a6e",
    "acceptedByMigration": "20230407T214751.add_rejection_fields.ts",
    "timestamp": "2023-04-07T21:47:51.000Z"
  },
  {
    "acceptsSchemaHash": "1728cb3d532414ce56d22566ab53c3be",
    "acceptedByMigration": "20230411T172612.add_hideCommunitySection_to_users.ts",
    "timestamp": "2023-04-11T17:26:12.000Z"
  },
  {
    "acceptsSchemaHash": "64c57945e3105d8daf5be8d51a1ee559",
    "acceptedByMigration": "20230412T185846.add_modGPTAnalysis.ts",
    "timestamp": "2023-04-12T18:58:46.000Z"
  },
  {
    "acceptsSchemaHash": "1058503cdf3522b15f94b3499566433a",
    "acceptedByMigration": "20230413T184626.add_rejected_reasons_fields.ts",
    "timestamp": "2023-04-13T18:46:26.000Z"
  },
  {
    "acceptsSchemaHash": "c4afbf05797c266012f5ba5ae0119c87",
    "acceptedByMigration": "20230424T200407.add_ignore_rate_limits.ts",
    "timestamp": "2023-04-24T20:04:07.000Z"
  },
  {
    "acceptsSchemaHash": "a85cc326da77f34b19140ca908956227",
    "acceptedByMigration": "20230502T083210.add_shortformFrontpage.ts",
    "timestamp": "2023-05-02T08:32:10.000Z"
  },
  {
    "acceptsSchemaHash": "5d840ee3f919bdbf70df33e470b65666",
    "acceptedByMigration": "20230502T160034.drop_noComicSans_from_Users.ts",
    "timestamp": "2023-05-02T16:00:34.000Z"
  },
  {
<<<<<<< HEAD
    "acceptsSchemaHash": "abf1fe6538e00cc705f96b4ce8b981ff",
    "acceptedByMigration": "20230509T114346.create_PostRecommendations_table.ts",
    "timestamp": "2023-05-09T11:43:46.000Z"
=======
    "acceptsSchemaHash": "be2a53332cb5a42e9fafd13c2e7fde88",
    "acceptedByMigration": "20230503T130447.add_expandedFrontpageSections_column.ts",
    "timestamp": "2023-05-03T13:04:47.000Z"
>>>>>>> 2bc2e09f
  }
]<|MERGE_RESOLUTION|>--- conflicted
+++ resolved
@@ -195,14 +195,13 @@
     "timestamp": "2023-05-02T16:00:34.000Z"
   },
   {
-<<<<<<< HEAD
-    "acceptsSchemaHash": "abf1fe6538e00cc705f96b4ce8b981ff",
-    "acceptedByMigration": "20230509T114346.create_PostRecommendations_table.ts",
-    "timestamp": "2023-05-09T11:43:46.000Z"
-=======
     "acceptsSchemaHash": "be2a53332cb5a42e9fafd13c2e7fde88",
     "acceptedByMigration": "20230503T130447.add_expandedFrontpageSections_column.ts",
     "timestamp": "2023-05-03T13:04:47.000Z"
->>>>>>> 2bc2e09f
+  },
+  {
+    "acceptsSchemaHash": "f38ed1e13515715dfc7ea5a8d6ea01df",
+    "acceptedByMigration": "20230510T142344.create_PostRecommendations_table.ts",
+    "timestamp": "2023-05-10T14:23:44.000Z"
   }
 ]