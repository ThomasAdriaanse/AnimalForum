[
  {
    "acceptsSchemaHash": "daa7d5ff57b1a6eb6bcbe08581493ce5",
    "acceptedByMigration": "20221021T091915.schema_hash.ts",
    "timestamp": "2022-10-21T09:19:15.000Z"
  },
  {
    "acceptsSchemaHash": "346664785a7ca60371b76fd9d92a4f30",
    "acceptedByMigration": "20221207T030042.books_toc_title.ts",
    "timestamp": "2022-12-07T03:00:42.000Z"
  },
  {
    "acceptsSchemaHash": "9e733b575316b2cdd41d3a1d9032131a",
    "acceptedByMigration": "20221213T153954.array_of_foreign_key_defaults.ts",
    "timestamp": "2022-12-13T15:39:54.000Z"
  },
  {
    "acceptsSchemaHash": "9ff9e6371051f8d49cac5770b07dc0d8",
    "acceptedByMigration": "20221213T181144.fix_float_precision.ts",
    "timestamp": "2022-12-13T18:11:44.000Z"
  },
  {
    "acceptsSchemaHash": "afc7cd96d9085ca54d2a50765d02338f",
    "acceptedByMigration": "20221223T170255.update_subforum_notif_default.ts",
    "timestamp": "2022-12-23T17:02:55.000Z"
  },
  {
    "acceptsSchemaHash": "afc7cd96d9085ca54d2a50765d02338f",
    "acceptedByMigration": "20221224T171407.add_comment_title.ts",
    "timestamp": "2022-12-24T17:14:07.000Z"
  },
  {
    "acceptsSchemaHash": "746fe67809bf748504782256c202744c",
    "acceptedByMigration": "20221226T210853.add_initial_language_model_fields.ts",
    "timestamp": "2022-12-26T21:08:53.000Z"
  },
  {
    "acceptsSchemaHash": "f9a5c9f182dad6b94bd1361b603906fd",
    "acceptedByMigration": "20221229T220817.20221229T170831.add_UserMostValuablePosts_table.ts",
    "timestamp": "2022-12-29T22:08:17.000Z"
  },
  {
    "acceptsSchemaHash": "ea71916ffaa87ae0a21302ce831261e6",
    "acceptedByMigration": "20221230T181110.fix_editable_fields.ts",
    "timestamp": "2022-12-30T18:11:10.000Z"
  },
  {
    "acceptsSchemaHash": "82e629fdd1fb2659bd379e8503ec8b6d",
    "acceptedByMigration": "20230110T105025.init_sub_tag_ids.ts",
    "timestamp": "2023-01-10T10:50:25.000Z"
  },
  {
    "acceptsSchemaHash": "d92682d72d3bee6deb63b3b6419e027c",
    "acceptedByMigration": "20230118T104229.add_subforumIntroPostId.ts",
    "timestamp": "2023-01-18T10:42:29.000Z"
  },
  {
    "acceptsSchemaHash": "afb5555a6e3a18714877036b68c63786",
    "acceptedByMigration": "20230118T135840.createdAt_default_value.ts",
    "timestamp": "2023-01-18T13:58:40.000Z"
  },
  {
    "acceptsSchemaHash": "707023204349d37156630a9823919f65",
    "acceptedByMigration": "20230124T120350.add_subforumPreferredLayout.ts",
    "timestamp": "2023-01-24T12:03:50.000Z"
  },
  {
    "acceptsSchemaHash": "f167b9a94ae9eebe159267d6ca82d3a4",
    "acceptedByMigration": "20230124T210513.spotlight_new_fields.ts",
    "timestamp": "2023-01-24T21:05:13.000Z"
  },
  {
    "acceptsSchemaHash": "f74d70468a0d76011ef39059dc9584d5",
    "acceptedByMigration": "20230125T223259.user_mentions_newMentionNotifictions.ts",
    "timestamp": "2023-01-25T22:32:59.000Z"
  },
  {
    "acceptsSchemaHash": "619ed0268e244678740dac4731f64051",
    "acceptedByMigration": "20230128T010215.hide_frontpage_filter_settings_desktop.ts",
    "timestamp": "2023-01-28T01:02:15.000Z"
  },
  {
    "acceptsSchemaHash": "d50f15282182788bd0774a231773097a",
    "acceptedByMigration": "20230128T162824.add_usersContactedBeforeReview.ts",
    "timestamp": "2023-01-28T16:28:24.000Z"
  },
  {
    "acceptsSchemaHash": "2ad14f1cd0db6f2fdf93dfa328568fe5",
    "acceptedByMigration": "20230130T150041.create_cronHistory_collection.ts",
    "timestamp": "2023-01-30T15:00:41.000Z"
  },
  {
<<<<<<< HEAD
    "acceptsSchemaHash": "c4ad9670df04a3753f9e2db9bb5bade8",
    "acceptedByMigration": "20230131T232642.add_showCommunityInRecentDiscussion_user_field.ts",
    "timestamp": "2023-01-31T23:26:42.000Z"
=======
    "acceptsSchemaHash": "7ea7cade23d0b233b794be743cd6ebaf",
    "acceptedByMigration": "20230201T155839.add_importAsDraft_field.ts",
    "timestamp": "2023-02-01T15:58:39.000Z"
  },
  {
    "acceptsSchemaHash": "df6daf9edd46c15e6eb9a3862852ae85",
    "acceptedByMigration": "20230202T211013.add_nameInAnotherLanguage_localgroups_field.ts",
    "timestamp": "2023-02-02T21:10:13.000Z"
  },
  {
    "acceptsSchemaHash": "cbbfdf0c9f7aa799934b7ecc4a68697d",
    "acceptedByMigration": "20230206T192711.auto.ts",
    "timestamp": "2023-02-06T19:27:11.000Z"
>>>>>>> 27068d23
  }
]<|MERGE_RESOLUTION|>--- conflicted
+++ resolved
@@ -90,11 +90,11 @@
     "timestamp": "2023-01-30T15:00:41.000Z"
   },
   {
-<<<<<<< HEAD
     "acceptsSchemaHash": "c4ad9670df04a3753f9e2db9bb5bade8",
     "acceptedByMigration": "20230131T232642.add_showCommunityInRecentDiscussion_user_field.ts",
     "timestamp": "2023-01-31T23:26:42.000Z"
-=======
+  },
+  {
     "acceptsSchemaHash": "7ea7cade23d0b233b794be743cd6ebaf",
     "acceptedByMigration": "20230201T155839.add_importAsDraft_field.ts",
     "timestamp": "2023-02-01T15:58:39.000Z"
@@ -108,6 +108,10 @@
     "acceptsSchemaHash": "cbbfdf0c9f7aa799934b7ecc4a68697d",
     "acceptedByMigration": "20230206T192711.auto.ts",
     "timestamp": "2023-02-06T19:27:11.000Z"
->>>>>>> 27068d23
+  },
+  {
+    "acceptsSchemaHash": "391eb72da4ed19587803f9f11866a75d",
+    "acceptedByMigration": "20230207T204540.auto.ts",
+    "timestamp": "2023-02-07T20:45:40.000Z"
   }
 ]