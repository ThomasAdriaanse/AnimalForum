[
  {
    "acceptsSchemaHash": "daa7d5ff57b1a6eb6bcbe08581493ce5",
    "acceptedByMigration": "20221021T091915.schema_hash.ts",
    "timestamp": "2022-10-21T09:19:15.000Z"
  },
  {
    "acceptsSchemaHash": "346664785a7ca60371b76fd9d92a4f30",
    "acceptedByMigration": "20221207T030042.books_toc_title.ts",
    "timestamp": "2022-12-07T03:00:42.000Z"
  },
  {
    "acceptsSchemaHash": "9e733b575316b2cdd41d3a1d9032131a",
    "acceptedByMigration": "20221213T153954.array_of_foreign_key_defaults.ts",
    "timestamp": "2022-12-13T15:39:54.000Z"
  },
  {
    "acceptsSchemaHash": "9ff9e6371051f8d49cac5770b07dc0d8",
    "acceptedByMigration": "20221213T181144.fix_float_precision.ts",
    "timestamp": "2022-12-13T18:11:44.000Z"
  },
  {
    "acceptsSchemaHash": "afc7cd96d9085ca54d2a50765d02338f",
    "acceptedByMigration": "20221223T170255.update_subforum_notif_default.ts",
    "timestamp": "2022-12-23T17:02:55.000Z"
  },
  {
    "acceptsSchemaHash": "afc7cd96d9085ca54d2a50765d02338f",
    "acceptedByMigration": "20221224T171407.add_comment_title.ts",
    "timestamp": "2022-12-24T17:14:07.000Z"
  },
  {
    "acceptsSchemaHash": "746fe67809bf748504782256c202744c",
    "acceptedByMigration": "20221226T210853.add_initial_language_model_fields.ts",
    "timestamp": "2022-12-26T21:08:53.000Z"
  },
  {
    "acceptsSchemaHash": "f9a5c9f182dad6b94bd1361b603906fd",
    "acceptedByMigration": "20221229T220817.20221229T170831.add_UserMostValuablePosts_table.ts",
    "timestamp": "2022-12-29T22:08:17.000Z"
  },
  {
    "acceptsSchemaHash": "ea71916ffaa87ae0a21302ce831261e6",
    "acceptedByMigration": "20221230T181110.fix_editable_fields.ts",
    "timestamp": "2022-12-30T18:11:10.000Z"
  },
  {
    "acceptsSchemaHash": "82e629fdd1fb2659bd379e8503ec8b6d",
    "acceptedByMigration": "20230110T105025.init_sub_tag_ids.ts",
    "timestamp": "2023-01-10T10:50:25.000Z"
  },
  {
    "acceptsSchemaHash": "d92682d72d3bee6deb63b3b6419e027c",
    "acceptedByMigration": "20230118T104229.add_subforumIntroPostId.ts",
    "timestamp": "2023-01-18T10:42:29.000Z"
  },
  {
    "acceptsSchemaHash": "afb5555a6e3a18714877036b68c63786",
    "acceptedByMigration": "20230118T135840.createdAt_default_value.ts",
    "timestamp": "2023-01-18T13:58:40.000Z"
  },
  {
    "acceptsSchemaHash": "707023204349d37156630a9823919f65",
    "acceptedByMigration": "20230124T120350.add_subforumPreferredLayout.ts",
    "timestamp": "2023-01-24T12:03:50.000Z"
  },
  {
    "acceptsSchemaHash": "f167b9a94ae9eebe159267d6ca82d3a4",
    "acceptedByMigration": "20230124T210513.spotlight_new_fields.ts",
    "timestamp": "2023-01-24T21:05:13.000Z"
  },
  {
<<<<<<< HEAD
    "acceptsSchemaHash": "e5c970b99c1cde3aeba7157d0b65d946",
    "acceptedByMigration": "20230125T212926.add_usersContactedBeforeReview.ts",
    "timestamp": "2023-01-25T21:29:26.000Z"
=======
    "acceptsSchemaHash": "f74d70468a0d76011ef39059dc9584d5",
    "acceptedByMigration": "20230125T223259.user_mentions_newMentionNotifictions.ts",
    "timestamp": "2023-01-25T22:32:59.000Z"
  },
  {
    "acceptsSchemaHash": "619ed0268e244678740dac4731f64051",
    "acceptedByMigration": "20230128T010215.hide_frontpage_filter_settings_desktop.ts",
    "timestamp": "2023-01-28T01:02:15.000Z"
>>>>>>> 1d5b8782
  }
]<|MERGE_RESOLUTION|>--- conflicted
+++ resolved
@@ -70,11 +70,6 @@
     "timestamp": "2023-01-24T21:05:13.000Z"
   },
   {
-<<<<<<< HEAD
-    "acceptsSchemaHash": "e5c970b99c1cde3aeba7157d0b65d946",
-    "acceptedByMigration": "20230125T212926.add_usersContactedBeforeReview.ts",
-    "timestamp": "2023-01-25T21:29:26.000Z"
-=======
     "acceptsSchemaHash": "f74d70468a0d76011ef39059dc9584d5",
     "acceptedByMigration": "20230125T223259.user_mentions_newMentionNotifictions.ts",
     "timestamp": "2023-01-25T22:32:59.000Z"
@@ -83,6 +78,5 @@
     "acceptsSchemaHash": "619ed0268e244678740dac4731f64051",
     "acceptedByMigration": "20230128T010215.hide_frontpage_filter_settings_desktop.ts",
     "timestamp": "2023-01-28T01:02:15.000Z"
->>>>>>> 1d5b8782
   }
 ]