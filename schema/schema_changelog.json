[
  {
    "acceptsSchemaHash": "daa7d5ff57b1a6eb6bcbe08581493ce5",
    "acceptedByMigration": "20221021T091915.schema_hash.ts",
    "timestamp": "2022-10-21T09:19:15.000Z"
  },
  {
    "acceptsSchemaHash": "346664785a7ca60371b76fd9d92a4f30",
    "acceptedByMigration": "20221207T030042.books_toc_title.ts",
    "timestamp": "2022-12-07T03:00:42.000Z"
  },
  {
    "acceptsSchemaHash": "9e733b575316b2cdd41d3a1d9032131a",
    "acceptedByMigration": "20221213T153954.array_of_foreign_key_defaults.ts",
    "timestamp": "2022-12-13T15:39:54.000Z"
  },
  {
    "acceptsSchemaHash": "9ff9e6371051f8d49cac5770b07dc0d8",
    "acceptedByMigration": "20221213T181144.fix_float_precision.ts",
    "timestamp": "2022-12-13T18:11:44.000Z"
  },
  {
    "acceptsSchemaHash": "afc7cd96d9085ca54d2a50765d02338f",
    "acceptedByMigration": "20221223T170255.update_subforum_notif_default.ts",
    "timestamp": "2022-12-23T17:02:55.000Z"
  },
  {
    "acceptsSchemaHash": "afc7cd96d9085ca54d2a50765d02338f",
    "acceptedByMigration": "20221224T171407.add_comment_title.ts",
    "timestamp": "2022-12-24T17:14:07.000Z"
  },
  {
    "acceptsSchemaHash": "746fe67809bf748504782256c202744c",
    "acceptedByMigration": "20221226T210853.add_initial_language_model_fields.ts",
    "timestamp": "2022-12-26T21:08:53.000Z"
  },
  {
    "acceptsSchemaHash": "f9a5c9f182dad6b94bd1361b603906fd",
    "acceptedByMigration": "20221229T220817.20221229T170831.add_UserMostValuablePosts_table.ts",
    "timestamp": "2022-12-29T22:08:17.000Z"
  },
  {
    "acceptsSchemaHash": "ea71916ffaa87ae0a21302ce831261e6",
    "acceptedByMigration": "20221230T181110.fix_editable_fields.ts",
    "timestamp": "2022-12-30T18:11:10.000Z"
  },
  {
<<<<<<< HEAD
    "acceptsSchemaHash": "c46af5d867666c2447ff14368afc0df2",
    "acceptedByMigration": "20230104T011731.auto.ts",
    "timestamp": "2023-01-04T01:17:31.000Z"
=======
    "acceptsSchemaHash": "82e629fdd1fb2659bd379e8503ec8b6d",
    "acceptedByMigration": "20230110T105025.init_sub_tag_ids.ts",
    "timestamp": "2023-01-10T10:50:25.000Z"
  },
  {
    "acceptsSchemaHash": "d92682d72d3bee6deb63b3b6419e027c",
    "acceptedByMigration": "20230118T104229.add_subforumIntroPostId.ts",
    "timestamp": "2023-01-18T10:42:29.000Z"
  },
  {
    "acceptsSchemaHash": "afb5555a6e3a18714877036b68c63786",
    "acceptedByMigration": "20230118T135840.createdAt_default_value.ts",
    "timestamp": "2023-01-18T13:58:40.000Z"
  },
  {
    "acceptsSchemaHash": "707023204349d37156630a9823919f65",
    "acceptedByMigration": "20230124T120350.add_subforumPreferredLayout.ts",
    "timestamp": "2023-01-24T12:03:50.000Z"
>>>>>>> b5ff9833
  }
]<|MERGE_RESOLUTION|>--- conflicted
+++ resolved
@@ -45,11 +45,11 @@
     "timestamp": "2022-12-30T18:11:10.000Z"
   },
   {
-<<<<<<< HEAD
     "acceptsSchemaHash": "c46af5d867666c2447ff14368afc0df2",
     "acceptedByMigration": "20230104T011731.auto.ts",
     "timestamp": "2023-01-04T01:17:31.000Z"
-=======
+  },
+  {
     "acceptsSchemaHash": "82e629fdd1fb2659bd379e8503ec8b6d",
     "acceptedByMigration": "20230110T105025.init_sub_tag_ids.ts",
     "timestamp": "2023-01-10T10:50:25.000Z"
@@ -68,6 +68,5 @@
     "acceptsSchemaHash": "707023204349d37156630a9823919f65",
     "acceptedByMigration": "20230124T120350.add_subforumPreferredLayout.ts",
     "timestamp": "2023-01-24T12:03:50.000Z"
->>>>>>> b5ff9833
   }
 ]