{
  "meteor": {},
  "packages": {
    "momentjs": {},
<<<<<<< HEAD
    "database-forms": {
      "git": "git://github.com/SachaG/database-forms.git"
    },
    "paginated-subscription": {},
    "crypto-md5": {},
    "i18next-meteor": {}
=======
    "crypto-base": {},
    "database-forms": {
      "git": "git://github.com/SachaG/database-forms.git"
    },
    "crypto-md5": {},
    "iron-router": {},
    "nprogress": {}
>>>>>>> 0bed5aa6
  }
}<|MERGE_RESOLUTION|>--- conflicted
+++ resolved
@@ -2,21 +2,13 @@
   "meteor": {},
   "packages": {
     "momentjs": {},
-<<<<<<< HEAD
-    "database-forms": {
-      "git": "git://github.com/SachaG/database-forms.git"
-    },
-    "paginated-subscription": {},
-    "crypto-md5": {},
-    "i18next-meteor": {}
-=======
     "crypto-base": {},
     "database-forms": {
       "git": "git://github.com/SachaG/database-forms.git"
     },
     "crypto-md5": {},
     "iron-router": {},
+    "i18next-meteor": {},
     "nprogress": {}
->>>>>>> 0bed5aa6
   }
 }