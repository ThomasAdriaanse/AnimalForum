{
  "meteor": {},
  "packages": {
    "router": {
      "git": "https://github.com/tmeasday/meteor-router.git",
      "branch": "beforeRouting"
    },
    "moment": {},
<<<<<<< HEAD
    "database-forms": {}
=======
	"database-forms": {
		"git":"https://github.com/SachaG/database-forms.git"
	}
>>>>>>> 09682819
  }
}<|MERGE_RESOLUTION|>--- conflicted
+++ resolved
@@ -6,12 +6,8 @@
       "branch": "beforeRouting"
     },
     "moment": {},
-<<<<<<< HEAD
-    "database-forms": {}
-=======
-	"database-forms": {
-		"git":"https://github.com/SachaG/database-forms.git"
-	}
->>>>>>> 09682819
+  	"database-forms": {
+  		"git":"https://github.com/SachaG/database-forms.git"
+  	}
   }
 }