{
  "name": "Nova",
  "version": "0.0.0",
  "engines": {
    "npm": "^3.0"
  },
  "dependencies": {
<<<<<<< HEAD
    "apollo-client": "^0.4.11",
    "apollo-server": "^0.2.4",
=======
    "apollo-client": "^0.4.21",
    "apollo-server": "^0.3.2",
    "bcrypt": "^0.8.7",
>>>>>>> 26f5e731
    "bootstrap": "^4.0.0-alpha.2",
    "classnames": "^2.2.3",
    "escape-string-regexp": "^1.0.5",
    "express": "^4.14.0",
    "formsy-react": "^0.18.1",
    "formsy-react-components": "^0.8.1",
    "graphql": "^0.7.2",
    "graphql-tag": "^0.1.14",
    "graphql-tools": "^0.7.2",
    "handlebars": "^4.0.5",
    "history": "^3.0.0",
    "html-to-text": "^2.1.0",
    "intl": "^1.2.4",
    "intl-locales-supported": "^1.0.0",
    "juice": "^1.11.0",
    "mailchimp": "^1.1.6",
    "marked": "^0.3.5",
    "meteor-node-stubs": "^0.2.3",
    "moment": "^2.13.0",
    "react": "^15.3.2",
    "react-addons-pure-render-mixin": "^15.3.2",
    "react-apollo": "^0.5.13",
    "react-bootstrap": "0.30.3",
    "react-bootstrap-datetimepicker": "0.0.22",
    "react-cookie": "^0.4.6",
    "react-datetime": "^2.3.2",
    "react-dom": "^15.3.2",
    "react-helmet": "^3.1.0",
    "react-intl": "^2.1.3",
    "react-komposer": "^1.8.0",
    "react-mounter": "^1.2.0",
    "react-no-ssr": "^1.1.0",
    "react-redux": "^4.4.5",
    "react-router": "^3.0.0-beta.1",
    "react-router-bootstrap": "^0.23.1",
    "redux": "^3.6.0",
    "sanitize-html": "^1.11.4",
    "speakingurl": "^9.0.0",
    "tracker-component": "^1.3.14",
    "url": "^0.11.0"
  },
  "private": true,
  "devDependencies": {
    "autoprefixer": "^6.3.6"
  },
  "postcss": {
    "plugins": {
      "autoprefixer": {
        "browsers": [
          "last 2 versions"
        ]
      }
    }
  }
}<|MERGE_RESOLUTION|>--- conflicted
+++ resolved
@@ -5,14 +5,9 @@
     "npm": "^3.0"
   },
   "dependencies": {
-<<<<<<< HEAD
-    "apollo-client": "^0.4.11",
-    "apollo-server": "^0.2.4",
-=======
     "apollo-client": "^0.4.21",
     "apollo-server": "^0.3.2",
     "bcrypt": "^0.8.7",
->>>>>>> 26f5e731
     "bootstrap": "^4.0.0-alpha.2",
     "classnames": "^2.2.3",
     "escape-string-regexp": "^1.0.5",
