--- conflicted
+++ resolved
@@ -88,12 +88,8 @@
     "@types/node-fetch": "^2.5.6",
     "@types/nodemailer": "^6.4.1",
     "@types/papaparse": "^5.0.3",
-<<<<<<< HEAD
-    "@types/passport": "^1.0.5",
+    "@types/passport": "^1.0.6",
     "@types/passport-auth0": "^1.0.4",
-=======
-    "@types/passport": "^1.0.6",
->>>>>>> e8c5e040
     "@types/passport-facebook": "^2.1.10",
     "@types/passport-github2": "^1.2.4",
     "@types/passport-google-oauth20": "^2.0.6",
