import React, { PureComponent } from 'react';
import PropTypes from 'prop-types';
import FormControl from 'react-bootstrap/lib/FormControl';
import { registerComponent } from 'meteor/vulcan:core';

const autocompleteValues = {
  'username': 'username',
  'usernameOrEmail': 'email',
  'email': 'email',
  'password': 'current-password'
}

export class AccountsField extends PureComponent {
  constructor(props) {
    super(props);
    this.state = {
      mount: true
    };
  }

  triggerUpdate() {
    // Trigger an onChange on inital load, to support browser prefilled values.
    const { onChange } = this.props;
    if (this.input && onChange) {
      onChange({ target: { value: this.input.value } });
    }
  }

  componentDidMount() {
    this.triggerUpdate();
  }

  componentDidUpdate(prevProps) {
    // Re-mount component so that we don't expose browser prefilled passwords if the component was
    // a password before and now something else.
    if (prevProps.id !== this.props.id) {
      this.setState({mount: false});
    }
    else if (!this.state.mount) {
      this.setState({mount: true});
      this.triggerUpdate();
    }
  }

  render() {
    const {
      id,
      hint,
      label,
      type = 'text',
      onChange,
      autoFocus = false,
      required = false,
      className = "field",
      defaultValue = "",
      message,
    } = this.props;
    const { mount = true } = this.state;
    if (type == 'notice') {
      return <div className={ className }>{ label }</div>;
    }
    
    const autoComplete = autocompleteValues[id];

    return mount ? (
      <div className={ className } style={{marginBottom: '10px'}}>
<<<<<<< HEAD
        <FormControl id={ id } type={ type } inputRef={ref => { this.input = ref; }} onChange={ onChange } autoFocus={ autoFocus } placeholder={ hint } defaultValue={ defaultValue } />
=======
        <FormControl id={ id } type={ type } inputRef={ref => { this.input = ref; }} onChange={ onChange } placeholder={ hint } defaultValue={ defaultValue } autoComplete={autoComplete }/>
>>>>>>> a28ccc46
        {message && (
          <span className={['message', message.type].join(' ').trim()}>
            {message.message}</span>
        )}
      </div>
    ) : null;
  }
}
AccountsField.propTypes = {
  onChange: PropTypes.func
};

registerComponent('AccountsField', AccountsField)<|MERGE_RESOLUTION|>--- conflicted
+++ resolved
@@ -59,16 +59,12 @@
     if (type == 'notice') {
       return <div className={ className }>{ label }</div>;
     }
-    
+
     const autoComplete = autocompleteValues[id];
 
     return mount ? (
       <div className={ className } style={{marginBottom: '10px'}}>
-<<<<<<< HEAD
-        <FormControl id={ id } type={ type } inputRef={ref => { this.input = ref; }} onChange={ onChange } autoFocus={ autoFocus } placeholder={ hint } defaultValue={ defaultValue } />
-=======
-        <FormControl id={ id } type={ type } inputRef={ref => { this.input = ref; }} onChange={ onChange } placeholder={ hint } defaultValue={ defaultValue } autoComplete={autoComplete }/>
->>>>>>> a28ccc46
+        <FormControl id={ id } type={ type } inputRef={ref => { this.input = ref; }} onChange={ onChange } autoFocus={ autoFocus } placeholder={ hint } defaultValue={ defaultValue } autoComplete={ autoComplete } />
         {message && (
           <span className={['message', message.type].join(' ').trim()}>
             {message.message}</span>
