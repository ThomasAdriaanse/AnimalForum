--- conflicted
+++ resolved
@@ -836,14 +836,10 @@
       options.password = password;
     }
 
-<<<<<<< HEAD
     // set the signup locale
     options.locale = this.context.intl.locale;
 
-    const SignUp = function(_options) {
-=======
     const SignUp = (_options) => {
->>>>>>> f0f6a221
       Accounts.createUser(_options, (error) => {
         if (error) {
           // eslint-disable-next-line no-console
