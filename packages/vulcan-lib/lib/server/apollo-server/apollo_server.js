--- conflicted
+++ resolved
@@ -149,10 +149,8 @@
   // /graphql middlewares (request parsing)
   setupGraphQLMiddlewares(apolloServer, config, apolloApplyMiddlewareOptions);
   //// other middlewares (dev tools etc.)
-<<<<<<< HEAD
-  if (Meteor.isDevelopment) {
-    setupToolsMiddlewares(config);
-  }
+  // LW: Made available in production environment
+  setupToolsMiddlewares(config);
   
   // init the application components and routes, including components & routes from 3rd-party packages
   initializeFragments();
@@ -160,11 +158,4 @@
   populateRoutesApp();
   // render the page
   onPageLoad(makePageRenderer);
-});
-=======
-  // LW: Made available in production environment
-  setupToolsMiddlewares(config);
-  // ssr
-  enableSSR();
-};
->>>>>>> 0d1b1d2f
+});