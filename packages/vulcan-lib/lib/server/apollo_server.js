--- conflicted
+++ resolved
@@ -26,10 +26,7 @@
 
 // see https://github.com/apollographql/apollo-cache-control
 const engineApiKey = getSetting('apolloEngine.apiKey');
-<<<<<<< HEAD
-=======
 const engineLogLevel = getSetting('apolloEngine.logLevel', 'INFO')
->>>>>>> a28ccc46
 const engineConfig = {
   apiKey: engineApiKey,
   // "origins": [
