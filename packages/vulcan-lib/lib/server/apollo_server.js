--- conflicted
+++ resolved
@@ -8,13 +8,8 @@
 import compression from 'compression';
 import { Meteor } from 'meteor/meteor';
 import { check } from 'meteor/check';
-<<<<<<< HEAD
-import { Accounts } from 'meteor/accounts-base';
+// import { Accounts } from 'meteor/accounts-base';
 import { ApolloEngine } from 'apollo-engine';
-=======
-// import { Accounts } from 'meteor/accounts-base';
-import { Engine } from 'apollo-engine';
->>>>>>> e783d51d
 
 import { GraphQLSchema } from '../modules/graphql.js';
 import { Utils } from '../modules/utils.js';
