/*

Run a GraphQL request from the server with the proper context

*/
import { graphql } from 'graphql';
import { executableSchema } from './apollo_server.js';
import { Collections } from '../modules/collections.js';
import DataLoader from 'dataloader';
import findByIds from '../modules/findbyids.js';
import { getDefaultFragmentText, extractFragmentName, getFragmentText } from '../modules/fragments.js';
import { getSetting } from '../modules/settings';
import merge from 'lodash/merge';
import { singleClientTemplate } from '../modules/graphql_templates';
import { Utils } from './utils';

function writeGraphQLErrorToStderr(errors)
{
  // eslint-disable-next-line no-console
  console.error(`runGraphQL error: ${errors[0].message}`);
  // eslint-disable-next-line no-console
  console.error(errors);
}

let onGraphQLError = writeGraphQLErrorToStderr;
export function setOnGraphQLError(fn)
{
  if (fn)
    onGraphQLError = fn;
  else
    onGraphQLError = writeGraphQLErrorToStderr;
}

// note: if no context is passed, default to running requests with full admin privileges
export const runGraphQL = async (query, variables = {}, context ) => {

  const defaultContext = { currentUser: {isAdmin: true}, locale: getSetting('locale') };
  const queryContext = merge(defaultContext, context);

  // within the scope of this specific request, 
  // decorate each collection with a new Dataloader object and add it to context
  Collections.forEach(collection => {
    collection.loader = new DataLoader(ids => findByIds(collection, ids, queryContext), { cache: true });
    queryContext[collection.options.collectionName] = collection;
  });

  // see http://graphql.org/graphql-js/graphql/#graphql
  const result = await graphql(executableSchema, query, {}, queryContext, variables);

  if (result.errors) {
<<<<<<< HEAD
    if (onGraphQLError) {
      onGraphQLError(result.errors);
    } else {
      // eslint-disable-next-line no-console
      console.error(`runGraphQL error: ${result.errors[0].message}`);
      // eslint-disable-next-line no-console
      console.error(result.errors);
    }
=======
      onGraphQLError(result.errors);
>>>>>>> bac67519
    throw new Error(result.errors[0].message);
  }

  return result;
}

var onGraphQLError = null;
export function setOnGraphQLError(fn)
{
  onGraphQLError = fn;
}

export const runQuery = runGraphQL; //backwards compatibility

/*

Given a collection and a fragment, build a query to fetch one document. 
If no fragment is passed, default to default fragment

*/
export const buildQuery = (collection, {fragmentName, fragmentText}) => {

  const collectionName = collection.options.collectionName;
  const typeName = collection.options.typeName;
  
  const defaultFragmentName = `${collectionName}DefaultFragment`;
  const defaultFragmentText = getDefaultFragmentText(collection, { onlyViewable: false });

  // default to default name and text
  let name = defaultFragmentName;
  let text = defaultFragmentText;

  if (fragmentName) { // if fragmentName is passed, use that to get name and text
    name = fragmentName;
    text = getFragmentText(fragmentName);
  } else if (fragmentText) { // if fragmentText is passed, use that to get name and text
    name = extractFragmentName(fragmentText);
    text = fragmentText;
  }

  const query = `${singleClientTemplate({ typeName, fragmentName: name })}${text}`;

  return query;
}

Meteor.startup(() => {

  Collections.forEach(collection => {

    const typeName = collection.options.typeName;

    collection.queryOne = async (documentId, { fragmentName, fragmentText, context }) => {
      const query = buildQuery(collection, { fragmentName, fragmentText });
      const result = await runQuery(query, { input: { selector: { documentId } } }, context);
      return result.data[Utils.camelCaseify(typeName)].result;
    }

  });

});<|MERGE_RESOLUTION|>--- conflicted
+++ resolved
@@ -48,28 +48,11 @@
   const result = await graphql(executableSchema, query, {}, queryContext, variables);
 
   if (result.errors) {
-<<<<<<< HEAD
-    if (onGraphQLError) {
       onGraphQLError(result.errors);
-    } else {
-      // eslint-disable-next-line no-console
-      console.error(`runGraphQL error: ${result.errors[0].message}`);
-      // eslint-disable-next-line no-console
-      console.error(result.errors);
-    }
-=======
-      onGraphQLError(result.errors);
->>>>>>> bac67519
     throw new Error(result.errors[0].message);
   }
 
   return result;
-}
-
-var onGraphQLError = null;
-export function setOnGraphQLError(fn)
-{
-  onGraphQLError = fn;
 }
 
 export const runQuery = runGraphQL; //backwards compatibility
