{
<<<<<<< HEAD
=======
  "kadiraAppId" : "Kadira App ID",
  "kadiraAppSecret" : "Kadira App Secret"
>>>>>>> 9b8d25d6
}<|MERGE_RESOLUTION|>--- conflicted
+++ resolved
@@ -1,7 +1,4 @@
 {
-<<<<<<< HEAD
-=======
   "kadiraAppId" : "Kadira App ID",
   "kadiraAppSecret" : "Kadira App Secret"
->>>>>>> 9b8d25d6
 }