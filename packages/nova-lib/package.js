Package.describe({
  name: 'nova:lib',
  summary: 'Telescope libraries.',
  version: '0.27.3-nova',
  git: "https://github.com/TelescopeJS/Telescope.git"
});

Package.onUse(function (api) {

  api.versionsFrom(['METEOR@1.0']);

  var packages = [

    // Meteor packages

    'meteor-base@1.0.4',
    'mongo',
    'tracker',
    'service-configuration',
    'standard-minifiers@1.0.6',
    'modules@0.5.2',
    'accounts-base',
    'check',
    'http',
    'email',
    'tracker',
    'ecmascript@0.4.2',
    'react-meteor-data@0.2.8',
    'service-configuration',
<<<<<<< HEAD
    'apollo',
=======
    'shell-server',
    'apollo@0.1.2',
>>>>>>> 26f5e731
    
    // Third-party packages

    'aldeed:simple-schema@1.5.3',
    'aldeed:collection2@2.10.0',
    'meteorhacks:picker@1.0.3',
    'dburles:collection-helpers@1.0.4',
    'matb33:collection-hooks@0.8.1',
    'percolatestudio:synced-cron@1.1.0',
    'jparker:gravatar@0.4.1',
    'tmeasday:publish-counts@0.7.3',
    'meteorhacks:unblock@1.1.0',
    // 'kadira:flow-router-ssr@3.13.0',
    "reactrouter:react-router-ssr@3.1.3",
    // 'kadira:flow-router@2.12.1',
    'utilities:smart-publications@0.1.4',
    'utilities:smart-methods@0.1.4',
    'meteorhacks:inject-initial@1.0.4',
    'peerlibrary:reactive-publish@0.2.0'
  ];

  api.use(packages);

  api.imply(packages);

  // api.export([
  //   'Telescope'
  // ]);

  api.mainModule("lib/server.js", "server");
  api.mainModule("lib/client.js", "client");

});<|MERGE_RESOLUTION|>--- conflicted
+++ resolved
@@ -27,12 +27,8 @@
     'ecmascript@0.4.2',
     'react-meteor-data@0.2.8',
     'service-configuration',
-<<<<<<< HEAD
-    'apollo',
-=======
     'shell-server',
     'apollo@0.1.2',
->>>>>>> 26f5e731
     
     // Third-party packages
 
