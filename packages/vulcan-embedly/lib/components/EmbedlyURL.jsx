import { Components, registerComponent, Utils, getSetting } from 'meteor/vulcan:core';
import { withMutation } from 'meteor/vulcan:core';
import React, { PropTypes, Component } from 'react';
import { FormattedMessage, intlShape } from 'meteor/vulcan:i18n';
import FRC from 'formsy-react-components';

const Input = FRC.Input;

class EmbedlyURL extends Component {

  constructor(props) {
    super(props);
    this.handleBlur = this.handleBlur.bind(this);
    this.editThumbnail = this.editThumbnail.bind(this);
    this.clearThumbnail = this.clearThumbnail.bind(this);

    this.state = {
      loading: false,
      value: props.value || '',
      thumbnailUrl: props.document.thumbnailUrl || ''
    };
  }

  // clean the media property of the document if it exists: this field is handled server-side in an async callback
  async componentDidMount() {
    try {
      if (this.props.document && !_.isEmpty(this.props.document.media)) {
        await this.context.updateCurrentValues({media: {}});
      }
    } catch(error) {
      console.error('Error cleaning "media" property', error); // eslint-disable-line
    }
  }

  editThumbnail() {
    const newThumbnailUrl = prompt(this.context.intl.formatMessage({id: 'posts.enter_thumbnail_url'}), this.state.thumbnailUrl);
    if (newThumbnailUrl) {
      this.setState({thumbnailUrl: newThumbnailUrl});
      // this.context.updateCurrentValues({thumbnailUrl: newThumbnailUrl});
    }
  }

  clearThumbnail() {
    if (confirm(this.context.intl.formatMessage({id: 'posts.clear_thumbnail?'}))) {
      this.setState({thumbnailUrl: ''});
      this.context.addToDeletedValues('thumbnailUrl');
      // this.context.updateCurrentValues({thumbnailUrl: ''});
    }
  }

  // called whenever the URL input field loses focus
  async handleBlur() {
    try {
      // value from formsy input ref
      const url = this.input.getValue();

      // start the mutation only if the input has a value
      if (url.length) {

        // notify the user that something happens
        this.setState({loading: true});

        // the URL has changed, get new title, body, thumbnail & media for this url
        const result = await this.props.getEmbedData({url});

        // uncomment for debug
        // console.log('Embedly Data', result);

        // extract the relevant data, for easier consumption
        const { data: { getEmbedData: { title, description, thumbnailUrl } } } = result;
<<<<<<< HEAD

        // update the form
        await this.context.updateCurrentValues({
          title: title || "",
          // body: description || "",
          // thumbnailUrl: thumbnailUrl || "",
        });

        // embedly component is done
        await this.setState({loading: false, thumbnailUrl});

        // remove errors & keep the current values
        await this.context.clearForm({clearErrors: true});
=======
        const body = description;
        
        // update the form
        if (title && !this.context.getDocument().title) {
          this.context.updateCurrentValues({title});
        }
        if (body && !this.context.getDocument().body) {
          this.context.updateCurrentValues({body});
        }
        if (thumbnailUrl && !this.context.getDocument().thumbnailUrl) {
          this.setState({thumbnailUrl: thumbnailUrl});
        }

        // embedly component is done
        this.setState({loading: false});
        
        // remove errors & keep the current values 
        this.context.clearForm({clearErrors: true}); 
>>>>>>> 68057419
      }
    } catch(error) {

      console.error(error); // eslint-disable-line
      const errorMessage = error.message.includes('401') ? Utils.encodeIntlError({id: "app.embedly_not_authorized"}) : error.message;

      // embedly component is done
<<<<<<< HEAD
      await this.setState({loading: false});

=======
      this.setState({loading: false});
      
>>>>>>> 68057419
      // something bad happened
      this.context.throwError(errorMessage);
    }
  }

  getDimensions() {
    const width = getSetting('thumbnailWidth', 80);
    const height = getSetting('thumbnailHeight', 60);
    const ratio = width/height;
    return {
      width,
      height,
      ratio
    }
  }

  renderThumbnail() {
    return (
      <div className="embedly-thumbnail">
        <img className="embedly-thumbnail-image" src={this.state.thumbnailUrl} />
        <div className="embedly-thumbnail-actions">
          <a className="thumbnail-edit" onClick={this.editThumbnail}><Components.Icon name="edit"/> <FormattedMessage id="posts.enter_thumbnail_url"/></a>
          <a className="thumbnail-clear" onClick={this.clearThumbnail}><Components.Icon name="delete"/> <FormattedMessage id="posts.clear_thumbnail"/></a>
        </div>
      </div>
    )
  }

  renderNoThumbnail() {
    return (
      <div className="embedly-thumbnail">
        <div style={{width: `${Math.round(60 * this.getDimensions().ratio)}px`, height: `60px`}} onClick={this.editThumbnail} className="embedly-thumbnail-placeholder">
          <Components.Icon name="image" />
          <FormattedMessage id="posts.enter_thumbnail_url"/>
        </div>
      </div>
    )
  }

  render() {

    const wrapperStyle = {
      position: "relative"
    };

    const loadingStyle = {
      position: "absolute",
      pointerEvents: "none",
      top: "15px",
      right: "15px"
    };

    loadingStyle.display = this.state.loading ? "block" : "none";

    // see https://facebook.github.io/react/warnings/unknown-prop.html
    const {document, control, getEmbedData, ...rest} = this.props; // eslint-disable-line

    return (
      <div className="form-group row embedly-form-group" style={wrapperStyle}>
        <label className="control-label col-sm-3">{this.props.label}</label>
        <div className="col-sm-9 embedly-form-control">
          <div className="embedly-url-field">
            <Input
              {...rest}
              onBlur={this.handleBlur}
              type="url"
              ref={ref => this.input = ref}
              layout="elementOnly"
            />
            <div className="embedly-url-field-loading" style={loadingStyle}>
              <Components.Loading />
            </div>
          </div>

          {this.state.thumbnailUrl ? this.renderThumbnail() : this.renderNoThumbnail()}

          <Input
            type="hidden"
            name="thumbnailUrl"
            value={this.state.thumbnailUrl}
          />
        </div>
      </div>
    );
  }
}

EmbedlyURL.propTypes = {
  name: PropTypes.string,
  value: PropTypes.any,
  label: PropTypes.string
}

EmbedlyURL.contextTypes = {
  updateCurrentValues: PropTypes.func,
  addToDeletedValues: PropTypes.func,
  throwError: PropTypes.func,
  clearForm: PropTypes.func,
  getDocument: PropTypes.func,
  intl: intlShape
}

const options = {
  name: 'getEmbedData',
  args: {url: 'String'},
}

export default withMutation(options)(EmbedlyURL);

registerComponent('EmbedlyURL', EmbedlyURL, [withMutation, options]);<|MERGE_RESOLUTION|>--- conflicted
+++ resolved
@@ -68,21 +68,6 @@
 
         // extract the relevant data, for easier consumption
         const { data: { getEmbedData: { title, description, thumbnailUrl } } } = result;
-<<<<<<< HEAD
-
-        // update the form
-        await this.context.updateCurrentValues({
-          title: title || "",
-          // body: description || "",
-          // thumbnailUrl: thumbnailUrl || "",
-        });
-
-        // embedly component is done
-        await this.setState({loading: false, thumbnailUrl});
-
-        // remove errors & keep the current values
-        await this.context.clearForm({clearErrors: true});
-=======
         const body = description;
         
         // update the form
@@ -98,10 +83,9 @@
 
         // embedly component is done
         this.setState({loading: false});
-        
-        // remove errors & keep the current values 
-        this.context.clearForm({clearErrors: true}); 
->>>>>>> 68057419
+
+        // remove errors & keep the current values
+        this.context.clearForm({clearErrors: true});
       }
     } catch(error) {
 
@@ -109,13 +93,8 @@
       const errorMessage = error.message.includes('401') ? Utils.encodeIntlError({id: "app.embedly_not_authorized"}) : error.message;
 
       // embedly component is done
-<<<<<<< HEAD
-      await this.setState({loading: false});
-
-=======
       this.setState({loading: false});
-      
->>>>>>> 68057419
+
       // something bad happened
       this.context.throwError(errorMessage);
     }
