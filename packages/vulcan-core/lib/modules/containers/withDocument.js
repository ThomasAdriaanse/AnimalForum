--- conflicted
+++ resolved
@@ -38,18 +38,13 @@
     ${fragment}
   `, {
     alias: 'withDocument',
-<<<<<<< HEAD
 
-    options(ownProps) {
-=======
-    
     options({ documentId, slug }) {
->>>>>>> c8febe85
       const graphQLOptions = {
-        variables: { 
-          documentId: documentId, 
-          slug: slug, 
-          enableCache, 
+        variables: {
+          documentId: documentId,
+          slug: slug,
+          enableCache,
         },
         pollInterval, // note: pollInterval can be set to 0 to disable polling (20s by default)
       };
