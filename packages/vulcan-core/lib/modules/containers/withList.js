--- conflicted
+++ resolved
@@ -38,11 +38,7 @@
 import { withApollo, graphql } from 'react-apollo';
 import gql from 'graphql-tag';
 import update from 'immutability-helper';
-<<<<<<< HEAD
-import { getFragment, getFragmentName, getSetting } from 'meteor/vulcan:core';
-=======
 import { getSetting, getFragment, getFragmentName, getCollection } from 'meteor/vulcan:core';
->>>>>>> 3b7be957
 import Mingo from 'mingo';
 import compose from 'recompose/compose';
 import withState from 'recompose/withState';
@@ -53,29 +49,22 @@
 const withList = (options) => {
 
   // console.log(options)
-<<<<<<< HEAD
-
-  const { collection, limit = 10, pollInterval = getSetting('pollInterval', 20000), totalResolver = true, stopPollingIdleStatus = "INACTIVE", extraQueries, enableCache = false } = options,
-        queryName = options.queryName || `${collection.options.collectionName}ListQuery`,
-        listResolverName = collection.options.resolvers.list && collection.options.resolvers.list.name,
-        totalResolverName = collection.options.resolvers.total && collection.options.resolvers.total.name;
-=======
-  
+
   const {
     collectionName,
+    stopPollingIdleStatus = "INACTIVE",
     limit = 10,
     pollInterval = getSetting('pollInterval', 20000),
     totalResolver = true,
     enableCache = false,
     extraQueries,
   } = options;
-  
+
   const collection = options.collection || getCollection(collectionName);
-  
+
   const queryName = options.queryName || `${collection.options.collectionName}ListQuery`;
   const listResolverName = collection.options.resolvers.list && collection.options.resolvers.list.name;
   const totalResolverName = collection.options.resolvers.total && collection.options.resolvers.total.name;
->>>>>>> 3b7be957
 
   let fragment;
 
