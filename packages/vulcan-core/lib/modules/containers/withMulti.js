--- conflicted
+++ resolved
@@ -35,11 +35,7 @@
 */
 
 import { useState } from 'react';
-<<<<<<< HEAD
-import { withApollo, graphql, useQuery } from 'react-apollo';
-=======
 import { graphql, useQuery } from 'react-apollo';
->>>>>>> 4dd3e0d2
 import gql from 'graphql-tag';
 import {
   getSetting,
@@ -246,12 +242,6 @@
     loadingMore: loading && hasRequestedMore,
     results: data && data[resolverName] && data[resolverName].results,
     totalCount: data && data[resolverName] && data[resolverName].totalCount,
-<<<<<<< HEAD
-    refetch: data.refetch,
-    error,
-    count: data && data.results && data.results.length,
-    loadMore: () => setLimit(limit+itemsPerPage),
-=======
     refetch: data && data.refetch,
     error,
     count: data && data.results && data.results.length,
@@ -259,7 +249,6 @@
       setHasRequestedMore(true);
       setLimit(limit+itemsPerPage);
     },
->>>>>>> 4dd3e0d2
     limit,
   };
 }