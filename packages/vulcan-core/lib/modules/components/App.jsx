--- conflicted
+++ resolved
@@ -195,46 +195,15 @@
       runCallbacks('events.identify', nextProps.currentUser);
     }
   }
-<<<<<<< HEAD
   
-=======
-
-  parseRoute(location) {
-    const routeNames = Object.keys(Routes);
-    let currentRoute = null;
-    let params={};
-    for (let routeName of routeNames) {
-      const route = Routes[routeName];
-      const match = matchPath(location.pathname, { path: route.path, exact: true, strict: false });
-      if (match) {
-        currentRoute = route;
-        params = match.params;
-      }
-    }
-
-    const RouteComponent = currentRoute ? Components[currentRoute.componentName] : Components.Error404;
-    return {
-      currentRoute, RouteComponent, location, params,
-      pathname: location.pathname,
-      hash: location.hash,
-      query: parseQuery(location),
-    };
-  }
-
->>>>>>> 440932c7
   render() {
     const { flash } = this;
     const { messages } = this.state;
     const { currentUser, serverRequestStatus } = this.props;
 
     // Parse the location into a route/params/query/etc.
-<<<<<<< HEAD
     const location = parseRoute(this.props.location);
     
-=======
-    const location = this.parseRoute(this.props.location);
-
->>>>>>> 440932c7
     // Reuse the container objects for location and navigation context, so that
     // they will be reference-stable and won't trigger spurious rerenders.
     if (!this.locationContext) {
