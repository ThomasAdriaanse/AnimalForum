/*

Main form component.

This component expects:

### All Forms:

- collection
- currentUser
- client (Apollo client)

### New Form:

- newMutation

### Edit Form:

- editMutation
- removeMutation
- document

*/

import { Components, Utils, runCallbacks, getCollection } from 'meteor/vulcan:core';
import React, { Component } from 'react';
import PropTypes from 'prop-types';
import { intlShape } from 'meteor/vulcan:i18n';
import Formsy from 'formsy-react';
import { getEditableFields, getInsertableFields } from '../modules/utils.js';

/*

1. Constructor
2. Helpers
3. Errors
4. Context
4. Method & Callback
5. Render

*/

class Form extends Component {

  // --------------------------------------------------------------------- //
  // ----------------------------- Constructor --------------------------- //
  // --------------------------------------------------------------------- //

  constructor(props) {
    super(props);
    this.submitForm = this.submitForm.bind(this);
    this.updateState = this.updateState.bind(this);
    // this.methodCallback = this.methodCallback.bind(this);
    this.newMutationSuccessCallback = this.newMutationSuccessCallback.bind(this);
    this.editMutationSuccessCallback = this.editMutationSuccessCallback.bind(this);
    this.mutationSuccessCallback = this.mutationSuccessCallback.bind(this);
    this.mutationErrorCallback = this.mutationErrorCallback.bind(this);
    this.addToAutofilledValues = this.addToAutofilledValues.bind(this);
    this.getAutofilledValues = this.getAutofilledValues.bind(this);
    this.addToDeletedValues = this.addToDeletedValues.bind(this);
    this.addToSubmitForm = this.addToSubmitForm.bind(this);
    this.addToSuccessForm = this.addToSuccessForm.bind(this);
    this.addToFailureForm = this.addToFailureForm.bind(this);
    this.throwError = this.throwError.bind(this);
    this.clearForm = this.clearForm.bind(this);
    this.updateCurrentValues = this.updateCurrentValues.bind(this);
    this.formKeyDown = this.formKeyDown.bind(this);
    this.deleteDocument = this.deleteDocument.bind(this);
    this.getDocument = this.getDocument.bind(this);
    // a debounced version of seState that only updates state every 500 ms (not used)
    this.debouncedSetState = _.debounce(this.setState, 500);
    this.setFormState = this.setFormState.bind(this);
    this.getLabel = this.getLabel.bind(this);
    this.getErrorMessage = this.getErrorMessage.bind(this);
    // version of submitForm that is made available to context, behaves like updateCurrentValues but submits afterwards
    this.submitFormContext = this.submitFormContext.bind(this);
    this.getCollection = this.getCollection.bind(this);

    this.state = {
      disabled: false,
      errors: [],
      autofilledValues: {},
      deletedValues: [],
      currentValues: {}
    };

    this.submitFormCallbacks = [];
    this.successFormCallbacks = [];
    this.failureFormCallbacks = [];
  }

  // --------------------------------------------------------------------- //
  // ------------------------------- Helpers ----------------------------- //
  // --------------------------------------------------------------------- //

  getCollection() {
    return this.props.collection || getCollection(this.props.collectionName);
  }

  // return the current schema based on either the schema or collection prop
  getSchema() {
    return this.props.schema ? this.props.schema : Utils.stripTelescopeNamespace(this.getCollection().simpleSchema()._schema);
  }

  getFieldGroups() {

    const schema = this.getSchema();
    const document = this.getDocument();

    // build fields array by iterating over the list of field names
    let fields = this.getFieldNames().map(fieldName => {

      // get schema for the current field
      const fieldSchema = schema[fieldName];

      fieldSchema.name = fieldName;

      // intialize properties
      let field = {
        name: fieldName,
        datatype: fieldSchema.type,
        control: fieldSchema.control,
        layout: this.props.layout,
        order: fieldSchema.order
      }

      field.label = this.getLabel(fieldName);

      // add value
      if (document[fieldName]){

        field.value = document[fieldName];

        // convert value type if needed
        if (fieldSchema.type.definitions[0].type === Number) field.value = Number(field.value);

        // if value is an array of objects ({_id: '123'}, {_id: 'abc'}), flatten it into an array of strings (['123', 'abc'])
        // fallback to item itself if item._id is not defined (ex: item is not an object or item is just {slug: 'xxx'})
        if (Array.isArray(field.value)) {
          field.value = field.value.map(item => item._id || item);
        }

      }

      // backward compatibility from 'autoform' to 'form'
      if (fieldSchema.autoform) {
        fieldSchema.form = fieldSchema.autoform;
<<<<<<< HEAD
        console.warn(`Vulcan Warning: The 'autoform' field is deprecated. You should rename it to 'form' instead. It was defined on your '${fieldName}' field  on the '${this.getCollection()._name}' collection`); // eslint-disable-line
=======
        // eslint-disable-next-line no-console
        console.warn(`Vulcan Warning: The 'autoform' field is deprecated. You should rename it to 'form' instead. It was defined on your '${fieldName}' field  on the '${this.props.collection._name}' collection`); // eslint-disable-line
>>>>>>> 75b6ece0
      }

      // replace value by prefilled value if value is empty
      const prefill = fieldSchema.prefill || fieldSchema.form && fieldSchema.form.prefill;
      if (prefill) {
        const prefilledValue = typeof prefill === "function" ? prefill.call(fieldSchema) : prefill;
        if (!!prefilledValue && !field.value) {
          field.prefilledValue = prefilledValue;
          field.value = prefilledValue;
        }
      }

      // replace empty value, which has not been prefilled, by the default value from the schema
      // keep defaultValue for backwards compatibility even though it doesn't actually work
      if (fieldSchema.defaultValue && (typeof field.value === 'undefined' || field.value === '')) {
        field.value = fieldSchema.defaultValue;
      }
      if (fieldSchema.default && (typeof field.value === 'undefined' || field.value === '')) {
        field.value = fieldSchema.default;
      }

      // add options if they exist
      const fieldOptions = fieldSchema.options || fieldSchema.form && fieldSchema.form.options;
      if (fieldOptions) {
        field.options = typeof fieldOptions === "function" ? fieldOptions.call(fieldSchema, this.props) : fieldOptions;

        // in case of checkbox groups, check "checked" option to populate value if this is a "new document" form
        if (!field.value && this.getFormType() === 'new') {
          field.value = _.where(field.options, {checked: true}).map(option => option.value);
        }
      }

      // add any properties specified in fieldProperties or form as extra props passed on
      // to the form component
      const fieldProperties = fieldSchema.fieldProperties || fieldSchema.form;
      if (fieldProperties) {
        for (const prop in fieldProperties) {
          if (prop !== 'prefill' && prop !== 'options' && fieldProperties.hasOwnProperty(prop)) {
            field[prop] = typeof fieldProperties[prop] === "function" ?
            fieldProperties[prop].call(fieldSchema) :
            fieldProperties[prop];
          }
        }
      }

      // add limit
      if (fieldSchema.limit) {
       field.limit = fieldSchema.limit;
      }

      // add placeholder
      if (fieldSchema.placeholder) {
       field.placeholder = fieldSchema.placeholder;
      }

      if (fieldSchema.beforeComponent) field.beforeComponent = fieldSchema.beforeComponent;
      if (fieldSchema.afterComponent) field.afterComponent = fieldSchema.afterComponent;

      // add group
      if (fieldSchema.group) {
        field.group = fieldSchema.group;
      }

      // add document
      field.document = this.getDocument();

      // add error state
      const validationError = _.findWhere(this.state.errors, {name: 'app.validation_error'});
      if (validationError) {
        const fieldErrors = _.filter(validationError.data.errors, error => error.data.fieldName === fieldName);
        if (fieldErrors) {
          field.errors = fieldErrors.map(error => ({...error, message: this.getErrorMessage(error)}));
        }
      }
      return field;

    });

    fields = _.sortBy(fields, "order");

    // get list of all unique groups (based on their name) used in current fields
    let groups = _.compact(_.unique(_.pluck(fields, "group"), false, g => g && g.name));

    // for each group, add relevant fields
    groups = groups.map(group => {
      group.label = group.label || this.context.intl.formatMessage({id: group.name});
      group.fields = _.filter(fields, field => {return field.group && field.group.name === group.name});
      return group;
    });

    // add default group
    groups = [{
      name: "default",
      label: "default",
      order: 0,
      fields: _.filter(fields, field => {return !field.group;})
    }].concat(groups);

    // sort by order
    groups = _.sortBy(groups, "order");

    // console.log(groups);

    return groups;
  }

  // if a document is being passed, this is an edit form
  getFormType() {
    return this.props.document ? "edit" : "new";
  }

  // get relevant fields
  getFieldNames() {
    const { fields, hideFields } = this.props;
    const schema = this.getSchema();

    // get all editable/insertable fields (depending on current form type)
    let relevantFields = this.getFormType() === "edit" ? getEditableFields(schema, this.props.currentUser, this.getDocument()) : getInsertableFields(schema, this.props.currentUser);

    // if "fields" prop is specified, restrict list of fields to it
    if (typeof fields !== "undefined" && fields.length > 0) {
      relevantFields = _.intersection(relevantFields, fields);
    } else {
      // else if fields is not specified, remove all hidden fields
      relevantFields = _.reject(relevantFields, fieldName => schema[fieldName].hidden);
    }

    // if "hideFields" prop is specified, remove its fields
    if (typeof hideFields !== "undefined" && hideFields.length > 0) {
      relevantFields = _.difference(relevantFields, hideFields);
    }

    return relevantFields;
  }

  // for each field, we apply the following logic:
  // - if its value is currently being inputted, use that
  // - else if its value is provided by the autofilledValues object, use that
  // - else if its value was provided by the db, use that (i.e. props.document)
  // - else if its value was provided by prefilledProps, use that
  getDocument() {
    const currentDocument = _.clone(this.props.document) || {};
    const document = Object.assign(_.clone(this.props.prefilledProps || {}), currentDocument, _.clone(this.state.autofilledValues), _.clone(this.state.currentValues));
    return document;
  }

  // NOTE: this is not called anymore since we're updating on blur, not on change
  // whenever the form changes, update its state
  updateState(e) {
    // e can sometimes be event, sometims be currentValue
    // see https://github.com/christianalfoni/formsy-react/issues/203
    if (e.stopPropagation) {
      e.stopPropagation();
    } else {
      // get rid of empty fields
      _.forEach(e, (value, key) => {
        if (_.isEmpty(value)) {
          delete e[key];
        }
      });
      this.setState(prevState => ({
        currentValues: e
      }));
    }
  }

  // manually update the current values of one or more fields(i.e. on blur). See above for on change instead
  updateCurrentValues(newValues) {
    // keep the previous ones and extend (with possible replacement) with new ones
    this.setState(prevState => ({
      currentValues: {
        ...prevState.currentValues,
        ...newValues,
      }
    }));
  }

  // key down handler
  formKeyDown(event) {

    if( (event.ctrlKey || event.metaKey) && event.keyCode === 13) {
      this.submitForm(this.refs.form.getModel());
    }
  }

  getLabel(fieldName) {
    return this.context.intl.formatMessage({id: this.getCollection()._name+"."+fieldName, defaultMessage: this.getSchema()[fieldName].label});
  }

  getErrorMessage(error) {
    if (error.data.fieldName) {
      // if error has a corresponding field name, "labelify" that field name
      const fieldName = this.getLabel(error.data.fieldName);
      return this.context.intl.formatMessage({id: error.id, defaultMessage: error.id}, {...error.data, fieldName});
    } else {
      return this.context.intl.formatMessage({id: error.id, defaultMessage: error.id}, error.data);
    }
  }

  // --------------------------------------------------------------------- //
  // ------------------------------- Errors ------------------------------ //
  // --------------------------------------------------------------------- //

  // clear and re-enable the form
  // by default, clear errors and keep current values
  clearForm({ clearErrors = true, clearCurrentValues = false}) {
    this.setState(prevState => ({
      errors: clearErrors ? [] : prevState.errors,
      currentValues: clearCurrentValues ? {} : prevState.currentValues,
      disabled: false,
    }));
  }

  // render errors
  renderErrors() {

    return (
      <div className="form-errors">
        {this.state.errors.map((error, index) => {

          let message;

          if (error.data && error.data.errors) { // this error is a "multi-error" with multiple sub-errors

            message = error.data.errors.map(error => {
              return {
                content: this.getErrorMessage(error),
                data: error.data,
              }
            });

          } else { // this is a regular error

            message = {content: error.message || this.context.intl.formatMessage({id: error.id, defaultMessage: error.id}, error.data)}

          }

          return <Components.FormFlash key={index} message={message} type="error"/>;
        })}
      </div>
    )
  }

  // --------------------------------------------------------------------- //
  // ------------------------------- Context ----------------------------- //
  // --------------------------------------------------------------------- //

  // add error to form state
  // from "GraphQL Error: You have an error [error_code]"
  // to { content: "You have an error", type: "error" }
  throwError(error) {

    // get graphQL error (see https://github.com/thebigredgeek/apollo-errors/issues/12)
    const graphQLError = error.graphQLErrors[0];
    // eslint-disable-next-line no-console
    console.log(graphQLError);

    // add error to state
    this.setState(prevState => ({
      errors: [...prevState.errors, graphQLError]
    }));
  }

  // add something to autofilled values
  addToAutofilledValues(property) {
    this.setState(prevState => ({
      autofilledValues: {
        ...prevState.autofilledValues,
        ...property
      }
    }));
  }

  // get autofilled values
  getAutofilledValues() {
    return this.state.autofilledValues;
  }

  // add something to deleted values
  addToDeletedValues(name) {
    this.setState(prevState => ({
      deletedValues: [...prevState.deletedValues, name]
    }));
  }

  // add a callback to the form submission
  addToSubmitForm(callback) {
    this.submitFormCallbacks.push(callback);
  }

  // add a callback to form submission success
  addToSuccessForm(callback) {
    this.successFormCallbacks.push(callback);
  }

  // add a callback to form submission failure
  addToFailureForm(callback) {
    this.failureFormCallbacks.push(callback);
  }

  setFormState(fn) {
    this.setState(fn);
  }

  submitFormContext(newValues) {
    // keep the previous ones and extend (with possible replacement) with new ones
    this.setState(prevState => ({
      currentValues: {
        ...prevState.currentValues,
        ...newValues,
      } // Submit form after setState update completed
    }), () => this.submitForm(this.refs.form.getModel()));
  }

  // pass on context to all child components
  getChildContext() {
    return {
      throwError: this.throwError,
      clearForm: this.clearForm,
      submitForm: this.submitFormContext, //Change in name because we already have a function called submitForm, but no reason for the user to know about that
      getAutofilledValues: this.getAutofilledValues,
      addToAutofilledValues: this.addToAutofilledValues,
      addToDeletedValues: this.addToDeletedValues,
      updateCurrentValues: this.updateCurrentValues,
      getDocument: this.getDocument,
      setFormState: this.setFormState,
      addToSubmitForm: this.addToSubmitForm,
      addToSuccessForm: this.addToSuccessForm,
      addToFailureForm: this.addToFailureForm,
    };
  }

  // --------------------------------------------------------------------- //
  // ------------------------------- Method ------------------------------ //
  // --------------------------------------------------------------------- //

  newMutationSuccessCallback(result) {
    this.mutationSuccessCallback(result, 'new');
  }

  editMutationSuccessCallback(result) {
    this.mutationSuccessCallback(result, 'edit');
  }

  mutationSuccessCallback(result, mutationType) {

    const document = result.data[Object.keys(result.data)[0]]; // document is always on first property

    // for new mutation, run refetch function if it exists
    if (mutationType === 'new' && this.props.refetch) this.props.refetch();

    // call the clear form method (i.e. trigger setState) only if the form has not been unmounted (we are in an async callback, everything can happen!)
    if (typeof this.refs.form !== 'undefined') {
      let clearCurrentValues = false;
      // reset form if this is a new document form
      if (this.props.formType === "new") {
        this.refs.form.reset();
        clearCurrentValues = true;
      }
      this.clearForm({clearErrors: true, clearCurrentValues});
    }

    // run document through mutation success callbacks
    result = runCallbacks(this.successFormCallbacks, result);

    // run success callback if it exists
    if (this.props.successCallback) this.props.successCallback(document);

  }

  // catch graphql errors
  mutationErrorCallback(error) {

    this.setState(prevState => ({disabled: false}));

    // eslint-disable-next-line no-console
    console.log("// graphQL Error");
    // eslint-disable-next-line no-console
    console.log(error);

    // run mutation failure callbacks on error, we do not allow the callbacks to change the error
    runCallbacks(this.failureFormCallbacks, error);

    if (!_.isEmpty(error)) {
      // add error to state
      this.throwError(error);
    }

    // note: we don't have access to the document here :( maybe use redux-forms and get it from the store?
    // run error callback if it exists
    // if (this.props.errorCallback) this.props.errorCallback(document, error);
  }

  // submit form handler
  submitForm(data) {

    // if form is disabled (there is already a submit handler running) don't do anything
    if (this.state.disabled) {
      return;
    }

    // clear errors and disable form while it's submitting
    this.setState(prevState => ({errors: [], disabled: true}));

    // complete the data with values from custom components which are not being catched by Formsy mixin
    // note: it follows the same logic as SmartForm's getDocument method
    data = {
      ...this.props.prefilledProps, // ex: can be values passed from the form's parent component
      ...this.state.autofilledValues, // ex: can be values from NewsletterSubscribe component
      ...data, // original data generated thanks to Formsy
      ...this.state.currentValues, // ex: can be values from DateTime component
    };

    // run data object through submitForm callbacks
    data = runCallbacks(this.submitFormCallbacks, data);

    const fields = this.getFieldNames();

    // if there's a submit callback, run it
    if (this.props.submitCallback) {
      data = this.props.submitCallback(data);
    }

    if (this.props.formType === "new") { // new document form

      // remove any empty properties
      let document = _.compactObject(data);
      // call method with new document
      this.props.newMutation({document}).then(this.newMutationSuccessCallback).catch(this.mutationErrorCallback);

    } else { // edit document form

      const document = this.getDocument();

      // put all keys with data on $set
      const set = _.compactObject(data);

      // put all keys without data on $unset
      const setKeys = _.keys(set);
      let unsetKeys = _.difference(fields, setKeys);

      // add all keys to delete (minus those that have data associated)
      unsetKeys = _.unique(unsetKeys.concat(_.difference(this.state.deletedValues, setKeys)));

      // build mutation arguments object
      const args = {documentId: document._id, set: set, unset: {}};
      if (unsetKeys.length > 0) {
        args.unset = _.object(unsetKeys, unsetKeys.map(() => true));
      }
      // call method with _id of document being edited and modifier
      this.props.editMutation(args).then(this.editMutationSuccessCallback).catch(this.mutationErrorCallback);
    }

  }

  deleteDocument() {
    const document = this.getDocument();
    const documentId = this.props.document._id;
    const documentTitle = document.title || document.name || '';

    const deleteDocumentConfirm = this.context.intl.formatMessage({id: 'forms.delete_confirm'}, {title: documentTitle});

    if (window.confirm(deleteDocumentConfirm)) {
      this.props.removeMutation({documentId})
        .then((mutationResult) => { // the mutation result looks like {data:{collectionRemove: null}} if succeeded
          if (this.props.removeSuccessCallback) this.props.removeSuccessCallback({documentId, documentTitle});
          if (this.props.refetch) this.props.refetch();
        })
        .catch((error) => {
          // eslint-disable-next-line no-console
          console.log(error);
        });
    }
  }

  // --------------------------------------------------------------------- //
  // ------------------------- Lifecycle Hooks --------------------------- //
  // --------------------------------------------------------------------- //

  render() {

    const fieldGroups = this.getFieldGroups();
    const collectionName = this.getCollection()._name;

    return (
      <div className={"document-"+this.props.formType}>
        <Formsy.Form
          onSubmit={this.submitForm}
          onKeyDown={this.formKeyDown}
          disabled={this.state.disabled}
          ref="form"
        >

          {this.renderErrors()}

          {fieldGroups.map(group => <Components.FormGroup key={group.name} {...group} updateCurrentValues={this.updateCurrentValues} />)}

          {this.props.repeatErrors && this.renderErrors()}

          <Components.FormSubmit submitLabel={this.props.submitLabel}
                                 cancelLabel={this.props.cancelLabel}
                                 cancelCallback={this.props.cancelCallback}
                                 document={this.getDocument()}
                                 deleteDocument={(this.props.formType === 'edit'
                                   && this.props.showRemove
                                   && this.deleteDocument)
                                 || null}
                                 collectionName={collectionName}
          />

        </Formsy.Form>
      </div>
    )
  }


}

Form.propTypes = {

  // main options
  collection: PropTypes.object,
  collectionName: (props, propName, componentName) => {
    if (!props.collection && !props.collectionName) {
      return new Error(`One of props 'collection' or 'collectionName' was not specified in '${componentName}'.`);
    }
    if (!props.collection && typeof props['collectionName'] !== 'string') {
      return new Error(`Prop collectionName was not of type string in '${componentName}`);
    }
  },
  document: PropTypes.object, // if a document is passed, this will be an edit form
  schema: PropTypes.object, // usually not needed

  // graphQL
  newMutation: PropTypes.func, // the new mutation
  editMutation: PropTypes.func, // the edit mutation
  removeMutation: PropTypes.func, // the remove mutation

  // form
  prefilledProps: PropTypes.object,
  layout: PropTypes.string,
  fields: PropTypes.arrayOf(PropTypes.string),
  hideFields: PropTypes.arrayOf(PropTypes.string),
  showRemove: PropTypes.bool,
  submitLabel: PropTypes.string,
  cancelLabel: PropTypes.string,
  repeatErrors: PropTypes.bool,

  // callbacks
  submitCallback: PropTypes.func,
  successCallback: PropTypes.func,
  removeSuccessCallback: PropTypes.func,
  errorCallback: PropTypes.func,
  cancelCallback: PropTypes.func,

  currentUser: PropTypes.object,
  client: PropTypes.object,
}

Form.defaultProps = {
  layout: 'horizontal',
  repeatErrors: false,
}

Form.contextTypes = {
  intl: intlShape
}

Form.childContextTypes = {
  getAutofilledValues: PropTypes.func,
  addToAutofilledValues: PropTypes.func,
  addToDeletedValues: PropTypes.func,
  addToSubmitForm: PropTypes.func,
  addToFailureForm: PropTypes.func,
  addToSuccessForm: PropTypes.func,
  updateCurrentValues: PropTypes.func,
  setFormState: PropTypes.func,
  throwError: PropTypes.func,
  clearForm: PropTypes.func,
  getDocument: PropTypes.func,
  submitForm: PropTypes.func,
}

module.exports = Form<|MERGE_RESOLUTION|>--- conflicted
+++ resolved
@@ -145,12 +145,7 @@
       // backward compatibility from 'autoform' to 'form'
       if (fieldSchema.autoform) {
         fieldSchema.form = fieldSchema.autoform;
-<<<<<<< HEAD
         console.warn(`Vulcan Warning: The 'autoform' field is deprecated. You should rename it to 'form' instead. It was defined on your '${fieldName}' field  on the '${this.getCollection()._name}' collection`); // eslint-disable-line
-=======
-        // eslint-disable-next-line no-console
-        console.warn(`Vulcan Warning: The 'autoform' field is deprecated. You should rename it to 'form' instead. It was defined on your '${fieldName}' field  on the '${this.props.collection._name}' collection`); // eslint-disable-line
->>>>>>> 75b6ece0
       }
 
       // replace value by prefilled value if value is empty
