--- conflicted
+++ resolved
@@ -77,25 +77,6 @@
       mutationFields = _.intersection(mutationFields, fields);
     }
 
-<<<<<<< HEAD
-    // resolve any array field with resolveAs as fieldName{_id} -> why?
-    /*
-    - string field with no resolver -> fieldName
-    - string field with a resolver  -> fieldName
-    - array field with no resolver  -> fieldName
-    - array field with a resolver   -> fieldName{_id}
-    */
-    const mapFieldNameToField = fieldName => {
-      const field = this.getSchema()[fieldName];
-      return field.resolveAs && field.type.definitions[0].type === Array
-        ? `${fieldName}{_id}` // if it's a custom resolver, add a basic query to its _id
-        : fieldName; // else just ask for the field name
-    }
-    queryFields = queryFields.map(mapFieldNameToField);
-    mutationFields = mutationFields.map(mapFieldNameToField);
-
-=======
->>>>>>> a28ccc46
     // generate query fragment based on the fields that can be edited. Note: always add _id.
     const generatedQueryFragment = gql`
       fragment ${fragmentName} on ${this.props.collection.typeName} {
@@ -167,10 +148,7 @@
       extraQueries,
       fetchPolicy: 'network-only', // we always want to load a fresh copy of the document
       enableCache: false,
-<<<<<<< HEAD
-=======
       pollInterval: 0, // no polling, only load data once
->>>>>>> a28ccc46
     };
 
     // options for withNew, withEdit, and withRemove HoCs
@@ -196,24 +174,6 @@
 
     // if this is an edit from, load the necessary data using the withDocument HoC
     if (this.getFormType() === 'edit') {
-<<<<<<< HEAD
-      // create a stateless loader component that's wrapped with withDocument,
-      // displays the loading state if needed, and passes on loading and document
-      const Loader = props => {
-        const { document, loading } = props;
-        return loading ?
-          <Components.Loading /> :
-          <Form
-            document={document}
-            loading={loading}
-            {...childProps}
-            {...parentProps}
-            {...props}
-          />;
-      };
-      Loader.displayName = `withLoader(Form)`;
-=======
->>>>>>> a28ccc46
 
       WrappedComponent = compose(
         withDocument(queryOptions),
@@ -252,16 +212,7 @@
           withNew(mutationOptions)
         )(Form);
       }
-
-<<<<<<< HEAD
-      return <WrappedComponent {...childProps} {...parentProps} />;
-
-    }
-  }
-=======
       return <WrappedComponent {...childProps} />;
->>>>>>> a28ccc46
-
     }
   }
 
