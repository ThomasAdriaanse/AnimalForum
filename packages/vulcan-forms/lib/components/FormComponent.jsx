import React, { Component } from 'react';
import PropTypes from 'prop-types';
import { Components } from 'meteor/vulcan:core';
import { registerComponent } from 'meteor/vulcan:core';
import get from 'lodash/get';
import merge from 'lodash/merge';
<<<<<<< HEAD
import isEqual from 'lodash/isEqual';
=======
import find from 'lodash/find';
import isObjectLike from 'lodash/isObjectLike';
>>>>>>> 9ab1c0f8
import { isEmptyValue } from '../modules/utils.js';

class FormComponent extends Component {
  
  constructor (props) {
    super(props);

    this.state = {};
  }

  componentWillMount () {
    if (this.showCharsRemaining()) {
      const value = this.getValue();
      this.updateCharacterCount(value);
    }
  }

  shouldComponentUpdate (nextProps, nextState) {
    // allow custom controls to determine if they should update
    if (this.isCustomInput(this.getType(nextProps))) {
      return true;
    }
  
    const { currentValues, deletedValues, errors } = nextProps;
    const { path } = this.props;
  
    const valueChanged = currentValues[path] !== this.props.currentValues[path];
    const errorChanged = !isEqual(this.getErrors(errors), this.getErrors());
    const deleteChanged = deletedValues.includes(path) !== this.props.deletedValues.includes(path);
    const charsChanged = nextState.charsRemaining !== this.state.charsRemaining;
    
    return valueChanged || errorChanged || deleteChanged || charsChanged;
  }
  
  /*
  
  Returns true if the passed input type is a custom 
  
  */
  isCustomInput = (inputType) => {
    const isStandardInput = ['nested', 'number', 'url', 'email', 'textarea', 'checkbox',
      'checkboxgroup', 'radiogroup', 'select', 'selectmultiple', 'datetime',
      'date', 'time', 'text'].includes(inputType);
    return !isStandardInput;
  };
  
  /*
  
  Function passed to form controls (always controlled) to update their value
  
  */
  handleChange = (name, value) => {
    // if value is an empty string, delete the field
    if (value === '') {
      value = null;
    }
    // if this is a number field, convert value before sending it up to Form
    if (this.getType() === 'number' && value != null) {
      value = Number(value);
    }
    this.props.updateCurrentValues({ [this.props.path]: value });

    // for text fields, update character count on change
    if (this.showCharsRemaining()) {
      this.updateCharacterCount(value);
    }
  };

  /*
  
  Updates the state of charsCount and charsRemaining as the users types
  
  */
  updateCharacterCount = value => {
    const characterCount = value ? value.length : 0;
    this.setState({
      charsRemaining: this.props.max - characterCount,
      charsCount: characterCount,
    });
  };

  /*

  Get value from Form state through document and currentValues props

  */
  getValue = props => {
    let value;
    const p = props || this.props;
    const { document, currentValues, defaultValue, path, datatype } = p;
    const documentValue = get(document, path);
    const currentValue = currentValues[path];
    const isDeleted = p.deletedValues.includes(path);

    if (isDeleted) {
      value = '';
    } else {
      if (Array.isArray(currentValue) && find(datatype, ['type', Array])) {
        // for object and arrays, use lodash's merge
        // if field type is array, use [] as merge seed to force result to be an array as well
        value = merge([], documentValue, currentValue);
      } else if (isObjectLike(currentValue) && find(datatype, ['type', Object])) {
        value = merge({}, documentValue, currentValue);
      } else {
        // note: value has to default to '' to make component controlled
        value = '';
        if (typeof currentValue !== 'undefined' && currentValue !== null) {
          value = currentValue;
        } else if (typeof documentValue !== 'undefined' && documentValue !== null) {
          value = documentValue;
        }
      }
      // replace empty value, which has not been prefilled, by the default value from the schema
      if (isEmptyValue(value)) {
        if (defaultValue) value = defaultValue;
      }
    }

    return this.cleanValue(p, value);
  };
  
  
  /*
  
  For some input types apply additional normalization
  
  */
  cleanValue = (props, value) => {
    const p = props || this.props;
    
    if (p.input === 'checkbox') {
      value = !!value;
    } else if (p.input === 'checkboxgroup') {
      if (!Array.isArray(value)) {
        value = [value];
      }
      // in case of checkbox groups, check "checked" option to populate value 
      // if this is a "new document" form
      const checkedValues = _.where(p.options, { checked: true })
      .map(option => option.value);
      if (checkedValues.length && !value && p.formType === 'new') {
        value = checkedValues;
      }
    }
    
    return value;
  };

  
  /*

  Whether to keep track of and show remaining chars

  */
  showCharsRemaining = props => {
    const p = props || this.props;
    return p.max && ['url', 'email', 'textarea', 'text'].includes(this.getType(p));
  };

  /*

  Get errors from Form state through context

  */
  getErrors = (errors) => {
    errors = errors || this.props.errors;
    const fieldErrors = errors.filter(error => error.path === this.props.path);
    return fieldErrors;
  };

  /*

  Get form input type, either based on input props, or by guessing based on form field type

  */
  getType = props => {
    const p = props || this.props;
    const fieldType = p.datatype && p.datatype[0].type;
    const autoType =
      fieldType === Number ? 'number' :
        fieldType === Boolean ? 'checkbox' : 
          fieldType === Date ? 
            'date' : 
            'text';
    return p.input || autoType;
  };

  /*
  
  Function passed to form controls to clear their contents (set their value to null)
  
  */
  clearField = event => {
    event.preventDefault();
    event.stopPropagation();
    this.props.updateCurrentValues({ [this.props.path]: null });
    if (this.showCharsRemaining()) {
      this.updateCharacterCount(null);
    }
  };
  
  /*
  
  Function passed to FormComponentInner to help with rendering the component
  
  */
  renderComponent = (properties) => {
    const { input, inputType } = properties;
    
    // if input is a React component, use it
    if (typeof input === 'function') {
      const InputComponent = input;
      return <InputComponent {...properties}/>;
    } else {
      // else pick a predefined component
      
      switch (inputType) {
        case 'text':
          return <Components.FormComponentDefault {...properties}/>;
        
        case 'nested':
          return <Components.FormNested {...properties}/>;
        
        case 'number':
          return <Components.FormComponentNumber {...properties}/>;
        
        case 'url':
          return <Components.FormComponentUrl {...properties}/>;
        
        case 'email':
          return <Components.FormComponentEmail {...properties}/>;
        
        case 'textarea':
          return <Components.FormComponentTextarea {...properties}/>;
        
        case 'checkbox':
          return <Components.FormComponentCheckbox {...properties}/>;
        
        case 'checkboxgroup':
          return <Components.FormComponentCheckboxGroup {...properties}/>;
        
        case 'radiogroup':
          return <Components.FormComponentRadioGroup {...properties}/>;
        
        case 'select':
          return <Components.FormComponentSelect {...properties}/>;
        
        case 'selectmultiple':
          return <Components.FormComponentSelectMultiple {...properties}/>;
        
        case 'datetime':
          return <Components.FormComponentDateTime {...properties}/>;
        
        case 'date':
          return <Components.FormComponentDate {...properties}/>;
        
        case 'time':
          return <Components.FormComponentTime {...properties}/>;
        
        default:
          const CustomComponent = Components[input];
          return CustomComponent ? (
            <CustomComponent {...properties}/>
          ) : (
            <Components.FormComponentDefault {...properties}/>
          );
      }
    }
  };
  
  render () {
    return (
      <Components.FormComponentInner
        {...this.props}
        {...this.state}
        inputType={this.getType()}
        value={this.getValue()}
        errors={this.getErrors()}
        document={this.context.getDocument()}
        showCharsRemaining={!!this.showCharsRemaining()}
        onChange={this.handleChange}
        clearField={this.clearField}
        renderComponent={this.renderComponent}
      />
    );
  }

}

FormComponent.propTypes = {
  document: PropTypes.object,
  name: PropTypes.string.isRequired,
  label: PropTypes.string,
  value: PropTypes.any,
  placeholder: PropTypes.string,
  prefilledValue: PropTypes.any,
  options: PropTypes.any,
  input: PropTypes.any,
  datatype: PropTypes.any,
  path: PropTypes.string.isRequired,
  disabled: PropTypes.bool,
  nestedSchema: PropTypes.object,
  currentValues: PropTypes.object.isRequired,
  deletedValues: PropTypes.array.isRequired,
  throwError: PropTypes.func.isRequired,
  updateCurrentValues: PropTypes.func.isRequired,
  errors: PropTypes.array.isRequired,
  addToDeletedValues: PropTypes.func,
  clearFieldErrors: PropTypes.func.isRequired,
  currentUser: PropTypes.object,
};

FormComponent.contextTypes = {
  getDocument: PropTypes.func.isRequired,
};

registerComponent('FormComponent', FormComponent);<|MERGE_RESOLUTION|>--- conflicted
+++ resolved
@@ -4,12 +4,7 @@
 import { registerComponent } from 'meteor/vulcan:core';
 import get from 'lodash/get';
 import merge from 'lodash/merge';
-<<<<<<< HEAD
 import isEqual from 'lodash/isEqual';
-=======
-import find from 'lodash/find';
-import isObjectLike from 'lodash/isObjectLike';
->>>>>>> 9ab1c0f8
 import { isEmptyValue } from '../modules/utils.js';
 
 class FormComponent extends Component {
