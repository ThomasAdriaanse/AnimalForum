--- conflicted
+++ resolved
@@ -104,19 +104,10 @@
         case 'select':
 
           const noneOption = {
-<<<<<<< HEAD
             label: properties.noneOptionLabel || this.context.intl.formatMessage({id: 'forms.select_option'}),
             value: '',
             disabled: true
           };
-          console.log("Select form component", properties.options, properties);
-=======
-            label: this.context.intl.formatMessage({id: 'forms.select_option'}), 
-            value: '', 
-            disabled: true
-          };
-
->>>>>>> c7722485
           properties.options = [noneOption, ...properties.options];
           return <Components.FormComponentSelect {...properties} />;
 
