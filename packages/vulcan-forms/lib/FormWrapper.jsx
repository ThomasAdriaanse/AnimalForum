/*

Generate the appropriate fragment for the current form, then
wrap the main Form component with the necessary HoCs while passing
them the fragment.

This component is itself wrapped with:

- withCurrentUser
- withApollo (used to access the Apollo client for form pre-population)

And wraps the Form component with:

- withNew

Or:

- withDocument
- withEdit
- withRemove

(When wrapping with withDocument, withEdit, and withRemove, a special Loader
component is also added to wait for withDocument's loading prop to be false)

*/

import React, { PropTypes, Component } from 'react';
import { intlShape } from 'react-intl';
import { withApollo, compose } from 'react-apollo';
import { Components, registerComponent, withCurrentUser, Utils, withNew, withEdit, withRemove } from 'meteor/vulcan:core';
import Form from './Form.jsx';
import gql from 'graphql-tag';
import { withDocument } from 'meteor/vulcan:core';

class FormWrapper extends Component{

  // return the current schema based on either the schema or collection prop
  getSchema() {
    return this.props.schema ? this.props.schema : Utils.stripTelescopeNamespace(this.props.collection.simpleSchema()._schema);
  }

  // if a document is being passed, this is an edit form
  getFormType() {
    return this.props.documentId || this.props.slug ? "edit" : "new";
  }

  // get fragment used to decide what data to load from the server to populate the form,
  // as well as what data to ask for as return value for the mutation
  getFragments() {

    const prefix = `${this.props.collection._name}${Utils.capitalize(this.getFormType())}`
    const fragmentName = `${prefix}FormFragment`;

    const schema = this.getSchema();
    const fields = this.props.fields;
    const insertableFields = _.filter(_.keys(schema), fieldName => !!schema[fieldName].insertableBy);
    const editableFields = _.filter(_.keys(schema), fieldName => !!schema[fieldName].editableBy);

    // get all editable/insertable fields (depending on current form type)
    let relevantFields = this.getFormType() === 'new' ? insertableFields : editableFields;

    // if "fields" prop is specified, restrict list of fields to it
    if (typeof fields !== "undefined" && fields.length > 0) {
      relevantFields = _.intersection(relevantFields, fields);
    }

<<<<<<< HEAD
    // handle fields with resolvers that contain "["
    // note: you can override the generated fragment with your own fragment given as a prop!
    relevantFields = relevantFields.map(fieldName => {
      const resolveAs = this.getSchema()[fieldName].resolveAs;

      return resolveAs && resolveAs.includes('[')
=======
    // resolve any array field with resolveAs as fieldName{_id}
    /* 
    - string field with no resolver -> fieldName
    - string field with a resolver  -> fieldName
    - array field with no resolver  -> fieldName
    - array field with a resolver   -> fieldName{_id}
    */
    relevantFields = relevantFields.map(fieldName => {
      const field = this.getSchema()[fieldName]
      return field.resolveAs && field.type.definitions[0].type === Array
>>>>>>> 782a57ae
        ? `${fieldName}{_id}` // if it's a custom resolver, add a basic query to its _id
        : fieldName; // else just ask for the field name
    });

    // generate fragment based on the fields that can be edited. Note: always add _id.
    const generatedFragment = gql`
      fragment ${fragmentName} on ${this.props.collection.typeName} {
        _id
        ${relevantFields.join('\n')}
      }
    `

    // get query & mutation fragments from props or else default to same as generatedFragment
    // note: mutationFragment should probably always be specified in props
    return {
      queryFragment: this.props.queryFragment || generatedFragment,
      mutationFragment: this.props.mutationFragment || generatedFragment,
    };
  }

  shouldComponentUpdate(nextProps) {
    if (this.getFormType() === 'edit') {
      // re-render if the document selector changes
      return nextProps.slug !== this.props.slug || nextProps.documentId !== this.props.documentId
    } else if (!_.isEqual(nextProps.prefilledProps, this.props.prefilledProps)) { //or if the prefilledProps change
      return true
    };

    // prevent extra re-renderings for unknown reasons
    return false;
  }

  render() {

    // console.log(this)

    let WrappedComponent;

    const prefix = `${this.props.collection._name}${Utils.capitalize(this.getFormType())}`

    // props received from parent component (i.e. <Components.SmartForm/> call)
    const parentProps = this.props;

    // props to pass on to child component (i.e. <Form />)
    const childProps = {
      formType: this.getFormType(),
      schema: this.getSchema(),
    };

    // options for withDocument HoC
    const queryOptions = {
      queryName: `${prefix}FormQuery`,
      collection: this.props.collection,
      fragment: this.getFragments().queryFragment,
    };

    // options for withNew, withEdit, and withRemove HoCs
    const mutationOptions = {
      collection: this.props.collection,
      fragment: this.getFragments().mutationFragment,
    };

    // if this is an edit from, load the necessary data using the withDocument HoC
    if (this.getFormType() === 'edit') {

      // create a stateless loader component that's wrapped with withDocument,
      // displays the loading state if needed, and passes on loading and document
      const Loader = props => {
        const { document, loading } = props;
        return loading ?
          <Components.Loading /> :
          <Form
            document={document}
            loading={loading}
            {...childProps}
            {...parentProps}
            {...props}
          />;
      }
      Loader.displayName = `withLoader(Form)`;

      WrappedComponent = compose(
        withDocument(queryOptions),
        withEdit(mutationOptions),
        withRemove(mutationOptions)
      )(Loader);

      return <WrappedComponent documentId={this.props.documentId} slug={this.props.slug} />

    } else {

      WrappedComponent = compose(
        withNew(mutationOptions)
      )(Form);

      return <WrappedComponent {...childProps} {...parentProps} />

    }

  }

}

FormWrapper.propTypes = {

  // main options
  collection: React.PropTypes.object.isRequired,
  documentId: React.PropTypes.string, // if a document is passed, this will be an edit form
  schema: React.PropTypes.object, // usually not needed
  queryFragment: React.PropTypes.object,
  mutationFragment: React.PropTypes.object,

  // graphQL
  newMutation: React.PropTypes.func, // the new mutation
  editMutation: React.PropTypes.func, // the edit mutation
  removeMutation: React.PropTypes.func, // the remove mutation

  // form
  prefilledProps: React.PropTypes.object,
  layout: React.PropTypes.string,
  fields: React.PropTypes.arrayOf(React.PropTypes.string),
  showRemove: React.PropTypes.bool,

  // callbacks
  submitCallback: React.PropTypes.func,
  successCallback: React.PropTypes.func,
  removeSuccessCallback: React.PropTypes.func,
  errorCallback: React.PropTypes.func,
  cancelCallback: React.PropTypes.func,

  currentUser: React.PropTypes.object,
  client: React.PropTypes.object,
}

FormWrapper.defaultProps = {
  layout: "horizontal",
}

FormWrapper.contextTypes = {
  closeCallback: React.PropTypes.func,
  intl: intlShape
}

FormWrapper.childContextTypes = {
  autofilledValues: React.PropTypes.object,
  addToAutofilledValues: React.PropTypes.func,
  updateCurrentValues: React.PropTypes.func,
  throwError: React.PropTypes.func,
  getDocument: React.PropTypes.func
}

registerComponent('SmartForm', FormWrapper, withCurrentUser, withApollo);

export default withCurrentUser(withApollo(FormWrapper));<|MERGE_RESOLUTION|>--- conflicted
+++ resolved
@@ -64,16 +64,8 @@
       relevantFields = _.intersection(relevantFields, fields);
     }
 
-<<<<<<< HEAD
-    // handle fields with resolvers that contain "["
-    // note: you can override the generated fragment with your own fragment given as a prop!
-    relevantFields = relevantFields.map(fieldName => {
-      const resolveAs = this.getSchema()[fieldName].resolveAs;
-
-      return resolveAs && resolveAs.includes('[')
-=======
     // resolve any array field with resolveAs as fieldName{_id}
-    /* 
+    /*
     - string field with no resolver -> fieldName
     - string field with a resolver  -> fieldName
     - array field with no resolver  -> fieldName
@@ -82,7 +74,6 @@
     relevantFields = relevantFields.map(fieldName => {
       const field = this.getSchema()[fieldName]
       return field.resolveAs && field.type.definitions[0].type === Array
->>>>>>> 782a57ae
         ? `${fieldName}{_id}` // if it's a custom resolver, add a basic query to its _id
         : fieldName; // else just ask for the field name
     });
