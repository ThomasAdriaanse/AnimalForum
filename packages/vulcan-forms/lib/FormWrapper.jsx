/*

Generate the appropriate fragment for the current form, then
wrap the main Form component with the necessary HoCs while passing
them the fragment.

This component is itself wrapped with:

- withCurrentUser
- withApollo (used to access the Apollo client for form pre-population)

And wraps the Form component with:

- withNew

Or:

- withDocument
- withEdit
- withRemove

(When wrapping with withDocument, withEdit, and withRemove, a special Loader
component is also added to wait for withDocument's loading prop to be false)

*/

import React, { PureComponent } from 'react';
import PropTypes from 'prop-types';
import { intlShape } from 'react-intl';
import { withApollo, compose } from 'react-apollo';
import { Components, registerComponent, withCurrentUser, Utils, withNew, withEdit, withRemove } from 'meteor/vulcan:core';
import Form from './Form.jsx';
import gql from 'graphql-tag';
import { withDocument } from 'meteor/vulcan:core';

class FormWrapper extends PureComponent {

  // return the current schema based on either the schema or collection prop
  getSchema() {
    return this.props.schema ? this.props.schema : Utils.stripTelescopeNamespace(this.props.collection.simpleSchema()._schema);
  }

  // if a document is being passed, this is an edit form
  getFormType() {
    return this.props.documentId || this.props.slug ? "edit" : "new";
  }

  // get fragment used to decide what data to load from the server to populate the form,
  // as well as what data to ask for as return value for the mutation
  getFragments() {

    const prefix = `${this.props.collection._name}${Utils.capitalize(this.getFormType())}`
    const fragmentName = `${prefix}FormFragment`;

    const schema = this.getSchema();
    const fields = this.props.fields;
    const insertableFields = _.filter(_.keys(schema), fieldName => !!schema[fieldName].insertableBy);
    const editableFields = _.filter(_.keys(schema), fieldName => !!schema[fieldName].editableBy);

    // get all editable/insertable fields (depending on current form type)
    let relevantFields = this.getFormType() === 'new' ? insertableFields : editableFields;

    // if "fields" prop is specified, restrict list of fields to it
    if (typeof fields !== "undefined" && fields.length > 0) {
      relevantFields = _.intersection(relevantFields, fields);
    }

    // resolve any array field with resolveAs as fieldName{_id}
    /*
    - string field with no resolver -> fieldName
    - string field with a resolver  -> fieldName
    - array field with no resolver  -> fieldName
    - array field with a resolver   -> fieldName{_id}
    */
    relevantFields = relevantFields.map(fieldName => {
      const field = this.getSchema()[fieldName]
      return field.resolveAs && field.type.definitions[0].type === Array
        ? `${fieldName}{_id}` // if it's a custom resolver, add a basic query to its _id
        : fieldName; // else just ask for the field name
    });

    // generate fragment based on the fields that can be edited. Note: always add _id.
    const generatedFragment = gql`
      fragment ${fragmentName} on ${this.props.collection.typeName} {
        _id
        ${relevantFields.join('\n')}
      }
    `

    // get query & mutation fragments from props or else default to same as generatedFragment
    // note: mutationFragment should probably always be specified in props
    return {
      queryFragment: this.props.queryFragment || generatedFragment,
      mutationFragment: this.props.mutationFragment || generatedFragment,
    };
  }

  shouldComponentUpdate(nextProps) {
<<<<<<< HEAD
    if (this.getFormType() === 'edit') {
      // re-render if the document selector changes
      return nextProps.slug !== this.props.slug || nextProps.documentId !== this.props.documentId
    } else if (!_.isEqual(nextProps.prefilledProps, this.props.prefilledProps)) { //or if the prefilledProps change
      return true
    };

=======
>>>>>>> 1fbc4242
    // prevent extra re-renderings for unknown reasons
    // re-render only if the document selector changes
    return nextProps.slug !== this.props.slug || nextProps.documentId !== this.props.documentId;
  }

  render() {

    // console.log(this)

    let WrappedComponent;

    const prefix = `${this.props.collection._name}${Utils.capitalize(this.getFormType())}`

    // props received from parent component (i.e. <Components.SmartForm/> call)
    const parentProps = this.props;

    // props to pass on to child component (i.e. <Form />)
    const childProps = {
      formType: this.getFormType(),
      schema: this.getSchema(),
    };

    // options for withDocument HoC
    const queryOptions = {
      queryName: `${prefix}FormQuery`,
      collection: this.props.collection,
      fragment: this.getFragments().queryFragment,
    };

    // options for withNew, withEdit, and withRemove HoCs
    const mutationOptions = {
      collection: this.props.collection,
      fragment: this.getFragments().mutationFragment,
    };

    // if this is an edit from, load the necessary data using the withDocument HoC
    if (this.getFormType() === 'edit') {
<<<<<<< HEAD

=======
>>>>>>> 1fbc4242
      // create a stateless loader component that's wrapped with withDocument,
      // displays the loading state if needed, and passes on loading and document
      const Loader = props => {
        const { document, loading } = props;
        return loading ?
          <Components.Loading /> :
          <Form
            document={document}
            loading={loading}
            {...childProps}
            {...parentProps}
            {...props}
          />;
      };
      Loader.displayName = `withLoader(Form)`;

      WrappedComponent = compose(
        withDocument(queryOptions),
        withEdit(mutationOptions),
        withRemove(mutationOptions)
      )(Loader);

      return <WrappedComponent documentId={this.props.documentId} slug={this.props.slug} />

    } else {

      WrappedComponent = compose(
        withNew(mutationOptions)
      )(Form);

<<<<<<< HEAD
      return <WrappedComponent {...childProps} {...parentProps} />

=======
      return <WrappedComponent {...childProps} {...parentProps} />;
    
>>>>>>> 1fbc4242
    }
  }
}

FormWrapper.propTypes = {
  // main options
  collection: PropTypes.object.isRequired,
  documentId: PropTypes.string, // if a document is passed, this will be an edit form
  schema: PropTypes.object, // usually not needed
  queryFragment: PropTypes.object,
  mutationFragment: PropTypes.object,

  // graphQL
  newMutation: PropTypes.func, // the new mutation
  editMutation: PropTypes.func, // the edit mutation
  removeMutation: PropTypes.func, // the remove mutation

  // form
  prefilledProps: PropTypes.object,
  layout: PropTypes.string,
  fields: PropTypes.arrayOf(PropTypes.string),
  showRemove: PropTypes.bool,

  // callbacks
  submitCallback: PropTypes.func,
  successCallback: PropTypes.func,
  removeSuccessCallback: PropTypes.func,
  errorCallback: PropTypes.func,
  cancelCallback: PropTypes.func,

  currentUser: PropTypes.object,
  client: PropTypes.object,
}

FormWrapper.defaultProps = {
  layout: 'horizontal',
}

FormWrapper.contextTypes = {
  closeCallback: PropTypes.func,
  intl: intlShape
}

FormWrapper.childContextTypes = {
  autofilledValues: PropTypes.object,
  addToAutofilledValues: PropTypes.func,
  updateCurrentValues: PropTypes.func,
  throwError: PropTypes.func,
  getDocument: PropTypes.func
}

registerComponent('SmartForm', FormWrapper, withCurrentUser, withApollo);

export default withCurrentUser(withApollo(FormWrapper));<|MERGE_RESOLUTION|>--- conflicted
+++ resolved
@@ -96,16 +96,6 @@
   }
 
   shouldComponentUpdate(nextProps) {
-<<<<<<< HEAD
-    if (this.getFormType() === 'edit') {
-      // re-render if the document selector changes
-      return nextProps.slug !== this.props.slug || nextProps.documentId !== this.props.documentId
-    } else if (!_.isEqual(nextProps.prefilledProps, this.props.prefilledProps)) { //or if the prefilledProps change
-      return true
-    };
-
-=======
->>>>>>> 1fbc4242
     // prevent extra re-renderings for unknown reasons
     // re-render only if the document selector changes
     return nextProps.slug !== this.props.slug || nextProps.documentId !== this.props.documentId;
@@ -143,10 +133,6 @@
 
     // if this is an edit from, load the necessary data using the withDocument HoC
     if (this.getFormType() === 'edit') {
-<<<<<<< HEAD
-
-=======
->>>>>>> 1fbc4242
       // create a stateless loader component that's wrapped with withDocument,
       // displays the loading state if needed, and passes on loading and document
       const Loader = props => {
@@ -177,13 +163,8 @@
         withNew(mutationOptions)
       )(Form);
 
-<<<<<<< HEAD
-      return <WrappedComponent {...childProps} {...parentProps} />
-
-=======
       return <WrappedComponent {...childProps} {...parentProps} />;
-    
->>>>>>> 1fbc4242
+
     }
   }
 }
