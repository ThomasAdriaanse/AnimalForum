--- conflicted
+++ resolved
@@ -35,15 +35,9 @@
   }
 
   // assign the right fields depending on the collection
-<<<<<<< HEAD
-  const fields = { 
+  const fields = {
     subscribers: collectionName === 'Users' ? '__subscribers' : 'subscribers',
     subscriberCount: collectionName === 'Users' ? '__subscriberCount' : 'subscriberCount',
-=======
-  const fields = {
-    subscribers: collectionName === 'Users' ? 'telescope.subscribers' : 'subscribers',
-    subscriberCount: collectionName === 'Users' ? 'telescope.subscriberCount' : 'subscriberCount',
->>>>>>> 7308441f
   };
 
   // return true if the item has the subscriber's id in its fields
