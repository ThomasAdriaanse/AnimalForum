--- conflicted
+++ resolved
@@ -25,12 +25,9 @@
       terms.query = Session.get("searchQuery");
     }
 
-<<<<<<< HEAD
-    console.log('//-------------------------- router running --------------------------//')
-=======
+
     console.log('-----------------\nrouter running');
-    console.log(terms);
->>>>>>> 2be716d7
+
     // note: the post list controller template will handle all subscriptions, so we just need to pass in the terms
     return {
       terms: terms
