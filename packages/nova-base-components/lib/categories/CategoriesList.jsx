<<<<<<< HEAD
import { Components, registerComponent } from 'meteor/nova:lib';
import React, { PropTypes, Component } from 'react';
import { FormattedMessage } from 'react-intl';
import { Button, DropdownButton, MenuItem, Modal } from 'react-bootstrap';
import { ShowIf, ContextPasser, withList } from "meteor/nova:core";
import { withRouter } from 'react-router'
import { LinkContainer } from 'react-router-bootstrap';
import Users from 'meteor/nova:users';
import Categories from 'meteor/nova:categories';
import gql from 'graphql-tag';
=======
import Telescope from 'meteor/nova:lib';
import { /* ModalTrigger, */ ContextPasser } from "meteor/nova:core";
import React, { PropTypes, Component } from 'react';
import { FormattedMessage } from 'react-intl';
import { Button, DropdownButton, MenuItem, Modal } from 'react-bootstrap';
import { withRouter } from 'react-router'
import { LinkContainer } from 'react-router-bootstrap';
// import Users from 'meteor/nova:users';
>>>>>>> 2ef5695f

// note: cannot use ModalTrigger component because of https://github.com/react-bootstrap/react-bootstrap/issues/1808

class CategoriesList extends Component {

  constructor() {
    super();
    this.openCategoryEditModal = this.openCategoryEditModal.bind(this);
    this.openCategoryNewModal = this.openCategoryNewModal.bind(this);
    this.closeModal = this.closeModal.bind(this);
    this.state = {
      openModal: false
    }
  }

  openCategoryNewModal() {
    // new category modal has number 0
    this.setState({openModal: 0});
  }

  openCategoryEditModal(index) {
    // edit category modals are numbered from 1 to n
    this.setState({openModal: index+1});
  }

  closeModal() {
    this.setState({openModal: false});
  }

  renderCategoryEditModal(category, index) {

    return (
      <Modal key={index} show={this.state.openModal === index+1} onHide={this.closeModal}>
        <Modal.Header closeButton>
          <Modal.Title><FormattedMessage id="categories.edit"/></Modal.Title>
        </Modal.Header>
        <Modal.Body>
          <ContextPasser closeCallback={this.closeModal}>
            <Components.CategoriesEditForm category={category}/>
          </ContextPasser>
        </Modal.Body>
      </Modal>
    )
  }

  renderCategoryNewModal() {

    return (
      <Modal show={this.state.openModal === 0} onHide={this.closeModal}>
        <Modal.Header closeButton>
          <Modal.Title><FormattedMessage id="categories.new"/></Modal.Title>
        </Modal.Header>
        <Modal.Body>
          <ContextPasser closeCallback={this.closeModal}>
            <Components.CategoriesNewForm/>
          </ContextPasser>
        </Modal.Body>
      </Modal>
    )
  }

  renderCategoryNewButton() {
    return (
      <div className="category-menu-item dropdown-item">
        <MenuItem>
          <Button bsStyle="primary" onClick={this.openCategoryNewModal}>
            <FormattedMessage id="categories.new"/>
          </Button>
        </MenuItem>
      </div>
    );
  }

  render() {
<<<<<<< HEAD
    
    const categories = this.props.results; 

=======

    const categories = this.props.categories;
    // const context = this.context;
>>>>>>> 2ef5695f
    const currentQuery = _.clone(this.props.router.location.query);
    delete currentQuery.cat;

    return (
      <div>
        <DropdownButton
          bsStyle="default"
          className="categories-list btn-secondary"
          title={<FormattedMessage id="categories"/>}
          id="categories-dropdown"
        >
          <div className="category-menu-item dropdown-item">
            <LinkContainer to={{pathname:"/", query: currentQuery}}>
              <MenuItem eventKey={0}>
                <FormattedMessage id="categories.all"/>
              </MenuItem>
            </LinkContainer>
          </div>
          {
            // categories data are loaded
            !this.props.loading ? 
              // there are currently categories
              categories && categories.length > 0 ? 
                categories.map((category, index) => <Components.Category key={index} category={category} index={index} openModal={_.partial(this.openCategoryEditModal, index)}/>) 
              // not any category found
              : null
            // categories are loading
            : <div className="dropdown-item"><MenuItem><Components.Loading /></MenuItem></div>
          }
          <ShowIf check={Categories.options.mutations.new.check}>{this.renderCategoryNewButton()}</ShowIf>
        </DropdownButton>
        
        <div>
          {
            /* 
              Modals cannot be inside DropdownButton component (see GH issue link on top of the file) 
              -> we place them in a <div> outside the <DropdownButton> component
            */
            
            /* Modals for each category to edit */
            // categories data are loaded
            !this.props.loading ? 
              // there are currently categories 
              categories && categories.length > 0 ? 
                categories.map((category, index) => this.renderCategoryEditModal(category, index)) 
              // not any category found
              : null
            // categories are loading
            : null
          }
           
          { 
            /* modal for creating a new category */
            this.renderCategoryNewModal()
          }
        </div>
      </div>
    )

  }
}

CategoriesList.propTypes = {
  results: React.PropTypes.array,
};

CategoriesList.fragment = gql`
  fragment categoriesListFragment on Category {
    _id
    name
    description
    order
    slug
    image
  }
`;

const categoriesListOptions = {
  collection: Categories,
  queryName: 'categoriesListQuery',
  fragment: CategoriesList.fragment,
};

registerComponent('CategoriesList', CategoriesList, withRouter, withList(categoriesListOptions));<|MERGE_RESOLUTION|>--- conflicted
+++ resolved
@@ -1,4 +1,3 @@
-<<<<<<< HEAD
 import { Components, registerComponent } from 'meteor/nova:lib';
 import React, { PropTypes, Component } from 'react';
 import { FormattedMessage } from 'react-intl';
@@ -9,16 +8,6 @@
 import Users from 'meteor/nova:users';
 import Categories from 'meteor/nova:categories';
 import gql from 'graphql-tag';
-=======
-import Telescope from 'meteor/nova:lib';
-import { /* ModalTrigger, */ ContextPasser } from "meteor/nova:core";
-import React, { PropTypes, Component } from 'react';
-import { FormattedMessage } from 'react-intl';
-import { Button, DropdownButton, MenuItem, Modal } from 'react-bootstrap';
-import { withRouter } from 'react-router'
-import { LinkContainer } from 'react-router-bootstrap';
-// import Users from 'meteor/nova:users';
->>>>>>> 2ef5695f
 
 // note: cannot use ModalTrigger component because of https://github.com/react-bootstrap/react-bootstrap/issues/1808
 
@@ -93,15 +82,9 @@
   }
 
   render() {
-<<<<<<< HEAD
-    
-    const categories = this.props.results; 
 
-=======
+    const categories = this.props.results;
 
-    const categories = this.props.categories;
-    // const context = this.context;
->>>>>>> 2ef5695f
     const currentQuery = _.clone(this.props.router.location.query);
     delete currentQuery.cat;
 
@@ -122,10 +105,10 @@
           </div>
           {
             // categories data are loaded
-            !this.props.loading ? 
+            !this.props.loading ?
               // there are currently categories
-              categories && categories.length > 0 ? 
-                categories.map((category, index) => <Components.Category key={index} category={category} index={index} openModal={_.partial(this.openCategoryEditModal, index)}/>) 
+              categories && categories.length > 0 ?
+                categories.map((category, index) => <Components.Category key={index} category={category} index={index} openModal={_.partial(this.openCategoryEditModal, index)}/>)
               // not any category found
               : null
             // categories are loading
@@ -133,27 +116,27 @@
           }
           <ShowIf check={Categories.options.mutations.new.check}>{this.renderCategoryNewButton()}</ShowIf>
         </DropdownButton>
-        
+
         <div>
           {
-            /* 
-              Modals cannot be inside DropdownButton component (see GH issue link on top of the file) 
+            /*
+              Modals cannot be inside DropdownButton component (see GH issue link on top of the file)
               -> we place them in a <div> outside the <DropdownButton> component
             */
-            
+
             /* Modals for each category to edit */
             // categories data are loaded
-            !this.props.loading ? 
-              // there are currently categories 
-              categories && categories.length > 0 ? 
-                categories.map((category, index) => this.renderCategoryEditModal(category, index)) 
+            !this.props.loading ?
+              // there are currently categories
+              categories && categories.length > 0 ?
+                categories.map((category, index) => this.renderCategoryEditModal(category, index))
               // not any category found
               : null
             // categories are loading
             : null
           }
-           
-          { 
+
+          {
             /* modal for creating a new category */
             this.renderCategoryNewModal()
           }
