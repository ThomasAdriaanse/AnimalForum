--- conflicted
+++ resolved
@@ -1,21 +1,10 @@
-<<<<<<< HEAD
 import { Components, registerComponent } from 'meteor/nova:lib';
-=======
-import Telescope from 'meteor/nova:lib';
-import Users from 'meteor/nova:users';
->>>>>>> 7308441f
 import React, { PropTypes, Component } from 'react';
 import { LinkContainer } from 'react-router-bootstrap';
+import { MenuItem } from 'react-bootstrap';
 import { withRouter } from 'react-router'
-<<<<<<< HEAD
-import Users from 'meteor/nova:users';
 import Categories from 'meteor/nova:categories';
 import { ShowIf } from 'meteor/nova:core';
-=======
-import { /* Button, DropdownButton, */ MenuItem } from 'react-bootstrap';
-// import classNames from "classnames";
-// import { Messages, ModalTrigger } from 'meteor/nova:core';
->>>>>>> 7308441f
 
 class Category extends Component {
 
