import { registerComponent } from 'meteor/nova:lib';
import React, { PropTypes, Component } from 'react';
import { Button, FormControl } from 'react-bootstrap';
import { Accounts } from 'meteor/std:accounts-ui';
import { withApollo } from 'react-apollo';

const UsersAccountForm = ({client}) => {
  return (
<<<<<<< HEAD
    <Accounts.ui.LoginForm 
      onPostSignUpHook={() => client.resetStore()}
      onSignedInHook={() => client.resetStore()}
      onSignedOutHook={() => client.resetStore()}
    />
  ) 
=======
    <Accounts.ui.LoginForm />
  )
>>>>>>> 2ef5695f
};

registerComponent('UsersAccountForm', UsersAccountForm, withApollo);

// customize Accounts.ui

Accounts.ui.config({
  passwordSignupFields: 'USERNAME_AND_EMAIL',
});

class AccountsButton extends Accounts.ui.Button {
  render () {
    const {label, href, type, disabled, className, onClick} = this.props;
    if (type === 'link') {
      return <a href={ href } className={ className } onClick={ onClick }>{ label }</a>;
    }
    return <Button
        bsStyle="primary"
        className={ className }
        type={ type }
        disabled={ disabled }
        onClick={ onClick }>{ label }
      </Button>;
  }
}

class AccountsField extends Accounts.ui.Field {

  // see https://github.com/studiointeract/accounts-ui/issues/60
  triggerUpdate () {
    const { onChange } = this.props
    if (this.input) {
      onChange({ target: { value: this.input.value } })
    }
  }

  render() {
    const { id, hint, /* label, */ type = 'text', onChange, className = "field", defaultValue = "" } = this.props;
    const { mount = true } = this.state;
    return mount ? (
      <div className={ className }>
        <FormControl id={ id } type={ type } onChange={ onChange } placeholder={ hint } defaultValue={ defaultValue } />
      </div>
    ) : null;
  }
}

// class AccountsSocialButtons extends Accounts.ui.SocialButtons {
//   render () {
//     let { oauthServices = {}, className = "social_buttons" } = this.props;
//     return(
//       <div className={ className }>
//         {Object.keys(oauthServices)
//           .filter(service => oauthServices[service].disabled) // filter services registered but not enabled
//           .map((id, i) => <Accounts.ui.Button {...oauthServices[id]} key={i} />)}
//       </div>
//     );

//   }
// }

// class AccountsPasswordOrService extends Accounts.ui.PasswordOrService {
//   render () {
//     let {
//       oauthServices = {},
//       className,
//       style = {}
//       } = this.props;
//     let { hasPasswordService } = this.state;
//     let labels = Object.keys(oauthServices)
//       .filter(service => oauthServices[service].disabled) // filter services registered but not enabled
//       .map(service => oauthServices[service].label);
//     if (labels.length > 2) {
//       labels = [];
//     }

//     if (hasPasswordService && labels.length > 0) {
//       return (
//         <div style={ style } className={ className }>
//           { `${T9n.get('or use')} ${ labels.join(' / ') }` }
//         </div>
//       );
//     }
//     return null;
//   }
// }

Accounts.ui.Button = AccountsButton;
Accounts.ui.Field = AccountsField;
// Accounts.ui.SocialButtons = AccountsSocialButtons;
// Accounts.ui.PasswordOrService = AccountsPasswordOrService;<|MERGE_RESOLUTION|>--- conflicted
+++ resolved
@@ -6,17 +6,12 @@
 
 const UsersAccountForm = ({client}) => {
   return (
-<<<<<<< HEAD
     <Accounts.ui.LoginForm 
       onPostSignUpHook={() => client.resetStore()}
       onSignedInHook={() => client.resetStore()}
       onSignedOutHook={() => client.resetStore()}
     />
-  ) 
-=======
-    <Accounts.ui.LoginForm />
   )
->>>>>>> 2ef5695f
 };
 
 registerComponent('UsersAccountForm', UsersAccountForm, withApollo);
