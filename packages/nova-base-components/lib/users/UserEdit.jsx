import React, { PropTypes, Component } from 'react';
<<<<<<< HEAD
import {EditDocument} from 'meteor/nova:forms';
=======
import ReactForms from "meteor/nova:forms";
const EditDocument = ReactForms.EditDocument;

import Core from "meteor/nova:core";
const Messages = Core.Messages;
>>>>>>> 3967e5ca

const UserEdit = ({document, currentUser}) => {

  const user = document;
  //const label = `Edit profile for ${Users.getDisplayName(user)}`;

  ({CanEditUser} = Telescope.components);
<<<<<<< HEAD

  const editComponent = renderEditDocument(currentUser,user);
=======
>>>>>>> 3967e5ca

  return (
    <CanEditUser user={currentUser} userToEdit={user}>
      <div className="edit-user-form">
        <h3>Edit Account</h3>
<<<<<<< HEAD
          {editComponent}
=======
        <EditDocument 
          currentUser={currentUser}
          collection={Meteor.users} 
          document={user} 
          methodName="users.edit"
          labelFunction={(fieldName)=>Telescope.utils.getFieldLabel(fieldName, Meteor.users)}
          successCallback={(post)=>{
            Messages.flash("User updated.", "success");
          }}
        />
>>>>>>> 3967e5ca
      </div>
    </CanEditUser>
  )
}

const renderEditDocument = (currentUser,user) => (
    <EditDocument
        currentUser={currentUser}
        collection={Meteor.users}
        document={user}
        methodName="users.edit"
    />
);

  
UserEdit.propTypes = {
  document: React.PropTypes.object.isRequired,
  currentUser: React.PropTypes.object.isRequired
}

module.exports = UserEdit;
export default UserEdit;<|MERGE_RESOLUTION|>--- conflicted
+++ resolved
@@ -1,13 +1,10 @@
 import React, { PropTypes, Component } from 'react';
-<<<<<<< HEAD
-import {EditDocument} from 'meteor/nova:forms';
-=======
+
 import ReactForms from "meteor/nova:forms";
 const EditDocument = ReactForms.EditDocument;
 
 import Core from "meteor/nova:core";
 const Messages = Core.Messages;
->>>>>>> 3967e5ca
 
 const UserEdit = ({document, currentUser}) => {
 
@@ -15,19 +12,11 @@
   //const label = `Edit profile for ${Users.getDisplayName(user)}`;
 
   ({CanEditUser} = Telescope.components);
-<<<<<<< HEAD
-
-  const editComponent = renderEditDocument(currentUser,user);
-=======
->>>>>>> 3967e5ca
 
   return (
     <CanEditUser user={currentUser} userToEdit={user}>
       <div className="edit-user-form">
         <h3>Edit Account</h3>
-<<<<<<< HEAD
-          {editComponent}
-=======
         <EditDocument 
           currentUser={currentUser}
           collection={Meteor.users} 
@@ -38,20 +27,10 @@
             Messages.flash("User updated.", "success");
           }}
         />
->>>>>>> 3967e5ca
       </div>
     </CanEditUser>
   )
 }
-
-const renderEditDocument = (currentUser,user) => (
-    <EditDocument
-        currentUser={currentUser}
-        collection={Meteor.users}
-        document={user}
-        methodName="users.edit"
-    />
-);
 
   
 UserEdit.propTypes = {
