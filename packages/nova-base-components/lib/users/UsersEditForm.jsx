import { Components, registerComponent } from 'meteor/nova:lib';
import React, { PropTypes, Component } from 'react';
import { FormattedMessage, intlShape } from 'react-intl';
import SmartForm from "meteor/nova:forms";
import Users from 'meteor/nova:users';
import { ShowIf, withCurrentUser, withMessages } from 'meteor/nova:core';

const UsersEditForm = (props, context) => {
  return (
    <ShowIf
      check={Users.options.mutations.edit.check}
      document={props.terms.documentId ? {_id: props.terms.documentId} : {slug: props.terms.slug}}
      failureComponent={<FormattedMessage id="app.noPermission"/>}
    >
      <div className="page users-edit-form">
        <h2 className="page-title users-edit-form-title"><FormattedMessage id="users.edit_account"/></h2>
        <SmartForm 
          collection={Users} 
          {...props.terms}
          successCallback={user => {
            props.flash(context.intl.formatMessage({id: "users.edit_success"}, {name: Users.getDisplayName(user)}), 'success')
          }}
          showRemove={true}
        />
      </div>
    </ShowIf>
  );
};


UsersEditForm.propTypes = {
  terms: React.PropTypes.object, // a user is defined by its unique _id or its unique slug
};

UsersEditForm.contextTypes = {
  intl: intlShape
};

UsersEditForm.displayName = "UsersEditForm";

<<<<<<< HEAD
UsersEditForm.fragment = gql` 
  fragment UsersEditFormFragment on User {
    _id
    slug
  }
`;

const options = {
  collection: Users,
  queryName: 'usersEditPermissionCheckQuery',
  fragment: UsersEditForm.fragment,
};

registerComponent('UsersEditForm', UsersEditForm, withCurrentUser, withDocument(options), withMessages);
=======
registerComponent('UsersEditForm', UsersEditForm, withMessages, withCurrentUser);
>>>>>>> a45aeb38
<|MERGE_RESOLUTION|>--- conflicted
+++ resolved
@@ -38,21 +38,4 @@
 
 UsersEditForm.displayName = "UsersEditForm";
 
-<<<<<<< HEAD
-UsersEditForm.fragment = gql` 
-  fragment UsersEditFormFragment on User {
-    _id
-    slug
-  }
-`;
-
-const options = {
-  collection: Users,
-  queryName: 'usersEditPermissionCheckQuery',
-  fragment: UsersEditForm.fragment,
-};
-
-registerComponent('UsersEditForm', UsersEditForm, withCurrentUser, withDocument(options), withMessages);
-=======
-registerComponent('UsersEditForm', UsersEditForm, withMessages, withCurrentUser);
->>>>>>> a45aeb38
+registerComponent('UsersEditForm', UsersEditForm, withMessages, withCurrentUser);