import { Components, getRawComponent, registerComponent, withList, withCurrentUser } from 'meteor/nova:core';
import React from 'react';
import Posts from 'meteor/nova:posts';
<<<<<<< HEAD
import { withCurrentUser } from 'meteor/nova:core';
import { Alert } from 'react-bootstrap';
=======
>>>>>>> 4baa9399

const PostsList = (props) => {

  const {results, loading, count, totalCount, loadMore, showHeader = true, networkStatus, currentUser, error} = props;

  const loadingMore = networkStatus === 2;

  if (error) {

    return (
      <div className="posts-list">
        <Alert className="flash-message" bsStyle="danger">
          {error.message}
        </Alert>
      </div>
    )

  } else if (results && results.length) {

    const hasMore = totalCount > results.length;

    return (
      <div className="posts-list">
        {showHeader ? <Components.PostsListHeader/> : null}
        <div className="posts-list-content">
          {results.map(post => <Components.PostsItem post={post} key={post._id} currentUser={currentUser} />)}
        </div>
        {hasMore ? (loadingMore ? <Components.PostsLoading/> : <Components.PostsLoadMore loadMore={loadMore} count={count} totalCount={totalCount} />) : <Components.PostsNoMore/>}
      </div>
    )
  } else if (loading) {
    return (
      <div className="posts-list">
        {showHeader ? <Components.PostsListHeader /> : null}
        <div className="posts-list-content">
          <Components.PostsLoading/>
        </div>
      </div>
    )
  } else {
    return (
      <div className="posts-list">
        {showHeader ? <Components.PostsListHeader /> : null}
        <div className="posts-list-content">
          <Components.PostsNoResults/>
        </div>
      </div>
    )  
  }
  
};

PostsList.displayName = "PostsList";

PostsList.propTypes = {
  results: React.PropTypes.array,
  terms: React.PropTypes.object,
  hasMore: React.PropTypes.bool,
  loading: React.PropTypes.bool,
  count: React.PropTypes.number,
  totalCount: React.PropTypes.number,
  loadMore: React.PropTypes.func,
  showHeader: React.PropTypes.bool,
};

const options = {
  collection: Posts,
  queryName: 'postsListQuery',
  fragmentName: 'PostsList',
};

registerComponent('PostsList', PostsList, withCurrentUser, [withList, options]);<|MERGE_RESOLUTION|>--- conflicted
+++ resolved
@@ -1,11 +1,7 @@
 import { Components, getRawComponent, registerComponent, withList, withCurrentUser } from 'meteor/nova:core';
 import React from 'react';
 import Posts from 'meteor/nova:posts';
-<<<<<<< HEAD
-import { withCurrentUser } from 'meteor/nova:core';
 import { Alert } from 'react-bootstrap';
-=======
->>>>>>> 4baa9399
 
 const PostsList = (props) => {
 
