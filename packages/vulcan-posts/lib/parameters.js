import { Injected } from 'meteor/meteorhacks:inject-initial';
import moment from 'moment';
import { addCallback, Utils } from 'meteor/vulcan:core';

// Add "after" and "before" properties to terms which can be used to limit posts in time.
function addTimeParameter (parameters, terms, apolloClient) {

  // console.log("// addTimeParameter")

  if (typeof parameters.selector.postedAt === "undefined") {

    let postedAt = {}, mAfter, mBefore, startOfDay, endOfDay, clientTimezoneOffset, serverTimezoneOffset, timeDifference;

    /*

    If we're on the client, add the time difference between client and server

    Example: client is on Japanese time (+9 hours),
    server on UCT (Greenwich) time (+0 hours), for a total difference of +9 hours.

    So the time "00:00, UCT" is equivalent to "09:00, JST".

    So if we want to express the timestamp "00:00, UCT" on the client,
    we *add* 9 hours to "00:00, JST" on the client to get "09:00, JST" and
    sync up both times.

    */

    if (Meteor.isClient) {
      clientTimezoneOffset = -1 * new Date().getTimezoneOffset();
      serverTimezoneOffset = -1 * Injected.obj('serverTimezoneOffset').offset;
      timeDifference = clientTimezoneOffset - serverTimezoneOffset;

      // console.log("client time:"+clientTimezoneOffset);
      // console.log("server time:"+serverTimezoneOffset);
      // console.log("difference: "+timeDifference);
    }

    if (terms.after) {

      // console.log("// after: "+terms.after);

      mAfter = moment(terms.after, "YYYY-MM-DD");
      startOfDay = mAfter.startOf('day');

        // console.log("// normal      ", mAfter.toDate(), mAfter.valueOf());
        // console.log("// startOfDay  ", startOfDay.toDate(), startOfDay.valueOf());

      if (Meteor.isClient) {
        startOfDay.add(timeDifference, "minutes");
        // console.log("// after add   ", startOfDay.toDate(), startOfDay.valueOf());
        // note: on the client, dates are stored as strings,
        // so use strings for MongoDB filtering options too
        postedAt.$gte = startOfDay.toISOString();
      } else {
        postedAt.$gte = startOfDay.toDate();
      }

    }

    if (terms.before) {

      mBefore = moment(terms.before, "YYYY-MM-DD");
      endOfDay = mBefore.endOf('day');

      if (Meteor.isClient) {
        endOfDay.add(timeDifference, "minutes");
        postedAt.$lt = endOfDay.toISOString();
      } else {
        postedAt.$lt = endOfDay.toDate();
      }

    }

    if (!_.isEmpty(postedAt)) {
      parameters.selector.postedAt = postedAt;
    }

  }

  return parameters;
}
addCallback("posts.parameters", addTimeParameter);

// limit the number of items that can be requested at once
function limitPosts (parameters, terms, apolloClient) {
  var maxLimit = 200;

  // 1. set default limit to 10
  let limit = 10;

  // 2. look for limit on terms.limit
  if (terms.limit) {
    limit = parseInt(terms.limit);
  }

  // 3. look for limit on terms.options.limit
  if (terms.options && terms.options.limit) {
    limit = parseInt(terms.options.limit);
  }

  // 4. make sure limit is not greater than 200
  if (limit > maxLimit) {
    limit = maxLimit;
  }

  // 5. initialize parameters.options if needed
  if (!parameters.options) {
    parameters.options = {};
  }

  // 6. set limit
  parameters.options.limit = limit;

  return parameters;
}
<<<<<<< HEAD
addCallback("posts.parameters", limitPosts);

function addSearchQueryParameter (parameters, terms) {
  if(!!terms.query) {

    const query = escapeStringRegexp(terms.query);

    parameters = Utils.deepExtend(true, parameters, {
      selector: {
        $or: [
          {title: {$regex: query, $options: 'i'}},
          {url: {$regex: query, $options: 'i'}},
          // note: we cannot search the body field because it's not published
          // to the client. If we did, we'd get different result sets on
          // client and server
          {excerpt: {$regex: query, $options: 'i'}},
          //LessWrong: Modification to test whether body search works
          {htmlBody: {$regex: query, $options: 'i'}}
        ]
      },
      options: {
        sort: {baseScore: -1},
      }
    });
  }
  // console.log("Add Search Query Parameters parameters: ", parameters)
  return parameters;
}
addCallback("posts.parameters", addSearchQueryParameter);
=======
addCallback("posts.parameters", limitPosts);
>>>>>>> 0d792693
<|MERGE_RESOLUTION|>--- conflicted
+++ resolved
@@ -114,36 +114,4 @@
 
   return parameters;
 }
-<<<<<<< HEAD
-addCallback("posts.parameters", limitPosts);
-
-function addSearchQueryParameter (parameters, terms) {
-  if(!!terms.query) {
-
-    const query = escapeStringRegexp(terms.query);
-
-    parameters = Utils.deepExtend(true, parameters, {
-      selector: {
-        $or: [
-          {title: {$regex: query, $options: 'i'}},
-          {url: {$regex: query, $options: 'i'}},
-          // note: we cannot search the body field because it's not published
-          // to the client. If we did, we'd get different result sets on
-          // client and server
-          {excerpt: {$regex: query, $options: 'i'}},
-          //LessWrong: Modification to test whether body search works
-          {htmlBody: {$regex: query, $options: 'i'}}
-        ]
-      },
-      options: {
-        sort: {baseScore: -1},
-      }
-    });
-  }
-  // console.log("Add Search Query Parameters parameters: ", parameters)
-  return parameters;
-}
-addCallback("posts.parameters", addSearchQueryParameter);
-=======
-addCallback("posts.parameters", limitPosts);
->>>>>>> 0d792693
+addCallback("posts.parameters", limitPosts);