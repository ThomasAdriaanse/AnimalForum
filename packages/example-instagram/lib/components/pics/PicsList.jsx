--- conflicted
+++ resolved
@@ -7,39 +7,26 @@
 
 import React from 'react';
 import { Components, withList, withCurrentUser, Loading } from 'meteor/vulcan:core';
-
 import Pics from '../../modules/pics/collection.js';
 import PicsItem from './PicsItem.jsx';
-<<<<<<< HEAD
-// import PicsNewForm from './PicsNewForm.jsx';
-=======
->>>>>>> d9d92a78
 
-const PicsList = ({results = [], currentUser, loading, loadMore, count, totalCount}) => 
-  
-  <div className="pics-list">
-
-    {loading ? 
-
-      <Loading /> :
-
-      <div className="pics-list-content">
-
-        <div className="pics-list-grid">
-          {results.map(pic => <PicsItem key={pic._id} pic={pic} currentUser={currentUser} />)}
-        </div>
-
-        <div className="pics-list-footer">
-          {totalCount > results.length ?
-            <a className="load-more" href="#" onClick={e => {e.preventDefault(); loadMore();}}>Load More ({count}/{totalCount})</a> : 
-            <p className="no-more">No more items.</p>
-          }
-        </div>
-        
-      </div>
-    }
-
-  </div>
+const PicsList = ({results = [], currentUser, loading, loadMore, count, totalCount}) => (
+    <div className="pics-list">
+        {loading ?
+            <Loading /> :
+            <div className="pics-list-content">
+              <div className="pics-list-grid">
+                  {results.map(pic => <PicsItem key={pic._id} pic={pic} currentUser={currentUser} />)}
+              </div>
+              <div className="pics-list-footer">
+                  {totalCount > results.length ?
+                      <a className="load-more" href="#" onClick={e => {e.preventDefault(); loadMore();}}>Load More ({count}/{totalCount})</a> :
+                      <p className="no-more">No more items.</p>
+                  }
+              </div>
+            </div>
+        }
+        </div>);
 
 const options = {
   collection: Pics,
