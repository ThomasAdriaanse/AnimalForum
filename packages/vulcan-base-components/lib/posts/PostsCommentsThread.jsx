--- conflicted
+++ resolved
@@ -17,12 +17,6 @@
     const resultsClone = _.map(results, _.clone); // we don't want to modify the objects we got from props
     const nestedComments = Utils.unflatten(resultsClone, {idProperty: '_id', parentIdProperty: 'parentCommentId'});
 
-    console.log("PostsCommentsThread");
-    console.log("results:");
-    console.log(Object.isFrozen(results));
-    console.log("nestedComments:");
-    console.log(Object.isFrozen(nestedComments));
-
     return (
       <div className="posts-comments-thread">
         <h4 className="posts-comments-thread-title"><FormattedMessage id="comments.comments"/></h4>
@@ -36,17 +30,10 @@
             />
           </div> :
           <div>
-<<<<<<< HEAD
-            <ModalTrigger size="small" component={<a><FormattedMessage id="comments.please_log_in"/></a>}>
-              <Components.UsersAccountForm/>
-            </ModalTrigger>
-          </div>
-=======
             <Components.ModalTrigger size="small" component={<a href="#"><FormattedMessage id="comments.please_log_in"/></a>}>
               <Components.AccountsLoginForm/>
             </Components.ModalTrigger>
-          </div> 
->>>>>>> 1fbc4242
+          </div>
         }
       </div>
     );
