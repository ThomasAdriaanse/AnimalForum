--- conflicted
+++ resolved
@@ -57,13 +57,9 @@
 
 };
 
-<<<<<<< HEAD
+
 UsersProfileCheck.propTypes = {
-  currentUser: React.PropTypes.object
-=======
-UsersProfileCheck.propsTypes = {
   currentUser: PropTypes.object
->>>>>>> 9c3538db
 };
 
 UsersProfileCheck.contextTypes = {
