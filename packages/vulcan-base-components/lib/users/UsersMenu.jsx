import { Components, registerComponent, withCurrentUser } from 'meteor/vulcan:core';
import React, { PureComponent } from 'react';
import PropTypes from 'prop-types';
import { FormattedMessage } from 'react-intl';
import { Meteor } from 'meteor/meteor';
import { Dropdown, MenuItem } from 'react-bootstrap';
import { LinkContainer } from 'react-router-bootstrap';
import Users from 'meteor/vulcan:users';
import { withApollo } from 'react-apollo';

<<<<<<< HEAD
class UsersMenu extends PureComponent {
=======
const UsersMenu = ({currentUser, client}) =>
  <div className="users-menu">
    <Dropdown id="user-dropdown">
      <Dropdown.Toggle>
        <Components.UsersAvatar size="small" user={currentUser} link={false} />
        <div className="users-menu-name">{Users.getDisplayName(currentUser)}</div>
      </Dropdown.Toggle>
      <Dropdown.Menu>
        <LinkContainer to={`/users/${currentUser.slug}`}>
          <MenuItem className="dropdown-item" eventKey="1"><FormattedMessage id="users.profile"/></MenuItem>
        </LinkContainer>
        <LinkContainer to={`/account`}>
          <MenuItem className="dropdown-item" eventKey="2"><FormattedMessage id="users.edit_account"/></MenuItem>
        </LinkContainer>
        <MenuItem className="dropdown-item" eventKey="4" onClick={() => Meteor.logout(() => client.resetStore())}><FormattedMessage id="users.log_out"/></MenuItem>
      </Dropdown.Menu>
    </Dropdown>
  </div>
>>>>>>> 4416b9cb


UsersMenu.propsTypes = {
  currentUser: PropTypes.object,
  client: PropTypes.object,
};

registerComponent('UsersMenu', UsersMenu, withCurrentUser, withApollo);<|MERGE_RESOLUTION|>--- conflicted
+++ resolved
@@ -1,5 +1,5 @@
 import { Components, registerComponent, withCurrentUser } from 'meteor/vulcan:core';
-import React, { PureComponent } from 'react';
+import React from 'react';
 import PropTypes from 'prop-types';
 import { FormattedMessage } from 'react-intl';
 import { Meteor } from 'meteor/meteor';
@@ -8,9 +8,6 @@
 import Users from 'meteor/vulcan:users';
 import { withApollo } from 'react-apollo';
 
-<<<<<<< HEAD
-class UsersMenu extends PureComponent {
-=======
 const UsersMenu = ({currentUser, client}) =>
   <div className="users-menu">
     <Dropdown id="user-dropdown">
@@ -29,7 +26,6 @@
       </Dropdown.Menu>
     </Dropdown>
   </div>
->>>>>>> 4416b9cb
 
 
 UsersMenu.propsTypes = {
