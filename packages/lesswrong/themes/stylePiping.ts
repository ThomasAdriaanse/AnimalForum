--- conflicted
+++ resolved
@@ -262,11 +262,7 @@
   }
 }
 
-<<<<<<< HEAD
-export const commentBodyStyles = (theme: ThemeType, dontIncludePointerEvents: Boolean) => {
-=======
 export const commentBodyStyles = (theme: ThemeType, dontIncludePointerEvents?: Boolean) => {
->>>>>>> 1f2a95ec
   // DoubleHack Fixme: this awkward phrasing is to make it so existing commentBodyStyles don't change functionality, but we're able to use commentBodyStyles without overwriting the pointer-events of child objects.
 
   const pointerEvents = dontIncludePointerEvents ?
@@ -277,12 +273,7 @@
         pointerEvents: 'auto'
       },
     }
-<<<<<<< HEAD
-
-    
-=======
-  
->>>>>>> 1f2a95ec
+
   const commentBodyStyles = {
     marginTop: ".5em",
     marginBottom: ".25em",
