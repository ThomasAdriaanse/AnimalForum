import deepmerge from 'deepmerge';
import isPlainObject from 'is-plain-object';

const hideSpoilers = (theme: ThemeType): JssStyles => ({
  backgroundColor: theme.palette.panelBackground.spoilerBlock,
  color: theme.palette.panelBackground.spoilerBlock,
  '& a, & a:hover, & a:focus, & a::after': {
    color: theme.palette.panelBackground.spoilerBlock
  },
  '& code': {
    backgroundColor: theme.palette.panelBackground.spoilerBlock,
  }
});

const spoilerStyles = (theme: ThemeType): JssStyles => ({
  '& p.spoiler': {
    margin: 0,
  },
  '& .spoiler': {
    padding: 8,
    pointerEvents: 'auto',
    minHeight: theme.typography.commentStyle.fontSize,
    '& .public-DraftStyleDefault-block': {
      margin: 0,
    },
    '&:not(:hover)': { // using ':not(:hover)' means we don't need to manually reset elements with special colors or backgrounds, instead they just automatically stay the same if we're not hovering
      ...hideSpoilers(theme),
    }
  },
  // Note: ".spoiler" is the old class Oli originally used. ".spoilers" is a new class 
  // that is applied in make_editable_callbacks.js to groups of adjaecent spoiler paragraphs.
  // (see the make_editable_callbacks.js file for details)
  '& div.spoilers': {
    margin: '1em 0',
    overflow: 'auto',
    '&:not(:hover)': {
      ...hideSpoilers(theme),
    },
    '&:hover': {
      background: theme.palette.panelBackground.revealedSpoilerBlock, // This leaves a light grey background over the revealed-spoiler to make it more obvious where it started.
    },
    '& > p' : {
      margin: '0 !important',
      padding: '0.5em 8px !important'
    },
  },
  '& p.spoiler-v2': {
    margin: 0,
    padding: '0.5em 8px'
  },
  '& .spoilers:not(:hover)::selection, & .spoilers:not(:hover) ::selection': {
    backgroundColor: 'transparent'
  },
  '& .spoilers > p:hover ~ p': {
    ...hideSpoilers(theme),
  }
})

const metaculusPreviewStyles = (theme: ThemeType): JssStyles => ({
  '& div.metaculus-preview': {
    backgroundColor: theme.palette.panelBackground.metaculusBackground,
    '& iframe': {
      width: '100%',
      height: 400,
      border: 'none'
    }
  }
})

const youtubePreviewStyles = (theme: ThemeType): JssStyles => ({
  '& figure.media div[data-oembed-url*="youtube.com"], & figure.media div[data-oembed-url*="youtu.be"]': {
    position: 'relative',
    height: 0,
    paddingBottom: '56.2493%',
    '& iframe': {
      position: 'absolute',
      width: '100%',
      height: '100%',
      top: 0,
      left: 0,
      border: 'none'
    }
  }
})

const tableStyles = (theme: ThemeType): JssStyles => ({
  borderCollapse: "collapse",
  borderSpacing: 0,
  border: theme.palette.border.table,
  margin: "auto",
  height: "100%",
  textAlign: "left",
  width: '100%'
});

const tableCellStyles = (theme: ThemeType): JssStyles => ({
  minWidth: "2em",
  padding: ".4em",
  border: theme.palette.border.tableCell,
  '& p': {
    marginTop: '0.5em',
    marginBottom: '0.5em'
  },
  '& p:first-of-type': {
    marginTop: 0
  }
});

const tableHeadingStyles = (theme: ThemeType): JssStyles => ({
  background: theme.palette.panelBackground.tableHeading,
  fontWeight: 700
});

const hrStyles = (theme: ThemeType): JssStyles => ({
  display: "flex",
  alignItems: "center",
  justifyContent: "center",
  width: "100%",
  height: "100%",
  margin: "32px 0",
  border: "none", /* strip default hr styling */
  background: "transparent",
  textAlign: "center",
  '&:after': {
    marginLeft: 12,
    color: theme.palette.icon.horizRuleDots,
    fontSize: "1rem",
    letterSpacing: "12px", /* increase space between dots */
    content: '"•••"',
  }
});

<<<<<<< HEAD
const footnoteStyles = (theme: ThemeType): JssStyles => ({
  '& .footnote-section': {
    counterReset: "footnote-counter",
  },
  '& .footnote-item': {
    listStyle: "none",
    counterIncrement: "footnote-counter",
    marginLeft: "0.5em",
  },
=======
const footnoteStyles = () => ({
>>>>>>> 5a4600d3
  '& .footnote-item > *': {
    verticalAlign: "text-top",
  },
  '& .footnote-back-link': {
    position: "relative",
    top: "-0.2em",
  },
  '& .footnotes .footnote-back-link > sup': {
    marginRight: 0,
  },
 '& .footnote-content': {
    display: "inline-block",
    padding: "0 0.3em",
    width: '95%',
  },
});

const baseBodyStyles = (theme: ThemeType): JssStyles => ({
  ...theme.typography.body1,
  ...theme.typography.postStyle,
  wordBreak: "break-word",
  '& pre': {
    ...theme.typography.codeblock
  },
  '& code': {
    ...theme.typography.code
  },
  '& blockquote': {
    ...theme.typography.blockquote,
    ...theme.typography.body1,
    ...theme.typography.postStyle
  },
  '& li': {
    ...theme.typography.body1,
    ...theme.typography.li,
    ...theme.typography.postStyle
  },
  '& h1': {
    ...theme.typography.display2,
    ...theme.typography.headerStyle,
  },
  // If a post starts with a header, it should still be flush with the top of
  // the container
  '& h1:first-child': {
    marginTop: 0,
    // Otherwise the line height lowers it noticeably
    marginBlockStart: '-3px',
  },
  '& h2': {
    ...theme.typography.display1,
    ...theme.typography.headerStyle,
  },
  '& h2:first-child': {
    marginTop: 0,
    marginBlockStart: '-2px',
  },
  '& h3': {
    ...theme.typography.display0,
    ...theme.typography.headerStyle,
  },
  '& h3:first-child': {
    marginTop: 0,
    marginBlockStart: 0,
  },
  '& h4': {
    ...theme.typography.body1,
    ...theme.typography.postStyle,
    fontWeight:600,
  },
  '& img': {
    maxWidth: "100%"
  },
  '& sup': {
    verticalAlign: 'baseline',
    top: '-0.6em',
    fontSize: '65%',
    position: 'relative'
  },
  '& sub': {
    fontSize: '70%',
    verticalAlign: 'baseline', // We use vertical align baseline to prevent sub-aligned text from changing the line-height, which looks ugly
    position: 'relative',
    top: '0.2em',
    paddingRight: '0.07em'
  },
  '& a, & a:hover, & a:active': {
    color: theme.palette.primary.main,
    '& u': {
      textDecoration: "none"
    }
  },
  '& table': {
    ...tableStyles(theme)
  },
  // CKEditor wraps tables in a figure element
  '& figure.table': {
    display: 'table'
  },
  '& td, & th': {
    ...tableCellStyles(theme)
  },
  '& th': {
    ...tableHeadingStyles(theme)
  },
  '& figure': {
    margin: '1em auto',
    textAlign: "center"
  },
  '& figcaption': {
    ...theme.typography.caption,
    ...theme.typography.postStyle
  }
})

export const postBodyStyles = (theme: ThemeType): JssStyles => {
  return {
    ...baseBodyStyles(theme),
    ...spoilerStyles(theme),
    ...metaculusPreviewStyles(theme),
    ...youtubePreviewStyles(theme),
    ...footnoteStyles(theme),
    // Used for R:A-Z imports as well as markdown-it-footnotes
    '& .footnotes': {
      marginTop: 40,
      fontSize: '0.9em',
      paddingTop: 40,
      borderTop: theme.palette.border.normal,
      '& sup': {
        marginRight: 10,
      },
      '& ol': {
        marginBlockStart: '1em',
        paddingInlineStart: 0,
        marginInlineStart: '1em'
      },
      '& li': {
        fontSize: '0.9em' // Overwriting default size setting for list items
      },
      '& blockquote': {
        fontSize: '0.9em',
        lineHeight: '1.5em',
        padding: 1,
        paddingLeft: 3,
        marginTop: -10,
      },
    },
    // Hiding the footnote-separator that markdown-it adds by default
    '& .footnotes-sep': {
      display: 'none'
    },
    '& hr': {
      ...hrStyles(theme),
    }
  }
}

export const commentBodyStyles = (theme: ThemeType, dontIncludePointerEvents?: Boolean): JssStyles => {
  // DoubleHack Fixme: this awkward phrasing is to make it so existing commentBodyStyles don't change functionality, but we're able to use commentBodyStyles without overwriting the pointer-events of child objects.

  const pointerEvents = dontIncludePointerEvents ?
    {} :
    {
      pointerEvents: 'none',
      '& *': {
        pointerEvents: 'auto'
      },
    }

  const commentBodyStyles = {
    marginTop: ".5em",
    marginBottom: ".25em",
    wordBreak: "break-word",
    ...theme.typography.body2,
    ...theme.typography.commentStyle,

    ...spoilerStyles(theme),
    ...metaculusPreviewStyles(theme),
    ...youtubePreviewStyles(theme),
    '& blockquote': {
      ...theme.typography.commentBlockquote,
      ...theme.typography.body2,
      ...theme.typography.commentStyle
    },
    '& li': {
      ...theme.typography.body2,
      ...theme.typography.commentStyle
    },
    '& h1, & h2, & h3': {
      ...theme.typography.commentHeader,
      ...theme.typography.commentStyle
    },
    // spoiler styles
    // HACK FIXME: Playing with pointer events is a horrible idea in general, and probably also in this context
    // but it's the only way I was able to make this weird stuff work.
    ...pointerEvents,
    '& > *:hover ~ .spoiler': {
      color: theme.palette.panelBackground.spoilerBlock,
    },
    '& > *:hover ~ .spoiler:before': {
      content: '"spoiler (hover/select to reveal)"',
      color: theme.palette.text.spoilerBlockNotice,
    },
    '& hr': {
      marginTop: theme.spacing.unit*1.5,
      marginBottom: theme.spacing.unit*1.5
    }
  }
  return deepmerge(postBodyStyles(theme), commentBodyStyles, {isMergeableObject:isPlainObject})
}

export const tagBodyStyles = (theme: ThemeType): JssStyles => {
  return {
    ...commentBodyStyles(theme),
    '&& h1': {
      fontSize: '2rem',
      marginTop: '3rem',
      fontWeight:600,
      ...theme.typography.commentStyle
    }, 
    '&& h2': {
      fontSize: '1.7rem',
      marginTop: '1.5rem',
      fontWeight:500,
      ...theme.typography.commentStyle
    }, 
    '&& h3': {
      fontSize: '1.3rem',
      marginTop: '1.5rem',
      fontWeight:500,
      ...theme.typography.commentStyle
    }
  }
}

// FIXME: Emails currently don't use this, because the expectations around font size and
// typography are very different in an email. But some subset of these styles should
// actually be applied, eg spoiler-tag handling, even though font selection shouldn't
// be.
export const emailBodyStyles = baseBodyStyles

const smallPostStyles = (theme: ThemeType): JssStyles => ({
  ...theme.typography.body2,
  fontSize: "1.28rem",
  lineHeight: "1.75rem",
  ...theme.typography.postStyle,
  '& blockquote': {
    ...theme.typography.body2,
    ...theme.typography.postStyle
  },
  '& ul': {
    paddingInlineStart: 30
  },
  '& li': {
    ...theme.typography.body2,
    ...theme.typography.postStyle,
    fontSize: "1.28rem",
    lineHeight: "1.8rem",
  },
})

export const postHighlightStyles = (theme: ThemeType): JssStyles => {
  const postHighlightStyles = {
    ...smallPostStyles(theme),
    '& h1, & h2, & h3': {
      fontSize: "1.6rem",
      // Cancel out a negative margin which would cause clipping
      marginBlickStart: "0 !important",
    },
  }
  return deepmerge(postBodyStyles(theme), postHighlightStyles, {isMergeableObject:isPlainObject})
}

export const answerStyles = (theme: ThemeType): JssStyles => {
  const answerStyles = {
    ...smallPostStyles(theme)
  }
  return deepmerge(postBodyStyles(theme), answerStyles, {isMergeableObject:isPlainObject})
}

export const pBodyStyle = (theme: ThemeType): JssStyles => ({
  marginTop: "1em",
  marginBottom: "1em",
  '&:first-child': {
    marginTop: 0,
  },
  'style~&': {
    marginTop: 0,
  },
  '&:last-child': {
    marginBottom: 0,
  }
});

export const ckEditorStyles = (theme: ThemeType): JssStyles => {
  return {
    '& .ck': {
      '& code .public-DraftStyleDefault-block': {
        marginTop: 0,
        marginBottom: 0,  
      },
      '& blockquote': {
        fontStyle: "unset",
        ...theme.typography.blockquote,
        '& p': {
          ...pBodyStyle(theme),
        },
        '& .public-DraftStyleDefault-block': {
          marginTop: 0,
          marginBottom: 0,
        }
      },
      '--ck-spacing-standard': `${theme.spacing.unit}px`,
      '&.ck-content': {
        marginLeft: -theme.spacing.unit,
        '--ck-focus-outer-shadow-geometry': "none",
        '--ck-focus-ring': theme.palette.border.transparent,
        '--ck-focus-outer-shadow': "none",
        '--ck-inner-shadow': "none",
        '& p': {
          marginTop: "1em",
          marginBottom: "1em",
          '&:first-of-type': {
            marginTop: 0,
          }
        },
        '& .table table': {
          ...tableStyles(theme)
        },
        '& .table table td, & .table table th': {
          ...tableCellStyles(theme)
        },
        '& .table table th': {
          ...tableHeadingStyles(theme)
        },
        '& .ck-editor__editable.ck-blurred .ck-widget.ck-widget_selected, .ck-editor__editable.ck-blurred .ck-widget.ck-widget_selected': {
          outline: "none"
        },
        '& .image>figcaption': {
          ...theme.typography.caption,
          backgroundColor: "unset",
        },
        '& hr': {
          ...hrStyles(theme)
        },
      },
      '&.ck-sidebar, &.ck-presence-list': {
        '& li': {
          // By default ckEditor elements get the styles from postBodyStyles li elements
          marginBottom: 'unset',
          fontFamily: 'unset',
          fontSize: 'unset',
          fontWeight: 'unset',
          lineHeight: 'unset'
        },
        '& .ck-comment:after': {
          display:"none"
        },
        '& .ck-annotation__info-name, & .ck-annotation__info-time, & .ck-comment__input, & .ck-thread__comment-count, & .ck-annotation__main p, & .ck-annotation__info-name, & .ck-annotation__info-time, & .ck-presence-list__counter, &.ck-presence-list': {
          ...commentBodyStyles(theme),
          marginTop: 0,
          alignItems: "flex-start",
          marginBottom: 12
        },
        '&.ck-presence-list': {
          marginBottom: 32,
          '--ck-user-avatar-size': '20px',
          '& .ck-user': {
            marginTop: 0
          }
        },
        '& .ck-thread__comment-count': {
          paddingLeft: theme.spacing.unit*2,
          color: theme.palette.grey[600],
          margin: 0,
          paddingBottom: ".5em",
          '&:before': {
            content: '"\\25B6"'
          }
        },
        '& .ck-comment__input': {
          paddingLeft: theme.spacing.unit*2
        },
        '& .ck-annotation__main, & .ck-comment__input, & .ck-thread__input': {
          width : "100%"
        },
        '& .ck-comment__wrapper': {
          borderTop: theme.palette.border.slightlyFaint,
        },
        '& .ck-annotation__info-name, & .ck-annotation__info-time': {
          color: theme.palette.grey[600],
          fontSize: "1rem"
        },
        '& .ck-annotation__user, & .ck-thread__user': {
          display: "none"
        },
        '--ck-color-comment-count': theme.palette.primary.main
      } 
    }
  }
}

export const editorStyles = (theme: ThemeType, styleFunction: (theme: ThemeType)=>any) => ({
    '& .public-DraftStyleDefault-block': {
      marginTop: '1em',
      marginBottom: '1em',  
    },
    '& code .public-DraftStyleDefault-block': {
      marginTop: 0,
      marginBottom: 0,  
    },
    '& blockquote .public-DraftStyleDefault-block': {
      marginTop: 0,
      marginBottom: 0,
    },
    // Using '*' selectors is a bit dangerous, as is using '!important'
    // This is necessary to catch spoiler-selectors on 'code' elemenents, as implemented in draft-js, 
    // which involved nested spans with manually set style attributes, which can't be overwritten except via 'important'
    //
    // This selector isn't necessary on rendered posts/comments, just the draft-js editor.
    // To minimize potential damage from */important it's only applied here.
    '& .spoiler:not(:hover) *': {
      backgroundColor: `${theme.palette.panelBackground.spoilerBlock} !important`
    },
    ...styleFunction(theme),
    ...ckEditorStyles(theme)
})<|MERGE_RESOLUTION|>--- conflicted
+++ resolved
@@ -130,19 +130,7 @@
   }
 });
 
-<<<<<<< HEAD
 const footnoteStyles = (theme: ThemeType): JssStyles => ({
-  '& .footnote-section': {
-    counterReset: "footnote-counter",
-  },
-  '& .footnote-item': {
-    listStyle: "none",
-    counterIncrement: "footnote-counter",
-    marginLeft: "0.5em",
-  },
-=======
-const footnoteStyles = () => ({
->>>>>>> 5a4600d3
   '& .footnote-item > *': {
     verticalAlign: "text-top",
   },
