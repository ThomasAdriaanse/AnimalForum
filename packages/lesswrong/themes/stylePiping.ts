import deepmerge from 'deepmerge';
import isPlainObject from 'is-plain-object';

const hideSpoilers = (theme: ThemeType): JssStyles => ({
  backgroundColor: theme.palette.panelBackground.spoilerBlock,
  color: theme.palette.panelBackground.spoilerBlock,
  '& a, & a:hover, & a:focus, & a::after': {
    color: theme.palette.panelBackground.spoilerBlock
  },
  '& code': {
    backgroundColor: theme.palette.panelBackground.spoilerBlock,
  }
});

const spoilerStyles = (theme: ThemeType): JssStyles => ({
  '& p.spoiler': {
    margin: 0,
  },
  '& .spoiler': {
    padding: 8,
    pointerEvents: 'auto',
    minHeight: theme.typography.commentStyle.fontSize,
    '& .public-DraftStyleDefault-block': {
      margin: 0,
    },
    '&:not(:hover)': { // using ':not(:hover)' means we don't need to manually reset elements with special colors or backgrounds, instead they just automatically stay the same if we're not hovering
      ...hideSpoilers(theme),
    }
  },
  // Note: ".spoiler" is the old class Oli originally used. ".spoilers" is a new class 
  // that is applied in make_editable_callbacks.js to groups of adjaecent spoiler paragraphs.
  // (see the make_editable_callbacks.js file for details)
  '& div.spoilers': {
    margin: '1em 0',
    overflow: 'auto',
    '&:not(:hover)': {
      ...hideSpoilers(theme),
    },
    '&:hover': {
      background: theme.palette.panelBackground.revealedSpoilerBlock, // This leaves a light grey background over the revealed-spoiler to make it more obvious where it started.
    },
    '& > p' : {
      margin: '0 !important',
      padding: '0.5em 8px !important'
    },
  },
  '& p.spoiler-v2': {
    margin: 0,
    padding: '0.5em 8px'
  },
  '& .spoilers:not(:hover)::selection, & .spoilers:not(:hover) ::selection': {
    backgroundColor: 'transparent'
  },
  '& .spoilers > p:hover ~ p': {
    ...hideSpoilers(theme),
  }
})

const metaculusPreviewStyles = (theme: ThemeType): JssStyles => ({
  '& div.metaculus-preview': {
    backgroundColor: theme.palette.panelBackground.metaculusBackground,
    '& iframe': {
      width: '100%',
      height: 400,
      border: 'none'
    }
  }
})

const owidPreviewStyles = (theme: ThemeType): JssStyles => ({
  '& div.owid-preview': {
    '& iframe': {
      width: '100%',
      height: 400,
      border: 'none'
    }
  }
})

const youtubePreviewStyles = (theme: ThemeType): JssStyles => ({
  '& figure.media div[data-oembed-url*="youtube.com"], & figure.media div[data-oembed-url*="youtu.be"]': {
    position: 'relative',
    height: 0,
    paddingBottom: '56.2493%',
    '& iframe': {
      position: 'absolute',
      width: '100%',
      height: '100%',
      top: 0,
      left: 0,
      border: 'none'
    }
  }
})

const tableStyles = (theme: ThemeType): JssStyles => ({
  borderCollapse: "collapse",
  borderSpacing: 0,
  border: theme.palette.border.table,
  margin: "auto",
  height: "100%",
  textAlign: "left",
  width: '100%'
});

const tableCellStyles = (theme: ThemeType): JssStyles => ({
  minWidth: "2em",
  padding: ".4em",
  border: theme.palette.border.tableCell,
  '& p': {
    marginTop: '0.5em',
    marginBottom: '0.5em'
  },
  '& p:first-of-type': {
    marginTop: 0
  }
});

const tableHeadingStyles = (theme: ThemeType): JssStyles => ({
  background: theme.palette.panelBackground.tableHeading,
  fontWeight: 700
});

const hrStyles = (theme: ThemeType): JssStyles => ({
  display: "flex",
  alignItems: "center",
  justifyContent: "center",
  width: "100%",
  height: "100%",
  margin: "32px 0",
  border: "none", /* strip default hr styling */
  background: "transparent",
  textAlign: "center",
  '&:after': {
    marginLeft: 12,
    color: theme.palette.icon.horizRuleDots,
    fontSize: "1rem",
    letterSpacing: "12px", /* increase space between dots */
    content: '"•••"',
  }
});

const footnoteStyles = (theme: ThemeType): JssStyles => ({
  '& .footnote-item > *': {
    verticalAlign: "text-top",
  },
  '& .footnote-back-link': {
    position: "relative",
    top: "-0.2em",
  },
  '& .footnotes .footnote-back-link > sup': {
    marginRight: 0,
  },
 '& .footnote-content': {
    display: "inline-block",
    padding: "0 0.3em",
    width: '95%',
  },
});

const baseBodyStyles = (theme: ThemeType): JssStyles => ({
  ...theme.typography.body1,
  ...theme.typography.postStyle,
  wordBreak: "break-word",
  '& pre': {
    ...theme.typography.codeblock
  },
  '& code': {
    ...theme.typography.code
  },
  '& blockquote': {
    ...theme.typography.blockquote,
    ...theme.typography.body1,
    ...theme.typography.postStyle
  },
  '& li': {
    ...theme.typography.body1,
    ...theme.typography.li,
    ...theme.typography.postStyle
  },
  '& h1': {
    ...theme.typography.display2,
    ...theme.typography.headerStyle,
  },
  // If a post starts with a header, it should still be flush with the top of
  // the container
  '& h1:first-child': {
    marginTop: 0,
    // Otherwise the line height lowers it noticeably
    marginBlockStart: '-3px',
  },
  '& h2': {
    ...theme.typography.display1,
    ...theme.typography.headerStyle,
  },
  '& h2:first-child': {
    marginTop: 0,
    marginBlockStart: '-2px',
  },
  '& h3': {
    ...theme.typography.display0,
    ...theme.typography.headerStyle,
  },
  '& h3:first-child': {
    marginTop: 0,
    marginBlockStart: 0,
  },
  '& h4': {
    ...theme.typography.body1,
    ...theme.typography.postStyle,
    fontWeight:600,
  },
  '& img': {
    maxWidth: "100%"
  },
  '& sup': {
    verticalAlign: 'baseline',
    top: '-0.6em',
    fontSize: '65%',
    position: 'relative'
  },
  '& sub': {
    fontSize: '70%',
    verticalAlign: 'baseline', // We use vertical align baseline to prevent sub-aligned text from changing the line-height, which looks ugly
    position: 'relative',
    top: '0.2em',
    paddingRight: '0.07em'
  },
  '& a, & a:hover, & a:active': {
    color: theme.palette.primary.main,
    '& u': {
      textDecoration: "none"
    }
  },
  '& table': {
    ...tableStyles(theme)
  },
  // CKEditor wraps tables in a figure element
  '& figure.table': {
    display: 'table'
  },
  '& td, & th': {
    ...tableCellStyles(theme)
  },
  '& th': {
    ...tableHeadingStyles(theme)
  },
  '& figure': {
    margin: '1em auto',
    textAlign: "center"
  },
  '& figcaption': {
    ...theme.typography.caption,
    ...theme.typography.postStyle
  }
})

export const postBodyStyles = (theme: ThemeType): JssStyles => {
  return {
    ...baseBodyStyles(theme),
    ...spoilerStyles(theme),
    ...metaculusPreviewStyles(theme),
    ...owidPreviewStyles(theme),
    ...youtubePreviewStyles(theme),
    ...footnoteStyles(theme),
    // Used for R:A-Z imports as well as markdown-it-footnotes
    '& .footnotes': {
      marginTop: 40,
      fontSize: '0.9em',
      paddingTop: 40,
      borderTop: theme.palette.border.normal,
      '& sup': {
        marginRight: 10,
      },
      '& ol': {
        marginBlockStart: '1em',
        paddingInlineStart: 0,
        marginInlineStart: '1em'
      },
      '& li': {
        fontSize: '0.9em' // Overwriting default size setting for list items
      },
      '& blockquote': {
        fontSize: '0.9em',
        lineHeight: '1.5em',
        padding: 1,
        paddingLeft: 3,
        marginTop: -10,
      },
    },
    // Hiding the footnote-separator that markdown-it adds by default
    '& .footnotes-sep': {
      display: 'none'
    },
    '& hr': {
      ...hrStyles(theme),
    }
  }
}

export const commentBodyStyles = (theme: ThemeType, dontIncludePointerEvents?: Boolean): JssStyles => {
  // DoubleHack Fixme: this awkward phrasing is to make it so existing commentBodyStyles don't change functionality, but we're able to use commentBodyStyles without overwriting the pointer-events of child objects.

  const pointerEvents = dontIncludePointerEvents ?
    {} :
    {
      pointerEvents: 'none',
      '& *': {
        pointerEvents: 'auto'
      },
    }

  const commentBodyStyles = {
    marginTop: ".5em",
    marginBottom: ".25em",
    wordBreak: "break-word",
    ...theme.typography.body2,
    ...theme.typography.commentStyle,

    '& blockquote': {
      ...theme.typography.commentBlockquote,
      ...theme.typography.body2,
      ...theme.typography.commentStyle
    },
    '& li': {
      ...theme.typography.body2,
      ...theme.typography.commentStyle
    },
    '& h1, & h2, & h3': {
      ...theme.typography.commentHeader,
      ...theme.typography.commentStyle
    },
    // spoiler styles
    // HACK FIXME: Playing with pointer events is a horrible idea in general, and probably also in this context
    // but it's the only way I was able to make this weird stuff work.
    ...pointerEvents,
    '& > *:hover ~ .spoiler': {
      color: theme.palette.panelBackground.spoilerBlock,
    },
    '& > *:hover ~ .spoiler:before': {
      content: '"spoiler (hover/select to reveal)"',
      color: theme.palette.text.spoilerBlockNotice,
    },
    '& hr': {
      marginTop: theme.spacing.unit*1.5,
      marginBottom: theme.spacing.unit*1.5
    }
  }
  return commentBodyStyles;
}

// FIXME: Emails currently don't use this, because the expectations around font size and
// typography are very different in an email. But some subset of these styles should
// actually be applied, eg spoiler-tag handling, even though font selection shouldn't
// be.
export const emailBodyStyles = baseBodyStyles

export const smallPostStyles = (theme: ThemeType) => {
  return {
    ...theme.typography.body2,
    fontSize: "1.28rem",
    lineHeight: "1.75rem",
    ...theme.typography.postStyle,
    '& blockquote': {
      ...theme.typography.body2,
      ...theme.typography.postStyle
    },
    '& ul': {
      paddingInlineStart: 30
    },
    '& li': {
      ...theme.typography.body2,
      ...theme.typography.postStyle,
      fontSize: "1.28rem",
      lineHeight: "1.8rem",
    },
  };
}

export const pBodyStyle = (theme: ThemeType): JssStyles => ({
  marginTop: "1em",
  marginBottom: "1em",
  '&:first-child': {
    marginTop: 0,
  },
  'style~&': {
    marginTop: 0,
  },
  '&:last-child': {
    marginBottom: 0,
  }
});

export const ckEditorStyles = (theme: ThemeType): JssStyles => {
  return {
    '& .ck': {
      '& code .public-DraftStyleDefault-block': {
        marginTop: 0,
        marginBottom: 0,  
      },
      '& blockquote': {
        fontStyle: "unset",
        ...theme.typography.blockquote,
        '& p': {
          ...pBodyStyle(theme),
        },
        '& .public-DraftStyleDefault-block': {
          marginTop: 0,
          marginBottom: 0,
        }
      },
      '--ck-spacing-standard': `${theme.spacing.unit}px`,
      '&.ck-content': {
        marginLeft: -theme.spacing.unit,
        '--ck-focus-outer-shadow-geometry': "none",
        '--ck-focus-ring': theme.palette.border.transparent,
        '--ck-focus-outer-shadow': "none",
        '--ck-inner-shadow': "none",
        '& p': {
          marginTop: "1em",
          marginBottom: "1em",
          '&:first-of-type': {
            marginTop: 0,
          }
        },
        '& .table table': {
          ...tableStyles(theme)
        },
        '& .table table td, & .table table th': {
          ...tableCellStyles(theme)
        },
        '& .table table th': {
          ...tableHeadingStyles(theme)
        },
        '& .ck-editor__editable.ck-blurred .ck-widget.ck-widget_selected, .ck-editor__editable.ck-blurred .ck-widget.ck-widget_selected': {
          outline: "none"
        },
        '& .image>figcaption': {
          ...theme.typography.caption,
          backgroundColor: "unset",
        },
        '& hr': {
          ...hrStyles(theme)
        },
      },
      '&.ck-sidebar, &.ck-presence-list': {
        '& li': {
          // By default ckEditor elements get the styles from postBodyStyles li elements
          marginBottom: 'unset',
          fontFamily: 'unset',
          fontSize: 'unset',
          fontWeight: 'unset',
          lineHeight: 'unset'
        },
        '& .ck-comment:after': {
          display:"none"
        },
        '& .ck-annotation__info-name, & .ck-annotation__info-time, & .ck-comment__input, & .ck-thread__comment-count, & .ck-annotation__main p, & .ck-annotation__info-name, & .ck-annotation__info-time, & .ck-presence-list__counter, &.ck-presence-list': {
          ...theme.typography.body2,
          ...theme.typography.commentStyle,
    
          marginTop: 0,
          alignItems: "flex-start",
          marginBottom: 12
        },
        '&.ck-presence-list': {
          marginBottom: 32,
          '--ck-user-avatar-size': '20px',
          '& .ck-user': {
            marginTop: 0
          }
        },
        '& .ck-thread__comment-count': {
          paddingLeft: theme.spacing.unit*2,
          color: theme.palette.grey[600],
          margin: 0,
          paddingBottom: ".5em",
          '&:before': {
            content: '"\\25B6"'
          }
        },
        '& .ck-comment__input': {
          paddingLeft: theme.spacing.unit*2
        },
        '& .ck-annotation__main, & .ck-comment__input, & .ck-thread__input': {
          width : "100%"
        },
        '& .ck-comment__wrapper': {
          borderTop: theme.palette.border.slightlyFaint,
        },
        '& .ck-annotation__info-name, & .ck-annotation__info-time': {
          color: theme.palette.grey[600],
          fontSize: "1rem"
        },
        '& .ck-annotation__user, & .ck-thread__user': {
          display: "none"
        },
        '--ck-color-comment-count': theme.palette.primary.main
      },
      
<<<<<<< HEAD
      "--ck-color-base-background": theme.palette.editor.commentPanelBackground,
      "--ck-color-annotation-wrapper-background": theme.palette.editor.commentPanelBackground,
      "--ck-color-comment-background": theme.palette.editor.sideCommentEditorBackground,
      "--ck-color-comment-marker": theme.palette.editor.commentMarker,
      "--ck-color-comment-marker-active": theme.palette.editor.commentMarkerActive,
=======
      '--ck-color-widget-editable-focus-background': theme.palette.panelBackground.default,
>>>>>>> 571bf652
    }
  }
}

export const editorStyles = (theme: ThemeType) => ({
    '& .public-DraftStyleDefault-block': {
      marginTop: '1em',
      marginBottom: '1em',  
    },
    '& code .public-DraftStyleDefault-block': {
      marginTop: 0,
      marginBottom: 0,  
    },
    '& blockquote .public-DraftStyleDefault-block': {
      marginTop: 0,
      marginBottom: 0,
    },
    // Using '*' selectors is a bit dangerous, as is using '!important'
    // This is necessary to catch spoiler-selectors on 'code' elemenents, as implemented in draft-js, 
    // which involved nested spans with manually set style attributes, which can't be overwritten except via 'important'
    //
    // This selector isn't necessary on rendered posts/comments, just the draft-js editor.
    // To minimize potential damage from */important it's only applied here.
    '& .spoiler:not(:hover) *': {
      backgroundColor: `${theme.palette.panelBackground.spoilerBlock} !important`
    },
})<|MERGE_RESOLUTION|>--- conflicted
+++ resolved
@@ -498,15 +498,12 @@
         '--ck-color-comment-count': theme.palette.primary.main
       },
       
-<<<<<<< HEAD
       "--ck-color-base-background": theme.palette.editor.commentPanelBackground,
       "--ck-color-annotation-wrapper-background": theme.palette.editor.commentPanelBackground,
       "--ck-color-comment-background": theme.palette.editor.sideCommentEditorBackground,
       "--ck-color-comment-marker": theme.palette.editor.commentMarker,
       "--ck-color-comment-marker-active": theme.palette.editor.commentMarkerActive,
-=======
       '--ck-color-widget-editable-focus-background': theme.palette.panelBackground.default,
->>>>>>> 571bf652
     }
   }
 }
