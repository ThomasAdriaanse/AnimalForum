import deepmerge from 'deepmerge';
import isPlainObject from 'is-plain-object';

const hideSpoilers = (theme: ThemeType): JssStyles => ({
  backgroundColor: theme.palette.panelBackground.spoilerBlock,
  color: theme.palette.panelBackground.spoilerBlock,
  '& a, & a:hover, & a:focus, & a::after': {
    color: theme.palette.panelBackground.spoilerBlock
  },
  '& code': {
    backgroundColor: theme.palette.panelBackground.spoilerBlock,
  }
});

const spoilerStyles = (theme: ThemeType): JssStyles => ({
  '& p.spoiler': {
    margin: 0,
  },
  '& .spoiler': {
    padding: 8,
    pointerEvents: 'auto',
    minHeight: theme.typography.commentStyle.fontSize,
    '& .public-DraftStyleDefault-block': {
      margin: 0,
    },
    '&:not(:hover)': { // using ':not(:hover)' means we don't need to manually reset elements with special colors or backgrounds, instead they just automatically stay the same if we're not hovering
      ...hideSpoilers(theme),
    }
  },
  // Note: ".spoiler" is the old class Oli originally used. ".spoilers" is a new class 
  // that is applied in make_editable_callbacks.js to groups of adjaecent spoiler paragraphs.
  // (see the make_editable_callbacks.js file for details)
  '& div.spoilers': {
    margin: '1em 0',
    overflow: 'auto',
    '&:not(:hover)': {
      ...hideSpoilers(theme),
    },
    '&:hover': {
      background: theme.palette.panelBackground.revealedSpoilerBlock, // This leaves a light grey background over the revealed-spoiler to make it more obvious where it started.
    },
    '& > p' : {
      margin: '0 !important',
      padding: '0.5em 8px !important'
    },
  },
  '& p.spoiler-v2': {
    margin: 0,
    padding: '0.5em 8px'
  },
  '& .spoilers:not(:hover)::selection, & .spoilers:not(:hover) ::selection': {
    backgroundColor: 'transparent'
  },
  '& .spoilers > p:hover ~ p': {
    ...hideSpoilers(theme),
  }
})

const metaculusPreviewStyles = (theme: ThemeType): JssStyles => ({
  '& div.metaculus-preview': {
    backgroundColor: theme.palette.panelBackground.metaculusBackground,
    '& iframe': {
      width: '100%',
      height: 400,
      border: 'none'
    }
  }
})

const youtubePreviewStyles = (theme: ThemeType): JssStyles => ({
  '& figure.media div[data-oembed-url*="youtube.com"], & figure.media div[data-oembed-url*="youtu.be"]': {
    position: 'relative',
    height: 0,
    paddingBottom: '56.2493%',
    '& iframe': {
      position: 'absolute',
      width: '100%',
      height: '100%',
      top: 0,
      left: 0,
      border: 'none'
    }
  }
})

const tableStyles = (theme: ThemeType): JssStyles => ({
  borderCollapse: "collapse",
  borderSpacing: 0,
  border: theme.palette.border.table,
  margin: "auto",
  height: "100%",
  textAlign: "left",
  width: '100%'
});

const tableCellStyles = (theme: ThemeType): JssStyles => ({
  minWidth: "2em",
  padding: ".4em",
  border: theme.palette.border.tableCell,
  '& p': {
    marginTop: '0.5em',
    marginBottom: '0.5em'
  },
  '& p:first-of-type': {
    marginTop: 0
  }
});

const tableHeadingStyles = (theme: ThemeType): JssStyles => ({
  background: theme.palette.panelBackground.tableHeading,
  fontWeight: 700
});

const hrStyles = (theme: ThemeType): JssStyles => ({
  display: "flex",
  alignItems: "center",
  justifyContent: "center",
  width: "100%",
  height: "100%",
  margin: "32px 0",
  border: "none", /* strip default hr styling */
  background: "transparent",
  textAlign: "center",
  '&:after': {
    marginLeft: 12,
    color: theme.palette.icon.horizRuleDots,
    fontSize: "1rem",
    letterSpacing: "12px", /* increase space between dots */
    content: '"•••"',
  }
});

const footnoteStyles = (theme: ThemeType): JssStyles => ({
  '& .footnote-item > *': {
    verticalAlign: "text-top",
  },
  '& .footnote-back-link': {
    position: "relative",
    top: "-0.2em",
  },
  '& .footnotes .footnote-back-link > sup': {
    marginRight: 0,
  },
 '& .footnote-content': {
    display: "inline-block",
    padding: "0 0.3em",
    width: '95%',
  },
});

const baseBodyStyles = (theme: ThemeType): JssStyles => ({
  ...theme.typography.body1,
  ...theme.typography.postStyle,
  wordBreak: "break-word",
  '& pre': {
    ...theme.typography.codeblock
  },
  '& code': {
    ...theme.typography.code
  },
  '& blockquote': {
    ...theme.typography.blockquote,
    ...theme.typography.body1,
    ...theme.typography.postStyle
  },
  '& li': {
    ...theme.typography.body1,
    ...theme.typography.li,
    ...theme.typography.postStyle
  },
  '& h1': {
    ...theme.typography.display2,
    ...theme.typography.headerStyle,
  },
  // If a post starts with a header, it should still be flush with the top of
  // the container
  '& h1:first-child': {
    marginTop: 0,
    // Otherwise the line height lowers it noticeably
    marginBlockStart: '-3px',
  },
  '& h2': {
    ...theme.typography.display1,
    ...theme.typography.headerStyle,
  },
  '& h2:first-child': {
    marginTop: 0,
    marginBlockStart: '-2px',
  },
  '& h3': {
    ...theme.typography.display0,
    ...theme.typography.headerStyle,
  },
  '& h3:first-child': {
    marginTop: 0,
    marginBlockStart: 0,
  },
  '& h4': {
    ...theme.typography.body1,
    ...theme.typography.postStyle,
    fontWeight:600,
  },
  '& img': {
    maxWidth: "100%"
  },
  '& sup': {
    verticalAlign: 'baseline',
    top: '-0.6em',
    fontSize: '65%',
    position: 'relative'
  },
  '& sub': {
    fontSize: '70%',
    verticalAlign: 'baseline', // We use vertical align baseline to prevent sub-aligned text from changing the line-height, which looks ugly
    position: 'relative',
    top: '0.2em',
    paddingRight: '0.07em'
  },
  '& a, & a:hover, & a:active': {
    color: theme.palette.primary.main,
    '& u': {
      textDecoration: "none"
    }
  },
  '& table': {
    ...tableStyles(theme)
  },
  // CKEditor wraps tables in a figure element
  '& figure.table': {
    display: 'table'
  },
  '& td, & th': {
    ...tableCellStyles(theme)
  },
  '& th': {
    ...tableHeadingStyles(theme)
  },
  '& figure': {
    margin: '1em auto',
    textAlign: "center"
  },
  '& figcaption': {
    ...theme.typography.caption,
    ...theme.typography.postStyle
  }
})

export const postBodyStyles = (theme: ThemeType): JssStyles => {
  return {
    ...baseBodyStyles(theme),
    ...spoilerStyles(theme),
    ...metaculusPreviewStyles(theme),
    ...youtubePreviewStyles(theme),
    ...footnoteStyles(theme),
    // Used for R:A-Z imports as well as markdown-it-footnotes
    '& .footnotes': {
      marginTop: 40,
      fontSize: '0.9em',
      paddingTop: 40,
      borderTop: theme.palette.border.normal,
      '& sup': {
        marginRight: 10,
      },
      '& ol': {
        marginBlockStart: '1em',
        paddingInlineStart: 0,
        marginInlineStart: '1em'
      },
      '& li': {
        fontSize: '0.9em' // Overwriting default size setting for list items
      },
      '& blockquote': {
        fontSize: '0.9em',
        lineHeight: '1.5em',
        padding: 1,
        paddingLeft: 3,
        marginTop: -10,
      },
    },
    // Hiding the footnote-separator that markdown-it adds by default
    '& .footnotes-sep': {
      display: 'none'
    },
    '& hr': {
      ...hrStyles(theme),
    }
  }
}

export const commentBodyStyles = (theme: ThemeType, dontIncludePointerEvents?: Boolean): JssStyles => {
  // DoubleHack Fixme: this awkward phrasing is to make it so existing commentBodyStyles don't change functionality, but we're able to use commentBodyStyles without overwriting the pointer-events of child objects.

  const pointerEvents = dontIncludePointerEvents ?
    {} :
    {
      pointerEvents: 'none',
      '& *': {
        pointerEvents: 'auto'
      },
    }

  const commentBodyStyles = {
    marginTop: ".5em",
    marginBottom: ".25em",
    wordBreak: "break-word",
    ...theme.typography.body2,
    ...theme.typography.commentStyle,

<<<<<<< HEAD
    ...spoilerStyles(theme),
    ...metaculusPreviewStyles(theme),
    ...youtubePreviewStyles(theme),
=======
>>>>>>> 70a768e0
    '& blockquote': {
      ...theme.typography.commentBlockquote,
      ...theme.typography.body2,
      ...theme.typography.commentStyle
    },
    '& li': {
      ...theme.typography.body2,
      ...theme.typography.commentStyle
    },
    '& h1, & h2, & h3': {
      ...theme.typography.commentHeader,
      ...theme.typography.commentStyle
    },
    // spoiler styles
    // HACK FIXME: Playing with pointer events is a horrible idea in general, and probably also in this context
    // but it's the only way I was able to make this weird stuff work.
    ...pointerEvents,
    '& > *:hover ~ .spoiler': {
      color: theme.palette.panelBackground.spoilerBlock,
    },
    '& > *:hover ~ .spoiler:before': {
      content: '"spoiler (hover/select to reveal)"',
      color: theme.palette.text.spoilerBlockNotice,
    },
    '& hr': {
      marginTop: theme.spacing.unit*1.5,
      marginBottom: theme.spacing.unit*1.5
    }
  }
<<<<<<< HEAD
  return deepmerge(postBodyStyles(theme), commentBodyStyles, {isMergeableObject:isPlainObject})
}

export const tagBodyStyles = (theme: ThemeType): JssStyles => {
  return {
    ...commentBodyStyles(theme),
    '&& h1': {
      fontSize: '2rem',
      marginTop: '3rem',
      fontWeight:600,
      ...theme.typography.commentStyle
    }, 
    '&& h2': {
      fontSize: '1.7rem',
      marginTop: '1.5rem',
      fontWeight:500,
      ...theme.typography.commentStyle
    }, 
    '&& h3': {
      fontSize: '1.3rem',
      marginTop: '1.5rem',
      fontWeight:500,
      ...theme.typography.commentStyle
    }
  }
=======
  return commentBodyStyles;
>>>>>>> 70a768e0
}

// FIXME: Emails currently don't use this, because the expectations around font size and
// typography are very different in an email. But some subset of these styles should
// actually be applied, eg spoiler-tag handling, even though font selection shouldn't
// be.
export const emailBodyStyles = baseBodyStyles

<<<<<<< HEAD
const smallPostStyles = (theme: ThemeType): JssStyles => ({
  ...theme.typography.body2,
  fontSize: "1.28rem",
  lineHeight: "1.75rem",
  ...theme.typography.postStyle,
  '& blockquote': {
    ...theme.typography.body2,
    ...theme.typography.postStyle
  },
  '& ul': {
    paddingInlineStart: 30
  },
  '& li': {
=======
export const smallPostStyles = (theme: ThemeType) => {
  return {
>>>>>>> 70a768e0
    ...theme.typography.body2,
    fontSize: "1.28rem",
<<<<<<< HEAD
    lineHeight: "1.8rem",
  },
})

export const postHighlightStyles = (theme: ThemeType): JssStyles => {
  const postHighlightStyles = {
    ...smallPostStyles(theme),
    '& h1, & h2, & h3': {
      fontSize: "1.6rem",
      // Cancel out a negative margin which would cause clipping
      marginBlickStart: "0 !important",
    },
  }
  return deepmerge(postBodyStyles(theme), postHighlightStyles, {isMergeableObject:isPlainObject})
}

export const answerStyles = (theme: ThemeType): JssStyles => {
  const answerStyles = {
    ...smallPostStyles(theme)
  }
  return deepmerge(postBodyStyles(theme), answerStyles, {isMergeableObject:isPlainObject})
=======
    lineHeight: "1.75rem",
    ...theme.typography.postStyle,
    '& blockquote': {
      ...theme.typography.body2,
      ...theme.typography.postStyle
    },
    '& ul': {
      paddingInlineStart: 30
    },
    '& li': {
      ...theme.typography.body2,
      ...theme.typography.postStyle,
      fontSize: "1.28rem",
      lineHeight: "1.8rem",
    },
  };
>>>>>>> 70a768e0
}

export const pBodyStyle = (theme: ThemeType): JssStyles => ({
  marginTop: "1em",
  marginBottom: "1em",
  '&:first-child': {
    marginTop: 0,
  },
  'style~&': {
    marginTop: 0,
  },
  '&:last-child': {
    marginBottom: 0,
  }
});

export const ckEditorStyles = (theme: ThemeType): JssStyles => {
  return {
    '& .ck': {
      '& code .public-DraftStyleDefault-block': {
        marginTop: 0,
        marginBottom: 0,  
      },
      '& blockquote': {
        fontStyle: "unset",
        ...theme.typography.blockquote,
        '& p': {
          ...pBodyStyle(theme),
        },
        '& .public-DraftStyleDefault-block': {
          marginTop: 0,
          marginBottom: 0,
        }
      },
      '--ck-spacing-standard': `${theme.spacing.unit}px`,
      '&.ck-content': {
        marginLeft: -theme.spacing.unit,
        '--ck-focus-outer-shadow-geometry': "none",
        '--ck-focus-ring': theme.palette.border.transparent,
        '--ck-focus-outer-shadow': "none",
        '--ck-inner-shadow': "none",
        '& p': {
          marginTop: "1em",
          marginBottom: "1em",
          '&:first-of-type': {
            marginTop: 0,
          }
        },
        '& .table table': {
          ...tableStyles(theme)
        },
        '& .table table td, & .table table th': {
          ...tableCellStyles(theme)
        },
        '& .table table th': {
          ...tableHeadingStyles(theme)
        },
        '& .ck-editor__editable.ck-blurred .ck-widget.ck-widget_selected, .ck-editor__editable.ck-blurred .ck-widget.ck-widget_selected': {
          outline: "none"
        },
        '& .image>figcaption': {
          ...theme.typography.caption,
          backgroundColor: "unset",
        },
        '& hr': {
          ...hrStyles(theme)
        },
      },
      '&.ck-sidebar, &.ck-presence-list': {
        '& li': {
          // By default ckEditor elements get the styles from postBodyStyles li elements
          marginBottom: 'unset',
          fontFamily: 'unset',
          fontSize: 'unset',
          fontWeight: 'unset',
          lineHeight: 'unset'
        },
        '& .ck-comment:after': {
          display:"none"
        },
        '& .ck-annotation__info-name, & .ck-annotation__info-time, & .ck-comment__input, & .ck-thread__comment-count, & .ck-annotation__main p, & .ck-annotation__info-name, & .ck-annotation__info-time, & .ck-presence-list__counter, &.ck-presence-list': {
          ...theme.typography.body2,
          ...theme.typography.commentStyle,
    
          marginTop: 0,
          alignItems: "flex-start",
          marginBottom: 12
        },
        '&.ck-presence-list': {
          marginBottom: 32,
          '--ck-user-avatar-size': '20px',
          '& .ck-user': {
            marginTop: 0
          }
        },
        '& .ck-thread__comment-count': {
          paddingLeft: theme.spacing.unit*2,
          color: theme.palette.grey[600],
          margin: 0,
          paddingBottom: ".5em",
          '&:before': {
            content: '"\\25B6"'
          }
        },
        '& .ck-comment__input': {
          paddingLeft: theme.spacing.unit*2
        },
        '& .ck-annotation__main, & .ck-comment__input, & .ck-thread__input': {
          width : "100%"
        },
        '& .ck-comment__wrapper': {
          borderTop: theme.palette.border.slightlyFaint,
        },
        '& .ck-annotation__info-name, & .ck-annotation__info-time': {
          color: theme.palette.grey[600],
          fontSize: "1rem"
        },
        '& .ck-annotation__user, & .ck-thread__user': {
          display: "none"
        },
        '--ck-color-comment-count': theme.palette.primary.main
      } 
    }
  }
}

export const editorStyles = (theme: ThemeType) => ({
    '& .public-DraftStyleDefault-block': {
      marginTop: '1em',
      marginBottom: '1em',  
    },
    '& code .public-DraftStyleDefault-block': {
      marginTop: 0,
      marginBottom: 0,  
    },
    '& blockquote .public-DraftStyleDefault-block': {
      marginTop: 0,
      marginBottom: 0,
    },
    // Using '*' selectors is a bit dangerous, as is using '!important'
    // This is necessary to catch spoiler-selectors on 'code' elemenents, as implemented in draft-js, 
    // which involved nested spans with manually set style attributes, which can't be overwritten except via 'important'
    //
    // This selector isn't necessary on rendered posts/comments, just the draft-js editor.
    // To minimize potential damage from */important it's only applied here.
    '& .spoiler:not(:hover) *': {
      backgroundColor: `${theme.palette.panelBackground.spoilerBlock} !important`
    },
})<|MERGE_RESOLUTION|>--- conflicted
+++ resolved
@@ -306,12 +306,6 @@
     ...theme.typography.body2,
     ...theme.typography.commentStyle,
 
-<<<<<<< HEAD
-    ...spoilerStyles(theme),
-    ...metaculusPreviewStyles(theme),
-    ...youtubePreviewStyles(theme),
-=======
->>>>>>> 70a768e0
     '& blockquote': {
       ...theme.typography.commentBlockquote,
       ...theme.typography.body2,
@@ -341,35 +335,7 @@
       marginBottom: theme.spacing.unit*1.5
     }
   }
-<<<<<<< HEAD
-  return deepmerge(postBodyStyles(theme), commentBodyStyles, {isMergeableObject:isPlainObject})
-}
-
-export const tagBodyStyles = (theme: ThemeType): JssStyles => {
-  return {
-    ...commentBodyStyles(theme),
-    '&& h1': {
-      fontSize: '2rem',
-      marginTop: '3rem',
-      fontWeight:600,
-      ...theme.typography.commentStyle
-    }, 
-    '&& h2': {
-      fontSize: '1.7rem',
-      marginTop: '1.5rem',
-      fontWeight:500,
-      ...theme.typography.commentStyle
-    }, 
-    '&& h3': {
-      fontSize: '1.3rem',
-      marginTop: '1.5rem',
-      fontWeight:500,
-      ...theme.typography.commentStyle
-    }
-  }
-=======
   return commentBodyStyles;
->>>>>>> 70a768e0
 }
 
 // FIXME: Emails currently don't use this, because the expectations around font size and
@@ -378,49 +344,10 @@
 // be.
 export const emailBodyStyles = baseBodyStyles
 
-<<<<<<< HEAD
-const smallPostStyles = (theme: ThemeType): JssStyles => ({
-  ...theme.typography.body2,
-  fontSize: "1.28rem",
-  lineHeight: "1.75rem",
-  ...theme.typography.postStyle,
-  '& blockquote': {
-    ...theme.typography.body2,
-    ...theme.typography.postStyle
-  },
-  '& ul': {
-    paddingInlineStart: 30
-  },
-  '& li': {
-=======
 export const smallPostStyles = (theme: ThemeType) => {
   return {
->>>>>>> 70a768e0
     ...theme.typography.body2,
     fontSize: "1.28rem",
-<<<<<<< HEAD
-    lineHeight: "1.8rem",
-  },
-})
-
-export const postHighlightStyles = (theme: ThemeType): JssStyles => {
-  const postHighlightStyles = {
-    ...smallPostStyles(theme),
-    '& h1, & h2, & h3': {
-      fontSize: "1.6rem",
-      // Cancel out a negative margin which would cause clipping
-      marginBlickStart: "0 !important",
-    },
-  }
-  return deepmerge(postBodyStyles(theme), postHighlightStyles, {isMergeableObject:isPlainObject})
-}
-
-export const answerStyles = (theme: ThemeType): JssStyles => {
-  const answerStyles = {
-    ...smallPostStyles(theme)
-  }
-  return deepmerge(postBodyStyles(theme), answerStyles, {isMergeableObject:isPlainObject})
-=======
     lineHeight: "1.75rem",
     ...theme.typography.postStyle,
     '& blockquote': {
@@ -437,7 +364,6 @@
       lineHeight: "1.8rem",
     },
   };
->>>>>>> 70a768e0
 }
 
 export const pBodyStyle = (theme: ThemeType): JssStyles => ({
