import createLWTheme from './createThemeDefaults.js';
import grey from '@material-ui/core/colors/grey';
import deepOrange from '@material-ui/core/colors/deepOrange';
import { createMuiTheme } from '@material-ui/core/styles';

const titleStack = [
  'Raleway',
  'Helvetica Neue',
  'Helvetica',
  'Arial',
  'sans-serif'
].join(',')

const serifStack = [
  'Merriweather',
  'Baskerville',
  'Libre Baskerville',
  'Georgia',
  'serif'
].join(',')

// TODO why is SanSerifStack different from titleStack?
const sansSerifStack = [
  'Merriweather Sans',
  'Lato',
  'Helvetica Neue',
  'Helvetica',
  'Arial',
  'sans-serif'
].join(',')

const palette = {
  primary: {
    main: '#0c869b', // Maybe replace with: 00b2be
  },
  secondary: {
    main: '#0c869b',
  },
  lwTertiary: {
    main: "#607e88" // EA-folk: you may want to pick your own color here
  },
  error: {
    main: deepOrange[900]
  },
  background: {
    default: '#fff'
  }
}

const basicText = {
  color: grey[800],
  // use ems (not rems) to preserve relative height even if font-size is changed
  lineHeight: '1.75em',
  fontWeight: 400,
  fontFamily: serifStack
}

const defaultTheme = createMuiTheme()

const theme = createLWTheme({
  palette,
  typography: {
    fontDownloads: [
      "https://fonts.googleapis.com/css?family=Merriweather:300,400,500,600,700&subset=all",
      "https://fonts.googleapis.com/css?family=Raleway:300,400,500,600,700",
      // TODO we use these?
      "https://fonts.googleapis.com/css?family=Lato:300,400,500,600,700",
      "https://fonts.googleapis.com/css?family=Merriweather+Sans:300,400,500,600,700",
      // TODO we need to find where this is used in material ui and remove
      "https://fonts.googleapis.com/css?family=Roboto:300,400,500",
    ],
    fontFamily: sansSerifStack,
    body1: {
      ...basicText,
      fontSize: "1.2rem",
      fontFamily: serifStack,
    },
    body2: {
      fontSize: "1.1rem",
      lineHeight: "1.5em"
    },
    postStyle: {
      ...basicText,
    },
    headerStyle: {
      fontFamily: titleStack
    },
    commentStyle: {
      fontFamily: sansSerifStack,
    },
    errorStyle: {
      color: palette.error.main,
      fontFamily: sansSerifStack
    },
    headline: {
      fontFamily: serifStack,
    },
    subheading: {
      fontFamily: titleStack
    },
    title: {
      color: grey[800],
      fontFamily: titleStack,
      fontWeight: 500,
      marginBottom: 5,
    },
    // used by h3
    display0: {
      color: grey[800],
      fontFamily: titleStack,
      fontWeight: 500,
      fontSize: '1.6rem',
      lineHeight: '1.25em',
    },
    // used by h2
    display1: {
      color: grey[800],
      fontFamily: titleStack,
      fontWeight: 500,
      fontSize: '2rem',
      lineHeight: '1.25em',
    },
    // used by h1
    display2: {
      color: grey[800],
      fontFamily: titleStack,
      fontWeight: 500,
      fontSize: '2.4rem',
      lineHeight: '1.25em',
    },
    // used by page title
    display3: {
      color: grey[800],
      fontFamily: titleStack,
      fontWeight: 500,
      lineHeight: '1.25em'
    }
  },
  overrides: {
    MuiAppBar: {
      colorDefault: {
        backgroundColor: "white",
      }
    },
    MuiTooltip: {
      tooltip: {
        fontSize: "1rem",
        padding: ".7rem",
      }
    },
    Layout: {
      main: {
        margin: '30px auto 15px auto',
        '@media (max-width: 959.95px)': {
          marginTop: 36,
        }
      }
    },
    Header: {
      root: {
        height: 90,
        [defaultTheme.breakpoints.down('xs')]: {
          height: 77,
        },
      },
      appBar: {
        padding: ".8em",
        '@media (min-width: 960px)': {
          paddingLeft: "1.5em",
          paddingRight: "1.5em",
          paddingTop: "1em",
          paddingBottom: "1em"
        }
      },
    },
    MetaInfo: {
      root: {
        fontFamily: sansSerifStack
      }
    },
    PostsVote: {
      voteScore: {
        paddingTop:4,
        paddingBottom:2,
        paddingLeft:1,
        paddingRight:0,
        fontSize: '50%',
      },
    },
    Section: {
      sectionTitle: {
        fontWeight:600,
        [defaultTheme.breakpoints.down('sm')]: {
          border: "none",
          paddingTop:0,
        },
        [defaultTheme.breakpoints.up('md')]: {
          top: 0,
          '&:before': "none"
        }
      },
      sectionTitleTop: {
        [defaultTheme.breakpoints.up('md')]: {
          marginBottom: 16
        }
      },
    },
    SunshineSidebar: {
      root: {
        top: 30,
        marginTop: 63
      }
    },
    HomeLatestPosts: {
      personalBlogpostsCheckboxLabel: {
        [defaultTheme.breakpoints.down("xs")]: {
          fontSize: "1rem",
        },
      }
    },
    NavigationStandalone: {
      sidebar: {
        top: 26,
      },
      footerBar: {
        backgroundColor: grey[200],
      }
    },
    TabNavigationMenu: {
      divider: {
        marginTop: 10,
        marginBottom: 20,
      }
    },
    TabNavigationItem: {
      navButton: {
        paddingTop: 10,
        paddingBottom: 10,
      },
      icon: {
        opacity: 1,
      },
      navText: {
        color: grey[800]
      }
    },
    TabNavigationFooterItem: {
      selected: {
        backgroundColor: palette.secondary.main
      }
    },
    TabNavigationCompressedItem: {
      icon: {
        opacity: 1
      }
    },
    TabNavigationMenuSubItem: {
      root: {
        color: grey[800]
      }
    },
<<<<<<< HEAD
    SunshineSidebar: {
      root: {
        top: 30,
        marginTop: 63
      }
    },
=======
>>>>>>> 6d470b10
    PostsPageTitle: {
      root: {
        lineHeight: 1.25
      }
    },
    PostsTimeBlock: {
      divider: {
        display: 'none'
      }
    },
    ContentType: {
      root: {
        color: grey[800],
        fontWeight: 600
      },
      icon: {
        color: grey[800]
      }
    },
    CommentPermalink: {
      root: {
        marginBottom: 24
      }
    },
  }
});

export default theme<|MERGE_RESOLUTION|>--- conflicted
+++ resolved
@@ -259,15 +259,12 @@
         color: grey[800]
       }
     },
-<<<<<<< HEAD
     SunshineSidebar: {
       root: {
         top: 30,
         marginTop: 63
       }
     },
-=======
->>>>>>> 6d470b10
     PostsPageTitle: {
       root: {
         lineHeight: 1.25
