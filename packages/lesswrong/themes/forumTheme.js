import { getSetting } from 'meteor/vulcan:core'

<<<<<<< HEAD
import lwTheme from './lesswrongTheme'
import eaForumTheme from './eaForumTheme'
=======
import lwTheme from '../themes/lesswrongTheme'
import afTheme from '../themes/alignmentForumTheme'
// import eaTheme from '../themes/eaTheme'

>>>>>>> 0951bf3d

const forumTheme = getSetting('EAForum') ? eaForumTheme : lwTheme

export default forumTheme<|MERGE_RESOLUTION|>--- conflicted
+++ resolved
@@ -1,15 +1,8 @@
 import { getSetting } from 'meteor/vulcan:core'
 
-<<<<<<< HEAD
-import lwTheme from './lesswrongTheme'
-import eaForumTheme from './eaForumTheme'
-=======
 import lwTheme from '../themes/lesswrongTheme'
-import afTheme from '../themes/alignmentForumTheme'
-// import eaTheme from '../themes/eaTheme'
+import eaTheme from '../themes/eaTheme'
 
->>>>>>> 0951bf3d
-
-const forumTheme = getSetting('EAForum') ? eaForumTheme : lwTheme
+const forumTheme = getSetting('EAForum') ? eaTheme : lwTheme
 
 export default forumTheme