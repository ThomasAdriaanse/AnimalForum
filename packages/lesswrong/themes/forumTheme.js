--- conflicted
+++ resolved
@@ -1,11 +1,5 @@
 import { getSetting } from 'meteor/vulcan:core'
 
-<<<<<<< HEAD
-import lwTheme from '../themes/lesswrongTheme'
-import eaTheme from '../themes/eaTheme'
-
-const forumTheme = getSetting('EAForum') ? eaTheme : lwTheme
-=======
 let forumTheme
 switch (getSetting('forumType')) {
   case 'AlignmentForum':
@@ -20,6 +14,5 @@
     import lwTheme from '../themes/lesswrongTheme'
     forumTheme = lwTheme
 }
->>>>>>> 80773a52
 
 export default forumTheme