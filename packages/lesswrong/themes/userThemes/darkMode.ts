--- conflicted
+++ resolved
@@ -62,16 +62,11 @@
     },
     border: {
       itemSeparatorBottom: shadePalette.greyBorder("1px", .2),
-<<<<<<< HEAD
-      commentBorder: "1px solid rgba(255,255,255,0.16)",
-      answerBorder: "2px solid rgba(255,255,255,0.16)",
+      commentBorder: "1px solid rgba(255,255,255,.2)",
+      answerBorder: "2px solid rgba(255,255,255,.2)",
     },
     intercom: {
       buttonBackground: `${shadePalette.grey[400]} !important`,
-=======
-      commentBorder: "1px solid rgba(255,255,255,.2)",
-      answerBorder: "2px solid rgba(255,255,255,.2)",
->>>>>>> e7598aaf
     },
   }),
 };