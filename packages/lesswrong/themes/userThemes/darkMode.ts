--- conflicted
+++ resolved
@@ -139,21 +139,16 @@
       buttonBackground: `${shadePalette.grey[400]} !important`,
     },
   }),
-<<<<<<< HEAD
-  make: (palette: ThemePalette) => ({
+  make: (palette: ThemePalette): PartialDeep<ThemeType> => ({
     postImageStyles: {
       // Override image background color to white (so that transparent isn't
       // black). Necessary because there are a handful of posts with images that
       // have black-on-transparent text in them.
       background: "#ffffff",
     },
-  })
-=======
-  make: (palette: ThemePalette): PartialDeep<ThemeType> => ({
     rawCSS: [
       safeColorFallbacks,
       generateColorOverrides()
     ]
   }),
->>>>>>> abed0d86
 };