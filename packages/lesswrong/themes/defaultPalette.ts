//
// All About the Themes, the Theme Palette and Colors
// ==================================================
// There are two themes active at a time: the user theme and the site theme. The
// user theme is a user-configurable preference representing whether to use
// light mode, dark mode, etc. The site theme represents the styling differences
// between LessWrong, EA Forum, Alignment Forum, Progress Studies Forum, and
// whatever other sites share the codebase.
//
// The palette is constructed in two parts: the shade palette
// (ThemeShadePalette) and the component palette (ThemeComponentPalette). Colors
// in the component palette may depend on colors/functions in the shade palette
// (but not vise versa). These are merged together to create the overall theme.
//
// Components Should Use the Palette
// =================================
// When writing styles for UI components, use colors that come from the palette,
// rather than writing the color directly, eg like this:
//
//   const styles = (theme: ThemeType): JssStyles => ({
//     normalText: {
//       color: theme.palette.text.normal,
//     },
//     notice: {
//       border: theme.palette.border.normal,
//       background: theme.palette.panelBackground.default,
//     },
//   });
//
// Not like this:
//
//   const styles = (theme: ThemeType): JssStyles => ({
//     normalText: {
//       color: "rgba(0,0,0,.87)", // Bad: Will be black-on-black in dark mode
//     },
//     notice: {
//       border: "rgba(0,0,0,.1)", // Bad: Border will be black-on-black
//       background: "#fff", // Bad: Text will be white-on-white
//     },
//   });
//
// This is enforced by a unit test, which will provide a theme with blanked-out
// palette colors and scan JSS styles for color words. Following this convention
// should prevent almost all problems with dark-on-dark and light-on-light text.
// However tooltips and buttons are occasionally inverted relative to the base
// theme, and aesthetic issues may appear in dark mode that don't appear in
// light mode and vise versa, so try to check your UI in both.
//
// If you can't find the color you want, go ahead and add it! Having to add
// colors to the palette is meant to make sure you give a little thought to
// themes and dark mode, not to restrict you to approved colors. First add your
// color to ThemeType in themeType.ts. This will create type errors in all the
// other places you need to add the color (currently defaultPalette.ts and
// darkMode.ts).
//
// Text Color and Alpha Versus Shade
// =================================
// When you've got dark text on a white background, there are two ways to adjust
// its contrast: either choose a shade of grey, or make it black and choose an
// opacity (aka alpha). In general, opacity is the better option, because it
// maintains the ~same contrast ratio if you put you put the same text color
// on a colored background. The same applies for dark-mode themes, where it's
// better to use white-and-transparent rather than grey.
//
// Don't overuse pure-black or pure-white text colors. Think of these as
// bolded colors, not as defaults.
//
// Text should have a minimum contrast ratio of 4.5:1 ("AA") and ideally 7:1
// ("AAA"). You can check the contrast ratio of your text in the Chrome
// development tools. In the Elements tab, find the `color` attribute on an
// element with text, click on the swatch next to it, and the contrast ratio
// should be on the color-picker dialog that appears.
//
// Notational Conventions
// ======================
// CSS has a number of different ways to specify colors. For the sake of
// consistency, we only use a subset of them.
//
// Do Use:
//   Three or six hex digits: #rrggbb
//   RGB 0-255 with alpha 0-1: "rgba(r,g,b,a)",
// Avoid:
//   Any color words (including "black" and "white"). If used in the theme in
//   a place where material-UI uses them, material-UI will crash.
//
//   HSL, HSLA, HWB, Lab, and LCH color specifiers, eg "hsl(60 100% 50%)"
//   Functional notation without commas, eg "rgba(0 0 0 / 10%)"
//   RGB percentages, eg "rgba(50%,25%,25%,1)"
//   Omitted alpha: eg "rgb(0,0,100)"
//   Importing color constants from @material-ui/core/colors or other libraries
//   Color keywords other than white, black, and transparent: eg "red", "grey", "wheat"
//
//

export const grey = {
  // Exactly matches @material-ui/core/colors/grey
  50: '#fafafa',
  100: '#f5f5f5',
  200: '#eeeeee',
  300: '#e0e0e0',
  400: '#bdbdbd',
  500: '#9e9e9e',
  600: '#757575',
  700: '#616161',
  800: '#424242',
  900: '#212121',
  A100: '#d5d5d5',
  A200: '#aaaaaa',
  A400: '#303030',
  A700: '#616161',
  
  // Greyscale colors not in the MUI palette
  0: "#fff",
  1000: "#000",
  
  10: '#fefefe',
  20: '#fdfdfd',
  25: '#fcfcfc',
  30: '#fbfbfb',
  55: '#f9f9f9',
  60: '#f8f8f8',
  110: "#f3f3f3",
  120: '#f2f2f2',
  140: "#f0f0f0",
  250: "#e8e8e8",
  310: "#dddddd",
  315: "#d4d4d4",
  320: "#d9d9d9",
  340: "#d0d0d0",
  405: "#bbbbbb",
  410: "#b3b3b3",
  550: "#999999",
  620: "#888888",
  650: "#808080",
  680: "#666666",
  710: "#606060",
  750: "#5e5e5e",
}

export const defaultShadePalette = (): ThemeShadePalette => {
  const greyAlpha = (alpha: number) => `rgba(0,0,0,${alpha})`;
  const inverseGreyAlpha = (alpha: number) => `rgba(255,255,255,${alpha})`;
  return {
    grey,
    greyAlpha,
    inverseGreyAlpha,
    boxShadowColor: (alpha: number) => greyAlpha(alpha),
    greyBorder: (thickness: string, alpha: number) => `${thickness} solid ${greyAlpha(alpha)}`,
    
    fonts: {
      // Every site theme overrides these
      sansSerifStack: "sans-serif",
      serifStack: "serif",
    },
    
    type: "light",
  }
}

export const defaultComponentPalette = (shades: ThemeShadePalette): ThemeComponentPalette => ({
  text: {
    primary: shades.greyAlpha(.87),
    secondary: shades.greyAlpha(.54),
    normal: shades.greyAlpha(.87),
    maxIntensity: shades.greyAlpha(1.0),
    slightlyIntense: shades.greyAlpha(.92),
    slightlyIntense2: shades.greyAlpha(.9),
    slightlyDim: shades.greyAlpha(.8),
    slightlyDim2: shades.greyAlpha(.7),
    dim: shades.greyAlpha(.5),
    dim2: shades.grey[800],
    dim3: shades.grey[600],
    dim4: shades.grey[500],
    dim700: shades.grey[700],
    dim40: shades.greyAlpha(.4),
    dim45: shades.greyAlpha(.45),
    dim55: shades.greyAlpha(.55),
    dim60: shades.greyAlpha(.6),
    grey: shades.grey[650],
    spoilerBlockNotice: "#fff",
    notificationCount: shades.greyAlpha(0.6),
    notificationLabel: shades.greyAlpha(.66),
    eventType: "#c0a688",
    tooltipText: "#fff",
    negativeKarmaRed: "#ff8a80",
    moderationGuidelinesEasygoing: 'rgba(100, 169, 105, 0.9)',
    moderationGuidelinesNormEnforcing: '#2B6A99',
    moderationGuidelinesReignOfTerror: 'rgba(179,90,49,.8)',
    charsAdded: "#008800",
    charsRemoved: "#880000",
    invertedBackgroundText: shades.inverseGreyAlpha(1),
    invertedBackgroundText2: shades.inverseGreyAlpha(0.7),
    invertedBackgroundText3: shades.inverseGreyAlpha(0.5),
    invertedBackgroundText4: shades.inverseGreyAlpha(0.8),
    error: "#9b5e5e",
    error2: "#E04E4B",
    red: "#ff0000",
    alwaysWhite: "#fff",
    sequenceIsDraft: "rgba(100, 169, 105, 0.9)",
    sequenceTitlePlaceholder: shades.inverseGreyAlpha(0.5),

    eventMaybe: "#d59c00",
    
    reviewUpvote: "rgba(70,125,70, .87)",
    reviewDownvote: "rgba(125,70,70, .87)",
    
    aprilFools: {
      orange: "#e64a19",
      yellow: "#f57f17",
      green: "#1b5e20",
    },
  },
  link: {
    unmarked: shades.greyAlpha(.87),
    dim: shades.greyAlpha(.5),
    dim2: shades.grey[600],
    dim3: shades.greyAlpha(.4),
    grey800: shades.grey[800],
    tocLink: shades.grey[600],
    tocLinkHighlighted: shades.grey[1000],
  },
  linkHover: {
    dim: shades.greyAlpha(.3),
  },
  icon: {
    normal: shades.greyAlpha(.87),
    maxIntensity: shades.greyAlpha(1.0),
    slightlyDim: shades.greyAlpha(.8),
    slightlyDim2: shades.greyAlpha(.75),
    slightlyDim3: shades.greyAlpha(.7),
    slightlyDim4: shades.greyAlpha(.6),
    dim: shades.greyAlpha(.5),
    dim2: shades.greyAlpha(.4),
    dim3: shades.grey[400],
    dim4: shades.grey[500],
    dim5: shades.greyAlpha(.3),
    dim6: shades.greyAlpha(.2),
    dim55: shades.greyAlpha(.55),
    dim600: shades.grey[600],
    dim700: shades.grey[700],
    tooltipUserMetric: "rgba(255,255,255,.8)",
    loadingDots: shades.greyAlpha(.55),
    loadingDotsAlternate: shades.grey[0],
    horizRuleDots: shades.greyAlpha(.26),
    greenCheckmark: "#4caf50",
    onTooltip: "#fff",
    inverted: shades.grey[0],
    topAuthor: shades.grey[340],
    navigationSidebarIcon: shades.greyAlpha(1.0),
    
    commentsBubble: {
      commentCount: "#fff",
      noUnread: shades.greyAlpha(.22),
      newPromoted: "rgb(160, 225, 165)",
    },
  },
  border: {
    normal: shades.greyBorder("1px", .2),
    itemSeparatorBottom: shades.greyBorder("2px", .05),
    slightlyFaint: shades.greyBorder("1px", .15),
    slightlyIntense: shades.greyBorder("1px", .25),
    slightlyIntense2: shades.greyBorder("1px", .3),
    slightlyIntense3: shades.greyBorder("1px", .4),
    intense: shades.greyBorder("2px", .5),
    faint: shades.greyBorder("1px", .1),
    extraFaint: shades.greyBorder("1px", .08),
    grey300: `1px solid ${shades.grey[300]}`,
    grey400: `1px solid ${shades.grey[400]}`,
    maxIntensity: shades.greyBorder("1px", 1.0),
    tableHeadingDivider: shades.greyBorder("2px", 1.0),
    table: `1px double ${shades.grey[410]}`,
    tableCell: `1px double ${shades.grey[320]}`,
    transparent: shades.greyBorder("1px", 0.0),
    emailHR: "1px solid #aaa",
    sunshineNewUsersInfoHR: "1px solid #ccc",
    appBarSubtitleDivider: `1px solid ${shades.grey[400]}`,
    commentBorder: "1px solid rgba(72,94,144,0.16)",
    answerBorder: "2px solid rgba(72,94,144,0.16)",
    tooltipHR: "solid 1px rgba(255,255,255,.2)",
    primaryHighlight: '#88c9d4',
    primaryHighlight2: '#bae2e8',
    secondaryHighlight: '#aedba3',
    secondaryHighlight2: '#d8edd3',
  },
  background: {
    default: shades.grey[60],
    paper: shades.grey[0], //Used by MUI
    pageActiveAreaBackground: shades.grey[0],
    translucentBackground: "rgba(255,255,255,.5)",
    diffInserted: "#d4ead4",
    diffDeleted: "#f0d3d3",
    usersListItem: shades.greyAlpha(.05),
    primaryDim: '#d3edf2',
    primaryDim2: '#e2f1f4',
  },
  panelBackground: {
    default: shades.grey[0],
    translucent: "rgba(255,255,255,.87)",
    translucent2: "rgba(255,255,255,.8)",
    translucent3: "rgba(255,255,255,.75)",
    translucent4: "rgba(255,255,255,.5)",
    hoverHighlightGrey: shades.greyAlpha(.1),
    postsItemHover: shades.grey[50],
    formErrors: shades.greyAlpha(0.25),
    darken02: shades.greyAlpha(.02),
    darken03: shades.greyAlpha(.03),
    darken04: shades.greyAlpha(.04),
    darken05: shades.greyAlpha(.05),
    darken08: shades.greyAlpha(.08),
    darken10: shades.greyAlpha(.1),
    darken15: shades.greyAlpha(.15),
    darken20: shades.greyAlpha(.2),
    darken25: shades.greyAlpha(.25),
    darken40: shades.greyAlpha(.4),
    
    adminHomeRecentLogins: "rgba(50,100,50,.1)",
    adminHomeAllUsers: "rgba(100,50,50,.1)",
    deletedComment: "#ffefef",
    newCommentFormModerationGuidelines: shades.greyAlpha(.07),
    commentNodeEven: shades.grey[120],
    commentNodeOdd: shades.grey[25],
    commentModeratorHat: "#ecf2ed",
    commentHighlightAnimation: shades.grey[300],
    postsItemExpandedComments: shades.grey[50],
    metaculusBackground: "#2c3947",
    spoilerBlock: "#000",
    revealedSpoilerBlock: shades.greyAlpha(.12),
    tableHeading: shades.grey[50],
    notificationMenuTabBar: shades.grey[100],
    recentDiscussionThread: shades.grey[20],
    tooltipBackground: "rgba(75,75,75,.94)",
    tenPercent: shades.greyAlpha(.1),
    sunshineReportedContent: "rgba(60,0,0,.08)",
    sunshineFlaggedUser: "rgba(150,0,0,.05)",
    sunshineNewPosts: "rgba(0,80,0,.08)",
    sunshineNewComments: "rgba(120,120,0,.08)",
    sunshineNewTags: "rgba(80,80,0,.08)",
    sunshineWarningHighlight: "rgba(255,50,0,.2)",
    mobileNavFooter: shades.grey[0],
    singleLineComment: shades.grey[140],
    singleLineCommentHovered: shades.grey[300],
    singleLineCommentOddHovered: shades.grey[110],
    sequenceImageGradient: 'linear-gradient(to top, rgba(0, 0, 0, 0.5) 0%, rgba(0, 0, 0, 0.2) 42%, rgba(255, 255, 255, 0) 100%)',
    sequencesBanner: shades.greyAlpha(.5),
    restoreSavedContentNotice: "rgba(255,0,0,.1)",
  },
  boxShadow: {
    default: `0 1px 5px ${shades.boxShadowColor(.025)}`,
    moreFocused: `0 1px 3px ${shades.boxShadowColor(.1)}`,
    faint: `0 1px 5px ${shades.boxShadowColor(.1)}`,
    
    notificationsDrawer: `${shades.boxShadowColor(.16)} 0px 3px 10px, ${shades.boxShadowColor(.23)} 0px 3px 10px`,
    appBar: `0 1px 1px ${shades.boxShadowColor(.05)}, 0 1px 1px ${shades.boxShadowColor(.05)}`,
    sequencesGridItemHover: `0 1px 3px ${shades.boxShadowColor(.1)}`,
    eventCard: `0 1px 3px ${shades.boxShadowColor(.1)}`,
    mozillaHubPreview: `0px 0px 10px ${shades.boxShadowColor(.1)}`,
    featuredResourcesCard: `0 4px 4px ${shades.boxShadowColor(.07)}`,
    spreadsheetPage1: `2px 0 2px -1px ${shades.boxShadowColor(.15)}`,
    spreadsheetPage2: `0 0 3px ${shades.boxShadowColor(.3)}`,
    collectionsCardHover: `0 0 3px ${shades.boxShadowColor(.1)}`,
    comment: `0 0 10px ${shades.boxShadowColor(.2)}`,
    sunshineSidebarHoverInfo: `-3px 0 5px 0px ${shades.boxShadowColor(.1)}`,
    sunshineSendMessage: `0 0 10px ${shades.boxShadowColor(.5)}`,
    lwCard: `0 0 10px ${shades.boxShadowColor(.2)}`,
    searchResults: `0 0 20px ${shades.boxShadowColor(.2)}`,
    recentDiscussionMeetupsPoke: `5px 5px 5px ${shades.boxShadowColor(.2)}`,
  },
  buttons: {
    hoverGrayHighlight: shades.greyAlpha(0.05),
    
    startReadingButtonBackground: shades.greyAlpha(0.05),
    recentDiscussionSubscribeButtonText: "#fff",
    featuredResourceCTAtext: "#fff",
    primaryDarkText: "#fff",
    feedExpandButton: {
      background: "#fff",
      plusSign: "#666",
      border: "1px solid #ddd",
    },
    notificationsBellOpen: {
      background: shades.greyAlpha(0.4),
      icon: shades.grey[0],
    },
    
    groupTypesMultiselect: {
      background: "rgba(100,169,105, 0.9)",
      hoverBackground: "rgba(100,169,105, 0.5)",
    },
    imageUpload: {
      background: shades.greyAlpha(.5),
      hoverBackground: shades.greyAlpha(.35),
    },
    bookCheckoutButton: "#53a55a",
    eventCardTag: "#CC5500",
  },
  tag: {
    background: shades.grey[200],
    border: `solid 1px ${shades.grey[200]}`,
    coreTagBorder: shades.greyBorder("1px", .15),
    text: shades.greyAlpha(.9),
    boxShadow: `1px 2px 5px ${shades.boxShadowColor(.2)}`,
    hollowTagBackground: shades.grey[0],
    addTagButtonBackground: shades.grey[300],
  },
  geosuggest: {
    dropdownText: "#000",
    dropdownBackground: "#fff",
    dropdownActiveBackground: "#267dc0",
    dropdownActiveText: "#fff",
    dropdownHoveredBackground: "#f5f5f5",
    dropdownActiveHoveredBackground: "#ccc",
  },
  review: {
    activeProgress: 'rgba(127, 175, 131, 0.5)',
    progressBar: 'rgba(127, 175, 131, 0.7)',
    adminButton: "rgba(200,150,100)",
  },
  header: {
    text: shades.greyAlpha(.87),
    background: shades.grey[30],
  },
  datePicker: {
    selectedDate: "#428bca",
  },
  editor: {
    commentPanelBackground: "#ffffff",
    sideCommentEditorBackground: "#f3f7fb",
    commentMarker: "#fef7a9",
    commentMarkerActive: "#fdf05d",
  },
<<<<<<< HEAD
  blockquoteHighlight: {
    commentHovered: shades.type === 'light' ? "#dbf0e1" : "#114411",
    individualQuoteHovered: shades.type === 'light' ? "#dbf0e1" : "#114411",
    addedBlockquoteHighlightStyles: "",
=======
  embeddedPlayer: {
    opacity: 1,
>>>>>>> 2cb12f1f
  },
  
  commentParentScrollerHover: shades.greyAlpha(.075),
  tocScrollbarColors: `rgba(255,255,255,0) ${shades.grey[300]}`,
  eventsHomeLoadMoreHover: '#085d6c',
  
  contrastText: shades.grey[0],
  event: 'rgba(67,151,71,.65)',
  group: 'rgba(24,68,155,.65)',
  individual: 'rgba(90,90,90,.65)',
  primary: {
    main: "#5f9b65",
    dark: "#426c46",
    light: "#7faf83",
    contrastText: shades.grey[0],
  },
  secondary: {
    main: "#5f9b65",
    dark: "#426c46",
    light: "#7faf83",
    contrastText: shades.grey[0],
  },
  lwTertiary: {
    main: "#69886e",
    dark: "#21672b",
  },
  error: {
    main: "#bf360c",
    dark: "#852508",
    light: "#cb5e3c",
    contrastText: shades.grey[0],
  },
})<|MERGE_RESOLUTION|>--- conflicted
+++ resolved
@@ -428,15 +428,13 @@
     commentMarker: "#fef7a9",
     commentMarkerActive: "#fdf05d",
   },
-<<<<<<< HEAD
   blockquoteHighlight: {
     commentHovered: shades.type === 'light' ? "#dbf0e1" : "#114411",
     individualQuoteHovered: shades.type === 'light' ? "#dbf0e1" : "#114411",
     addedBlockquoteHighlightStyles: "",
-=======
+  },
   embeddedPlayer: {
     opacity: 1,
->>>>>>> 2cb12f1f
   },
   
   commentParentScrollerHover: shades.greyAlpha(.075),
