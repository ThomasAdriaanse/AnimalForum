--- conflicted
+++ resolved
@@ -64,14 +64,10 @@
     backgroundColor: 'transparent'
   },
   '& .spoilers > p:hover ~ p': {
-<<<<<<< HEAD
-    backgroundColor: 'currentColor',
+    backgroundColor: 'black',
     '& a, & a:hover, & a:focus': {
       ...removeLinkStyle
     }
-=======
-    backgroundColor: 'black'
->>>>>>> 05c05df6
   }
 })
 
