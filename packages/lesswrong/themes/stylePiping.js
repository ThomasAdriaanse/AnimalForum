--- conflicted
+++ resolved
@@ -44,8 +44,6 @@
       ...theme.typography.display2,
       ...theme.typography.postStyle,
       ...theme.typography.headerStyle
-<<<<<<< HEAD
-=======
     },
     '& h4': {
       ...theme.typography.body1,
@@ -54,7 +52,6 @@
     },
     '& img': {
       maxWidth: "100%"
->>>>>>> 77a3ceb7
     },
     '& a, & a:hover, & a:focus, & a:active, & a:visited': {
       ...linkStyle({
@@ -89,8 +86,6 @@
     '& h1, & h2, & h3': {
       ...theme.typography.commentHeader,
       ...theme.typography.commentStyle
-<<<<<<< HEAD
-=======
     },
     '& a, & a:hover, & a:focus, & a:active, & a:visited': {
       backgroundImage: "none",
@@ -120,37 +115,11 @@
     '& li': {
       ...theme.typography.body2,
       ...theme.typography.postStyle,
->>>>>>> 77a3ceb7
     },
     '& h1, & h2, & h3': {
       ...theme.typography.commentHeader,
     },
   }
-<<<<<<< HEAD
-  return deepmerge(postBodyStyles(theme), commentBodyStyles, {isMergeableObject:isPlainObject})
-}
-
-export const postHighlightStyles = theme => {
-  const postHighlightStyles = {
-    ...theme.typography.body2,
-    ...theme.typography.postStyle,
-    '& blockquote': {
-      ...theme.typography.body2,
-      ...theme.typography.postStyle,
-      '& > p': {
-        margin:0
-      },
-    },
-    '& li': {
-      ...theme.typography.body2,
-      ...theme.typography.postStyle,
-    },
-    '& h1, & h2, & h3': {
-      ...theme.typography.commentHeader,
-    },
-  }
-=======
->>>>>>> 77a3ceb7
   return deepmerge(postBodyStyles(theme), postHighlightStyles, {isMergeableObject:isPlainObject})
 }
 
