--- conflicted
+++ resolved
@@ -23,17 +23,10 @@
     'styles/main.scss',
   ], ['client']);
 
-<<<<<<< HEAD
-  api.addAssets([
-    'assets/Logo.png',
-  ], ['client']);
-  
   api.addAssets([
     'server/emails/templates/newPost.handlebars',
     'server/emails/templates/wrapper.handlebars',
   ], ['server']);
-=======
->>>>>>> 064fb449
 });
 
 Package.onTest(function(api) {
