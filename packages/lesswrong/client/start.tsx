--- conflicted
+++ resolved
@@ -26,14 +26,6 @@
     <AppGenerator apolloClient={apolloClient} abTestGroupsUsed={{}} timeOverride={timeOverride}/>
   );
   
-<<<<<<< HEAD
-  const container = document.getElementById('react-app');
-  const root = hydrateRoot(container!, <Main/>);
-  setTimeout(() => {
-    apolloClient.disableNetworkFetches = false;
-    timeOverride.currentTime = null;
-  }, 0);
-=======
   ReactDOM.hydrate(
     <Main />,
     document.getElementById('react-app'),
@@ -41,5 +33,4 @@
       apolloClient.disableNetworkFetches = false;
     }
   );
->>>>>>> 5a717a1f
 });