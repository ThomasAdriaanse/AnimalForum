--- conflicted
+++ resolved
@@ -25,22 +25,13 @@
   const Main = () => (
     <AppGenerator apolloClient={apolloClient} abTestGroupsUsed={{}} themeOptions={(window as any).themeOptions} timeOverride={timeOverride} />
   );
-<<<<<<< HEAD
   
   ReactDOM.hydrate(
     <Main />,
     document.getElementById('react-app'),
     () => {
       apolloClient.disableNetworkFetches = false;
+      timeOverride.currentTime = null;
     }
   );
-=======
-
-  const container = document.getElementById('react-app');
-  const root = hydrateRoot(container!, <Main/>);
-  setTimeout(() => {
-    apolloClient.disableNetworkFetches = false;
-    timeOverride.currentTime = null;
-  }, 0);
->>>>>>> c094e7d7
 });