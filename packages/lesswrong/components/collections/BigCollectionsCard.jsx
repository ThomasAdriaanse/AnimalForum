--- conflicted
+++ resolved
@@ -1,7 +1,6 @@
 import { Components, registerComponent } from 'meteor/vulcan:core';
 import React, { PureComponent } from 'react';
 import { Link } from 'react-router-dom';
-import { withRouter } from 'react-router';
 import { withStyles } from '@material-ui/core/styles';
 import Typography from '@material-ui/core/Typography';
 
@@ -64,14 +63,6 @@
 })
 
 class BigCollectionsCard extends PureComponent {
-<<<<<<< HEAD
-  handleClick = (event) => {
-    const { url, history } = this.props
-    Utils.manualClickNavigation(event, url, history.push)
-  }
-
-=======
->>>>>>> b07ef211
   render() {
     const { collection, url, classes } = this.props
     const { LinkCard } = Components;
@@ -98,4 +89,4 @@
   }
 }
 
-registerComponent("BigCollectionsCard", BigCollectionsCard, withStyles(styles, { name: "BigCollectionsCard" }), withRouter);+registerComponent("BigCollectionsCard", BigCollectionsCard, withStyles(styles, { name: "BigCollectionsCard" }));