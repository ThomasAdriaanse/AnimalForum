import { Components, registerComponent, Utils } from 'meteor/vulcan:core';
import React, { PureComponent } from 'react';
import {Card, CardMedia } from 'material-ui/Card';
<<<<<<< HEAD
import { Link } from 'react-router';
import { Image } from 'cloudinary-react';
=======
import { withRouter, Link } from 'react-router';
>>>>>>> 77a3ceb7
import { withStyles } from '@material-ui/core/styles';
import classNames from 'classnames';
import Typography from '@material-ui/core/Typography';

const styles = theme => ({
  text: {
    ...theme.typography.postStyle
  },
  author: {
    ...theme.typography.postStyle,
    marginBottom:10,
  }
})

<<<<<<< HEAD
const CollectionsCard = ({collection, big = false, url, classes}) => {
  const cardContentStyle = {borderTopColor: collection.color}
=======
class CollectionsCard extends PureComponent {
  handleClick = (event) => {
    const { url, router } = this.props
    Utils.manualClickNavigation(event, url, router.push)
  }
>>>>>>> 77a3ceb7

  render() {
    const { collection, big = false, url, classes } = this.props
    const cardContentStyle = {borderTopColor: collection.color}

<<<<<<< HEAD
  return <div className={classNames("collection-card-item", {big:big, small: !big})}>
    <Link to={url} className="collection-card-link">
      <Card className="collection-card">
        <CardMedia className="collection-card-media">
          <Image publicId={collection.imageId} cloudName="lesswrong-2-0" quality="auto" />
        </CardMedia>
        <div className="collection-card-content" style={cardContentStyle}>
          <Typography variant="title" className={classes.title}>
            {collection.title}
          </Typography>
          <Typography variant="subheading" className={classes.author}>
            {/* Necessary to avoid A-within-A console error */}
            by <object><Components.UsersName user={collection.user}/></object>
          </Typography>
          <Typography variant="body2" className={classes.text}>
            {collection.summary}
          </Typography>
        </div>
      </Card>
    </Link>
  </div>
}

registerComponent("CollectionsCard", CollectionsCard, withStyles(styles));
=======
    return <div className={classNames("collection-card-item", {big:big, small: !big})}>
      <div onClick={this.handleClick} className="collection-card-link">
        <Card className="collection-card">
          <CardMedia className="collection-card-media">
            <Components.CloudinaryImage publicId={collection.imageId} />
          </CardMedia>
          <div className="collection-card-content" style={cardContentStyle}>
            <Typography variant="title" className={classes.title}>
              <Link to={url}>{collection.title}</Link>
            </Typography>
            <Typography variant="subheading" className={classes.author}>
              by <Components.UsersName user={collection.user}/>
            </Typography>
            <Typography variant="body2" className={classes.text}>
              {collection.summary}
            </Typography>
          </div>
        </Card>
      </div>
    </div>
  }
}

registerComponent("CollectionsCard", CollectionsCard, withStyles(styles), withRouter);
>>>>>>> 77a3ceb7
<|MERGE_RESOLUTION|>--- conflicted
+++ resolved
@@ -1,12 +1,8 @@
 import { Components, registerComponent, Utils } from 'meteor/vulcan:core';
 import React, { PureComponent } from 'react';
 import {Card, CardMedia } from 'material-ui/Card';
-<<<<<<< HEAD
-import { Link } from 'react-router';
+import { withRouter, Link } from 'react-router';
 import { Image } from 'cloudinary-react';
-=======
-import { withRouter, Link } from 'react-router';
->>>>>>> 77a3ceb7
 import { withStyles } from '@material-ui/core/styles';
 import classNames from 'classnames';
 import Typography from '@material-ui/core/Typography';
@@ -21,52 +17,21 @@
   }
 })
 
-<<<<<<< HEAD
-const CollectionsCard = ({collection, big = false, url, classes}) => {
-  const cardContentStyle = {borderTopColor: collection.color}
-=======
 class CollectionsCard extends PureComponent {
   handleClick = (event) => {
     const { url, router } = this.props
     Utils.manualClickNavigation(event, url, router.push)
   }
->>>>>>> 77a3ceb7
 
   render() {
     const { collection, big = false, url, classes } = this.props
     const cardContentStyle = {borderTopColor: collection.color}
 
-<<<<<<< HEAD
-  return <div className={classNames("collection-card-item", {big:big, small: !big})}>
-    <Link to={url} className="collection-card-link">
-      <Card className="collection-card">
-        <CardMedia className="collection-card-media">
-          <Image publicId={collection.imageId} cloudName="lesswrong-2-0" quality="auto" />
-        </CardMedia>
-        <div className="collection-card-content" style={cardContentStyle}>
-          <Typography variant="title" className={classes.title}>
-            {collection.title}
-          </Typography>
-          <Typography variant="subheading" className={classes.author}>
-            {/* Necessary to avoid A-within-A console error */}
-            by <object><Components.UsersName user={collection.user}/></object>
-          </Typography>
-          <Typography variant="body2" className={classes.text}>
-            {collection.summary}
-          </Typography>
-        </div>
-      </Card>
-    </Link>
-  </div>
-}
-
-registerComponent("CollectionsCard", CollectionsCard, withStyles(styles));
-=======
     return <div className={classNames("collection-card-item", {big:big, small: !big})}>
       <div onClick={this.handleClick} className="collection-card-link">
         <Card className="collection-card">
           <CardMedia className="collection-card-media">
-            <Components.CloudinaryImage publicId={collection.imageId} />
+            <Image publicId={collection.imageId} cloudName="lesswrong-2-0" quality="auto" />
           </CardMedia>
           <div className="collection-card-content" style={cardContentStyle}>
             <Typography variant="title" className={classes.title}>
@@ -85,5 +50,4 @@
   }
 }
 
-registerComponent("CollectionsCard", CollectionsCard, withStyles(styles), withRouter);
->>>>>>> 77a3ceb7
+registerComponent("CollectionsCard", CollectionsCard, withStyles(styles), withRouter);