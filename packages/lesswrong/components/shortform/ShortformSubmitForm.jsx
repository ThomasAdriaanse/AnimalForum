--- conflicted
+++ resolved
@@ -35,8 +35,7 @@
     const { classes, successCallback, startCollapsed=false } = this.props
     const { expanded } = this.state
     const { CommentsNewForm } = Components;
-
-<<<<<<< HEAD
+    
     if (startCollapsed && !expanded) {
       return <div className={classes.root}>
         <Tooltip title="Click to begin writing a shortform post" placement="top-start">
@@ -52,24 +51,12 @@
       <div className={classes.root}>
         <CommentsNewForm
           prefilledProps={{shortform: true}}
-          fragment={"ShortformCommentsList"}
           successCallback={successCallback}
           type="comment"
         />
       </div>
     );
   }
-=======
-  return (
-    <div className={classes.root}>
-      <CommentsNewForm
-        prefilledProps={{shortform: true}}
-        successCallback={successCallback}
-        type="comment"
-      />
-    </div>
-  );
->>>>>>> 0d1b1d2f
 }
 
 registerComponent('ShortformSubmitForm', ShortformSubmitForm, withStyles(styles, {name:"ShortformSubmitForm"}));