import React from 'react';
import { Components, registerComponent } from 'meteor/vulcan:core';
import { withStyles } from '@material-ui/core/styles';

const styles = theme => ({
  root: {
    marginLeft: 12,
    marginRight: 12
  }
}) 

const ShortformSubmitForm = ({ classes, successCallback}) => {
  const { CommentsNewForm } = Components;

  return (
<<<<<<< HEAD
    <CommentsNewForm
      prefilledProps={{shortform: true}}
      fragment={"CommentWithReplies"}
      successCallback={successCallback}
      type="comment"
    />
    
=======
    <div className={classes.root}>
      <CommentsNewForm
        prefilledProps={{shortform: true}}
        fragment={"ShortformCommentsList"}
        successCallback={successCallback}
        type="comment"
      />
    </div>
>>>>>>> 57efedec
  );
}

registerComponent('ShortformSubmitForm', ShortformSubmitForm, withStyles(styles, {name:"ShortformSubmitForm"}));<|MERGE_RESOLUTION|>--- conflicted
+++ resolved
@@ -13,15 +13,6 @@
   const { CommentsNewForm } = Components;
 
   return (
-<<<<<<< HEAD
-    <CommentsNewForm
-      prefilledProps={{shortform: true}}
-      fragment={"CommentWithReplies"}
-      successCallback={successCallback}
-      type="comment"
-    />
-    
-=======
     <div className={classes.root}>
       <CommentsNewForm
         prefilledProps={{shortform: true}}
@@ -30,7 +21,6 @@
         type="comment"
       />
     </div>
->>>>>>> 57efedec
   );
 }
 
