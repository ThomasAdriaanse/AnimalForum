--- conflicted
+++ resolved
@@ -2,19 +2,10 @@
 import { Components, registerComponent, withList } from 'meteor/vulcan:core';
 import { Comments } from '../../lib/collections/comments';
 import withUser from '../common/withUser';
-<<<<<<< HEAD
-import { withStyles } from '@material-ui/core/styles';
-=======
-import { withRouter } from '../../lib/reactRouterWrapper.js';
->>>>>>> 2c48b431
 
 const ShortformThreadList = ({ results, loading, loadMore, networkStatus, data: {refetch} }) => {
 
-<<<<<<< HEAD
-  const { LoadMore, ShortformThread, CommentsNewForm, Loading } = Components
-=======
-  const { LoadMore, ShortformThread, ShortformSubmitForm } = Components
->>>>>>> 2c48b431
+  const { LoadMore, ShortformThread, ShortformSubmitForm, Loading } = Components
 
   if (!loading && results && !results.length) {
     return null
@@ -45,8 +36,4 @@
   enableCache: true,
 };
 
-<<<<<<< HEAD
-registerComponent('ShortformThreadList', ShortformThreadList, [withList, discussionThreadsOptions], withUser, withStyles(styles, {name:"ShortformThreadList"}));
-=======
-registerComponent('ShortformThreadList', ShortformThreadList, [withList, discussionThreadsOptions], withUser, withRouter);
->>>>>>> 2c48b431
+registerComponent('ShortformThreadList', ShortformThreadList, [withList, discussionThreadsOptions], withUser);