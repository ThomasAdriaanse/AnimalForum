--- conflicted
+++ resolved
@@ -39,12 +39,8 @@
 const discussionThreadsOptions = {
   collection: Comments,
   queryName: 'ShortformThreadListQuery',
-<<<<<<< HEAD
   fragmentName: 'CommentWithReplies',
-=======
-  fragmentName: 'ShortformCommentsList',
   fetchPolicy: 'cache-and-network',
->>>>>>> 46124c78
   enableTotal: false,
   pollInterval: 0,
   enableCache: true,
