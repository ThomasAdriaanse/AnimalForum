--- conflicted
+++ resolved
@@ -271,12 +271,8 @@
       HomepageCommunityMap,
       CookieBanner,
       AdminToggle,
-<<<<<<< HEAD
-=======
       SunshineSidebar,
-      EASurveyBanner,
       EAHomeRightHandSide,
->>>>>>> e6cf16bd
     } = Components;
 
     const baseLayoutOptions: LayoutOptions = {
