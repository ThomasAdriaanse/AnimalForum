import { Components, registerComponent } from '../lib/vulcan-lib';
import { withUpdate } from '../lib/crud/withUpdate';
import React, { PureComponent } from 'react';
import Users from '../lib/collections/users/collection';
import { Helmet } from 'react-helmet';
import CssBaseline from '@material-ui/core/CssBaseline';
import classNames from 'classnames'
import Intercom from 'react-intercom';
import moment from '../lib/moment-timezone';
import { withCookies } from 'react-cookie'
import LogRocket from 'logrocket'
import { Random } from 'meteor/random';

import { withTheme } from '@material-ui/core/styles';
import { withLocation } from '../lib/routeUtil';
import { AnalyticsContext } from '../lib/analyticsEvents'
import { UserContext } from './common/withUser';
import { TimezoneContext } from './common/withTimezone';
import { DialogManager } from './common/withDialog';
import { CommentBoxManager } from './common/withCommentBox';
import { TableOfContentsContext } from './posts/TableOfContents/TableOfContents';
import { PostsReadContext } from './common/withRecordPostView';
import { pBodyStyle } from '../themes/stylePiping';
import { DatabasePublicSetting, googleTagManagerIdSetting, logRocketApiKeySetting } from '../lib/publicSettings';
import { forumTypeSetting } from '../lib/instanceSettings';

const intercomAppIdSetting = new DatabasePublicSetting<string>('intercomAppId', 'wtb8z7sj')
const logRocketSampleDensitySetting = new DatabasePublicSetting<number>('logRocket.sampleDensity', 5)

// From https://stackoverflow.com/questions/7616461/generate-a-hash-from-string-in-javascript
// Simple hash for randomly sampling users. NOT CRYPTOGRAPHIC.
const hashCode = function(str: string): number {
  var hash = 0, i, chr;
  if (str.length === 0) return hash;
  for (i = 0; i < str.length; i++) {
    chr   = str.charCodeAt(i);
    hash  = ((hash << 5) - hash) + chr;
    hash |= 0; // Convert to 32bit integer
  }
  return hash;
};

// These routes will have the standalone TabNavigationMenu (aka sidebar)
//
// Refer to routes.js for the route names. Or console log in the route you'd
// like to include
const standaloneNavMenuRouteNames: Record<string,string[]> = {
  'LessWrong': [
    'home', 'allPosts', 'questions', 'sequencesHome', 'Shortform', 'Codex',
    'HPMOR', 'Rationality', 'Sequences', 'collections', 'nominations', 'reviews'
  ],
  'AlignmentForum': ['alignment.home', 'sequencesHome', 'allPosts', 'questions', 'Shortform'],
  'EAForum': ['home', 'allPosts', 'questions', 'Community', 'Shortform'],
}

const styles = theme => ({
  main: {
    paddingTop: 50,
    paddingBottom: 15,
    marginLeft: "auto",
    marginRight: "auto",
    background: "#f4f4f4",
    minHeight: "100vh",
    gridArea: 'main', 
    [theme.breakpoints.down('sm')]: {
      paddingTop: 0,
      paddingLeft: theme.spacing.unit/2,
      paddingRight: theme.spacing.unit/2,
    },
  },
  gridActivated: {
    '@supports (grid-template-areas: "title")': {
      display: 'grid',
      gridTemplateAreas: `
        "navSidebar ... main ... sunshine"
      `,
      gridTemplateColumns: `
      minmax(0, min-content)
      minmax(0, 1fr)
      minmax(0, 765px)
      minmax(0, 1.4fr)
      minmax(0, min-content)
    `,
    },
    [theme.breakpoints.down('md')]: {
      display: 'block'
    }
  },
  navSidebar: {
    gridArea: 'navSidebar'
  },
  sunshine: {
    gridArea: 'sunshine'
  },
  whiteBackground: {
    background: "white",
  },
  lightGreyBackground: {
    background: "#f9f9f9",
  },
  '@global': {
    p: pBodyStyle,
    '.mapboxgl-popup': {
      willChange: 'auto !important',
      zIndex: theme.zIndexes.styledMapPopup
    },
    // Font fallback to ensure that all greek letters just directly render as Arial
    '@font-face': {
      fontFamily: "GreekFallback",
      src: "local('Arial')",
      unicodeRange: 'U+0370-03FF, U+1F00-1FFF' // Unicode range for greek characters
    },
    // Hide the CKEditor table alignment menu
    '.ck-table-properties-form__alignment-row': {
      display: "none !important"
    },
  },
  searchResultsArea: {
    position: "absolute",
    zIndex: theme.zIndexes.layout,
    top: 0,
    width: "100%",
  },
})

interface ExternalProps {
  currentUser: UsersCurrent,
  messages: any,
  children?: React.ReactNode,
}
interface LayoutProps extends ExternalProps, WithLocationProps, WithStylesProps, WithUpdateUserProps {
  cookies: any,
  theme: any,
}
interface LayoutState {
  timezone: string,
  toc: any,
  postsRead: Record<string,boolean>,
  hideNavigationSidebar: boolean,
}

class Layout extends PureComponent<LayoutProps,LayoutState> {
  searchResultsAreaRef: React.RefObject<HTMLDivElement>
  
  constructor (props: LayoutProps) {
    super(props);
    const { cookies, currentUser } = this.props;
    const savedTimezone = cookies?.get('timezone');

    this.state = {
      timezone: savedTimezone,
      toc: null,
      postsRead: {},
      hideNavigationSidebar: !!(currentUser?.hideNavigationSidebar),
    };

    this.searchResultsAreaRef = React.createRef<HTMLDivElement>();
  }

  setToC = (document, sectionData) => {
    if (document) {
      this.setState({
        toc: {
          document: document,
          sections: sectionData && sectionData.sections
        }
      });
    } else {
      this.setState({
        toc: null,
      });
    }
  }

  toggleStandaloneNavigation = () => {
    const { updateUser, currentUser } = this.props
    this.setState(prevState => {
      if (currentUser) {
        updateUser({
          selector: { _id: currentUser._id},
          data: {
            hideNavigationSidebar: !prevState.hideNavigationSidebar
          },
        })
      }
      return {
        hideNavigationSidebar: !prevState.hideNavigationSidebar
      }
    })
  }

  getUniqueClientId = () => {
    const { currentUser, cookies } = this.props

    if (currentUser) return currentUser._id

    const cookieId = cookies.get('clientId')
    if (cookieId) return cookieId

    const newId = Random.id()
    cookies.set('clientId', newId)
    return newId
  }

  initializeLogRocket = () => {
    const { currentUser } = this.props
    const logRocketKey = logRocketApiKeySetting.get()
    if (logRocketKey) {
      // If the user is logged in, always log their sessions
      if (currentUser) {
        LogRocket.init(logRocketKey)
        return
      }

      // If the user is not logged in, only track 1/5 of the sessions
      const clientId = this.getUniqueClientId()
      const hash = hashCode(clientId)
      if (hash % logRocketSampleDensitySetting.get() === 0) {
        LogRocket.init(logRocketKey)
      }
    }
  }

  componentDidMount() {
    const { cookies } = this.props;
    const newTimezone = moment.tz.guess();
    if(this.state.timezone !== newTimezone) {
      cookies.set('timezone', newTimezone);
      this.setState({
        timezone: newTimezone
      });
    }

    this.initializeLogRocket()
  }

  render () {
    const {currentUser, location, children, classes, theme} = this.props;
    const {hideNavigationSidebar} = this.state
    const { NavigationStandalone, SunshineSidebar, ErrorBoundary, Footer, Header, FlashMessages, AnalyticsClient, AnalyticsPageInitializer, NavigationEventSender } = Components

    const showIntercom = currentUser => {
      if (currentUser && !currentUser.hideIntercom) {
        return <div id="intercome-outer-frame">
          <ErrorBoundary>
            <Intercom
              appID={intercomAppIdSetting.get()}
              user_id={currentUser._id}
              email={currentUser.email}
              name={currentUser.displayName}/>
          </ErrorBoundary>
        </div>
      } else if (!currentUser) {
        return <div id="intercome-outer-frame">
            <ErrorBoundary>
              <Intercom appID={intercomAppIdSetting.get()}/>
            </ErrorBoundary>
          </div>
      } else {
        return null
      }
    }

    // Check whether the current route is one which should have standalone
    // navigation on the side. If there is no current route (ie, a 404 page),
    // then it should.
    // FIXME: This is using route names, but it would be better if this was
    // a property on routes themselves.
<<<<<<< HEAD
    const standaloneNavigation = !location.currentRoute ||
      standaloneNavMenuRouteNames[getSetting<string>('forumType')]
        .includes(location.currentRoute.name)
=======

    const currentRoute = location.currentRoute
    const standaloneNavigation = !currentRoute ||
      standaloneNavMenuRouteNames[forumTypeSetting.get()]
        .includes(currentRoute?.name)
        
    const shouldUseGridLayout = standaloneNavigation
>>>>>>> f4b2f84e

    return (
      <AnalyticsContext path={location.pathname}>
      <UserContext.Provider value={currentUser}>
      <TimezoneContext.Provider value={this.state.timezone}>
      <PostsReadContext.Provider value={{
        postsRead: this.state.postsRead,
        setPostRead: (postId: string, isRead: boolean): void => {
          this.setState({
            postsRead: {...this.state.postsRead, [postId]: isRead}
          })
        }
      }}>
      <TableOfContentsContext.Provider value={this.setToC}>
        <div className={classNames("wrapper", {'alignment-forum': forumTypeSetting.get() === 'AlignmentForum'}) } id="wrapper">
          <DialogManager>
            <CommentBoxManager>
              <CssBaseline />
              <Helmet>
                <link rel="stylesheet" type="text/css" href="https://fonts.googleapis.com/icon?family=Material+Icons"/>
                <link rel="stylesheet" href="https://cdn.jsdelivr.net/npm/instantsearch.css@7.0.0/themes/reset-min.css"/>
                <link rel="stylesheet" href="https://fonts.googleapis.com/css?family=Roboto:300,400,500"/>
                { theme.typography.fontDownloads &&
                    theme.typography.fontDownloads.map(
                      (url)=><link rel="stylesheet" key={`font-${url}`} href={url}/>
                    )
                }
                <meta httpEquiv="Accept-CH" content="DPR, Viewport-Width, Width"/>
                <link rel="stylesheet" href="https://use.typekit.net/jvr1gjm.css"/>
              </Helmet>

              <AnalyticsClient/>
              <AnalyticsPageInitializer/>
              <NavigationEventSender/>

              {/* Sign up user for Intercom, if they do not yet have an account */}
              {showIntercom(currentUser)}
              <noscript className="noscript-warning"> This website requires javascript to properly function. Consider activating javascript to get access to all site functionality. </noscript>
              {/* Google Tag Manager i-frame fallback */}
              <noscript><iframe src={`https://www.googletagmanager.com/ns.html?id=${googleTagManagerIdSetting.get()}`} height="0" width="0" style={{display:"none", visibility:"hidden"}}/></noscript>
              <Header
                toc={this.state.toc}
                searchResultsArea={this.searchResultsAreaRef}
                standaloneNavigationPresent={standaloneNavigation}
                toggleStandaloneNavigation={this.toggleStandaloneNavigation}
              />
              <div className={shouldUseGridLayout ? classes.gridActivated : null}>
                {standaloneNavigation && <div className={classes.navSidebar}>
                  <NavigationStandalone sidebarHidden={hideNavigationSidebar}/>
                </div>}
                <div ref={this.searchResultsAreaRef} className={classes.searchResultsArea} />
                <div className={classNames(classes.main, {
                  [classes.whiteBackground]: currentRoute?.background === "white",
                  [classes.lightGreyBackground]: currentRoute?.background === "lightGrey"
                })}>
                  <ErrorBoundary>
                    <FlashMessages />
                  </ErrorBoundary>
                  <ErrorBoundary>
                    {children}
                  </ErrorBoundary>
                  <Footer />
                </div>
                {currentRoute?.sunshineSidebar && <div className={classes.sunshine}>
                    <SunshineSidebar/>
                  </div>
                  }
              </div>
            </CommentBoxManager>
          </DialogManager>
        </div>
      </TableOfContentsContext.Provider>
      </PostsReadContext.Provider>
      </TimezoneContext.Provider>
      </UserContext.Provider>
      </AnalyticsContext>
    )
  }
}

const LayoutComponent = registerComponent<ExternalProps>(
  'Layout', Layout, { styles, hocs: [
    withLocation, withCookies,
    withUpdate({
      collection: Users,
      fragmentName: 'UsersCurrent',
    }),
    withTheme()
  ]}
);

declare global {
  interface ComponentTypes {
    Layout: typeof LayoutComponent
  }
}<|MERGE_RESOLUTION|>--- conflicted
+++ resolved
@@ -266,11 +266,6 @@
     // then it should.
     // FIXME: This is using route names, but it would be better if this was
     // a property on routes themselves.
-<<<<<<< HEAD
-    const standaloneNavigation = !location.currentRoute ||
-      standaloneNavMenuRouteNames[getSetting<string>('forumType')]
-        .includes(location.currentRoute.name)
-=======
 
     const currentRoute = location.currentRoute
     const standaloneNavigation = !currentRoute ||
@@ -278,7 +273,6 @@
         .includes(currentRoute?.name)
         
     const shouldUseGridLayout = standaloneNavigation
->>>>>>> f4b2f84e
 
     return (
       <AnalyticsContext path={location.pathname}>
