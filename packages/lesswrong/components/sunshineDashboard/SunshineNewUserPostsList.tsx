import { Components, registerComponent } from '../../lib/vulcan-lib';
import { useMulti } from '../../lib/crud/withMulti';
import React from 'react';
import { Posts } from '../../lib/collections/posts';
import { postHighlightStyles } from '../../themes/stylePiping'
import { Link } from '../../lib/reactRouterWrapper'

const styles = theme => ({
  post: {
    marginTop: theme.spacing.unit*2,
    marginBottom: theme.spacing.unit*2,
    fontSize: "1.1em",
  },
  postBody: {
    ...postHighlightStyles(theme),
    marginTop: 12,
    fontSize: "1rem",
    '& li, & h1, & h2, & h3': {
      fontSize: "1rem"
    }
  },
  meta: {
    display: 'inline-block'
  }
})

const SunshineNewUserPostsList = ({terms, classes, truncated=false}: {
  terms: any,
  classes: ClassesType,
  truncated?: boolean,
}) => {
  const { results, loading } = useMulti({
    terms,
    collection: Posts,
    fragmentName: 'SunshinePostsList',
    fetchPolicy: 'cache-and-network',
  });
  const { Loading, MetaInfo, FormatDate, PostsTitle, SmallSideVote } = Components
 
  if (!results && loading && !truncated) return <Loading />
  if (!results) return null

  return (
    <div>
      {loading && !truncated && <Loading />}
      {results.map(post=><div className={classes.post} key={post._id}>
        <div>
          <Link to={`/posts/${post._id}`}>
            <PostsTitle post={post} showIcons={false} wrap/> 
            {(post.status !==2) && <MetaInfo>`[Spam] ${post.status}`</MetaInfo>}
          </Link>
<<<<<<< HEAD
        </MetaInfo>
        <div className={classes.postBody} dangerouslySetInnerHTML={{__html: post.contents?.htmlHighlight || ""}} />
=======
          <span className={classes.meta}>
            <MetaInfo><FormatDate date={post.postedAt}/> </MetaInfo>
            <SmallSideVote document={post} collection={Posts}/>
          </span>
        </div>
        <div className={classes.postBody} dangerouslySetInnerHTML={{__html: (post.contents && post.contents.htmlHighlight)}} />
>>>>>>> 31ec45e7
      </div>)}
    </div>
  )
}

const SunshineNewUserPostsListComponent = registerComponent('SunshineNewUserPostsList', SunshineNewUserPostsList, {styles});

declare global {
  interface ComponentTypes {
    SunshineNewUserPostsList: typeof SunshineNewUserPostsListComponent
  }
}
<|MERGE_RESOLUTION|>--- conflicted
+++ resolved
@@ -49,17 +49,12 @@
             <PostsTitle post={post} showIcons={false} wrap/> 
             {(post.status !==2) && <MetaInfo>`[Spam] ${post.status}`</MetaInfo>}
           </Link>
-<<<<<<< HEAD
-        </MetaInfo>
-        <div className={classes.postBody} dangerouslySetInnerHTML={{__html: post.contents?.htmlHighlight || ""}} />
-=======
           <span className={classes.meta}>
             <MetaInfo><FormatDate date={post.postedAt}/> </MetaInfo>
             <SmallSideVote document={post} collection={Posts}/>
           </span>
         </div>
         <div className={classes.postBody} dangerouslySetInnerHTML={{__html: (post.contents && post.contents.htmlHighlight)}} />
->>>>>>> 31ec45e7
       </div>)}
     </div>
   )
