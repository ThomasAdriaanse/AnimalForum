--- conflicted
+++ resolved
@@ -13,20 +13,11 @@
 class SunshineNewCommentsItem extends Component {
 
   handleReview = () => {
-<<<<<<< HEAD
-    const { currentUser, comment, editMutation, refetchComments } = this.props
-    editMutation({
-      documentId: comment._id,
-      set: {reviewedByUserId : currentUser._id},
-      unset: {}
-    }).then(() => refetchComments())
-=======
     const { currentUser, comment, updateComment } = this.props
     updateComment({
       selector: {_id: comment._id},
       data: {reviewedByUserId : currentUser._id}
     })
->>>>>>> 5e0b5390
   }
 
   handleDelete = () => {
@@ -76,8 +67,7 @@
   updateComment: PropTypes.func.isRequired,
   comment: PropTypes.object.isRequired,
   hover: PropTypes.bool.isRequired,
-  anchorEl: PropTypes.object,
-  refetchComments: PropTypes.func.isRequired,
+  anchorEl: PropTypes.object
 }
 
 const withUpdateOptions = {
