import { Components, registerComponent, withUpdate } from 'meteor/vulcan:core';
import React, { Component } from 'react';
import { Comments } from '../../lib/collections/comments';
import { Link } from '../../lib/reactRouterWrapper.js'
import Typography from '@material-ui/core/Typography';
import { Posts } from '../../lib/collections/posts';
import withHover from '../common/withHover'
import Users from 'meteor/vulcan:users';
import PropTypes from 'prop-types';
import withUser from '../common/withUser'
import withErrorBoundary from '../common/withErrorBoundary'
import DoneIcon from '@material-ui/icons/Done';
import ClearIcon from '@material-ui/icons/Clear';
class SunshineNewCommentsItem extends Component {

  handleReview = () => {
    const { currentUser, comment, updateComment } = this.props
    updateComment({
      selector: {_id: comment._id},
      data: {reviewedByUserId : currentUser._id}
    })
  }

  handleDelete = () => {
    const { currentUser, comment, updateComment } = this.props
    if (confirm("Are you sure you want to immediately delete this comment?")) {
      window.open(Users.getProfileUrl(comment.user), '_blank');
      updateComment({
        selector: {_id: comment._id},
        data: {
          deleted: true,
          deletedDate: new Date(),
          deletedByUserId: currentUser._id,
          deletedReason: "spam"
        }
      })
    }
  }

  render () {
    const { comment, hover, anchorEl } = this.props
    return (
        <Components.SunshineListItem hover={hover}>
          <Components.SidebarHoverOver hover={hover} anchorEl={anchorEl} >
            <Typography variant="body2">
              <Link to={Posts.getPageUrl(comment.post) + "#" + comment._id}>
                Commented on post: <strong>{ comment.post.title }</strong>
              </Link>
              <Components.CommentBody comment={comment}/>
            </Typography>
          </Components.SidebarHoverOver>
          <Components.SunshineCommentsItemOverview comment={comment}/>
            {hover && <Components.SidebarActionMenu>
              <Components.SidebarAction title="Mark as Reviewed" onClick={this.handleReview}>
                <DoneIcon/>
              </Components.SidebarAction>
<<<<<<< HEAD
              <Components.SidebarAction title="Spam (delete immediately)" onClick={this.handleDelete} warningHighlight>
                clear
=======
              <Components.SidebarAction title="Spam/Eugin (delete immediately)" onClick={this.handleDelete} warningHighlight>
                <ClearIcon/>
>>>>>>> d79b3d04
              </Components.SidebarAction>
            </Components.SidebarActionMenu>}
        </Components.SunshineListItem>
    )
  }
}

SunshineNewCommentsItem.propTypes = {
  currentUser: PropTypes.object.isRequired,
  updateComment: PropTypes.func.isRequired,
  comment: PropTypes.object.isRequired,
  hover: PropTypes.bool.isRequired,
  anchorEl: PropTypes.object
}

const withUpdateOptions = {
  collection: Comments,
  fragmentName: 'SelectCommentsList',
}
registerComponent('SunshineNewCommentsItem', SunshineNewCommentsItem, [withUpdate, withUpdateOptions], withUser, withHover, withErrorBoundary);<|MERGE_RESOLUTION|>--- conflicted
+++ resolved
@@ -54,13 +54,8 @@
               <Components.SidebarAction title="Mark as Reviewed" onClick={this.handleReview}>
                 <DoneIcon/>
               </Components.SidebarAction>
-<<<<<<< HEAD
               <Components.SidebarAction title="Spam (delete immediately)" onClick={this.handleDelete} warningHighlight>
-                clear
-=======
-              <Components.SidebarAction title="Spam/Eugin (delete immediately)" onClick={this.handleDelete} warningHighlight>
                 <ClearIcon/>
->>>>>>> d79b3d04
               </Components.SidebarAction>
             </Components.SidebarActionMenu>}
         </Components.SunshineListItem>
