--- conflicted
+++ resolved
@@ -30,11 +30,7 @@
   }
 })
 const SunshineNewUsersItem = ({ user, classes, updateUser, allowContentPreview=true }: {
-<<<<<<< HEAD
   user: SunshineUsersList,
-=======
-  user: any,
->>>>>>> 245d9726
   classes: ClassesType,
   updateUser?: any,
   allowContentPreview?: boolean,
