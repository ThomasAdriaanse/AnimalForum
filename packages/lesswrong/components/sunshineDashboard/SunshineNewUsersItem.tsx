--- conflicted
+++ resolved
@@ -159,14 +159,10 @@
     limit: 50
   });
 
-<<<<<<< HEAD
   const commentKarmaPreviews = comments ? comments.sort((c1, c2) => c2.baseScore - c1.baseScore) : []
   const postKarmaPreviews = posts ? posts.sort((p1, p2) => p2.baseScore - p1.baseScore) : []
 
-  const { SunshineListItem, SidebarHoverOver, MetaInfo, SidebarActionMenu, SidebarAction, FormatDate, SunshineNewUserPostsList, SunshineNewUserCommentsList, CommentKarmaWithPreview, PostKarmaWithPreview, LWTooltip, Loading } = Components
-=======
   const { SunshineListItem, SidebarHoverOver, MetaInfo, SidebarActionMenu, SidebarAction, FormatDate, SunshineNewUserPostsList, SunshineNewUserCommentsList, CommentKarmaWithPreview, PostKarmaWithPreview, LWTooltip, Loading, NewConversationButton } = Components
->>>>>>> a9939ea0
 
   if (hidden) { return null }
 
