import React, {useState} from 'react';
import Menu from '@material-ui/core/Menu';
import { Link } from "../../lib/reactRouterWrapper";
import EditIcon from "@material-ui/icons/Edit";
import {Components, registerComponent} from "../../lib/vulcan-lib";
import { useMulti } from "../../lib/crud/withMulti";
import { useCurrentUser } from '../common/withUser';
import ListItemIcon from '@material-ui/core/ListItemIcon';
import type { TemplateQueryStrings } from '../messaging/NewConversationButton'
import { commentBodyStyles } from '../../themes/stylePiping';

const MODERATION_TEMPLATES_URL = "/admin/moderationTemplates"

export const getTitle = (s: string|null) => s ? s.split("\\")[0] : ""

const styles = (theme: ThemeType): JssStyles => ({
  root: {
    display: "flex",
    alignItems: "center",
    cursor: "pointer"
  },
  editIcon: {
    width: 20,
    color: theme.palette.grey[400]
  },
  defaultMessage: {
    maxWidth: 500,
    ...commentBodyStyles(theme),
    backgroundColor: theme.palette.panelBackground.default,
    padding:12,
    boxShadow: theme.palette.boxShadow.sunshineSendMessage,
  },
  sendMessageButton: {
    marginTop: 8,
    padding: 8,
    paddingTop: 6,
    height: 32,
    wordBreak: "keep-all",
    fontSize: "1rem",
    border: theme.palette.border.faint,
    borderRadius: 2,
    color: theme.palette.grey[500],
    '&:hover': {
      backgroundColor: theme.palette.grey[200]
    }
  }
})

const SunshineSendMessageWithDefaults = ({ user, embedConversation, classes }: {
  user: SunshineUsersList|UsersMinimumInfo|null,
  embedConversation?: (conversationId: string, templateQueries: TemplateQueryStrings) => void,
  classes: ClassesType,
}) => {
<<<<<<< HEAD
  const { ContentItemBody, LWTooltip, NewConversationButton, MenuItem } = Components
  
=======
  
  const { ContentItemBody, LWTooltip, NewConversationButton } = Components

>>>>>>> 8ad0bde7
  const currentUser = useCurrentUser()
  const [anchorEl, setAnchorEl] = useState<any>(null);
  
  const { results: defaultResponses } = useMulti({
    terms:{view:"moderationTemplatesQuickview"},
    collectionName: "ModerationTemplates",
    fragmentName: 'ModerationTemplateFragment',
    limit: 50
  });

  if (!(user && currentUser)) return null
  
  return (
    <div className={classes.root}>
      <span
        className={classes.sendMessageButton}
        onClick={(ev) => setAnchorEl(ev.currentTarget)}
      >
        New Message
      </span>
      <Menu
        onClick={() => setAnchorEl(null)}
        open={!!anchorEl}
        anchorEl={anchorEl}
      >
        <MenuItem value={0}>
          <NewConversationButton user={user} currentUser={currentUser} includeModerators embedConversation={embedConversation}>
            New Message
          </NewConversationButton>
        </MenuItem>
        {defaultResponses && defaultResponses.map((template, i) =>
          <div key={`template-${template._id}`}>
            <LWTooltip tooltip={false} placement="left" title={
              <div className={classes.defaultMessage}>
                <ContentItemBody dangerouslySetInnerHTML={{__html:template.contents?.html || ""}}/>
              </div>}
            >
              <MenuItem>
                <NewConversationButton user={user} currentUser={currentUser} templateQueries={{templateId: template._id, displayName: user.displayName}} includeModerators embedConversation={embedConversation}>
                  {template.name}
                </NewConversationButton>
              </MenuItem>
            </LWTooltip>
          </div>)}
          <Link to={MODERATION_TEMPLATES_URL}>
            <MenuItem>
              <ListItemIcon>
                <EditIcon className={classes.editIcon}/>
              </ListItemIcon>
              <em>Edit Messages</em>
            </MenuItem>
          </Link>
        </Menu>

    </div>
  )
}

const SunshineSendMessageWithDefaultsComponent = registerComponent('SunshineSendMessageWithDefaults', SunshineSendMessageWithDefaults, {
  styles,
});

declare global {
  interface ComponentTypes {
    SunshineSendMessageWithDefaults: typeof SunshineSendMessageWithDefaultsComponent
  }
}<|MERGE_RESOLUTION|>--- conflicted
+++ resolved
@@ -51,14 +51,8 @@
   embedConversation?: (conversationId: string, templateQueries: TemplateQueryStrings) => void,
   classes: ClassesType,
 }) => {
-<<<<<<< HEAD
   const { ContentItemBody, LWTooltip, NewConversationButton, MenuItem } = Components
-  
-=======
-  
-  const { ContentItemBody, LWTooltip, NewConversationButton } = Components
 
->>>>>>> 8ad0bde7
   const currentUser = useCurrentUser()
   const [anchorEl, setAnchorEl] = useState<any>(null);
   
