--- conflicted
+++ resolved
@@ -94,15 +94,9 @@
     
   const currentUser = useCurrentUser();
 
-<<<<<<< HEAD
   const [view, setView] = useState<DashboardTabs>('sunshineNewUsers');
   
-  const { results: usersToReview, count, loadMoreProps, refetch, loading } = useMulti({
-=======
-  const [view, setView] = useState<'sunshineNewUsers' | 'allUsers'>('sunshineNewUsers');
-
-  const { results: usersToReview=[], count, loadMoreProps, refetch, loading } = useMulti({
->>>>>>> 3d40f6f6
+  const { results: usersToReview = [], count, loadMoreProps, refetch, loading } = useMulti({
     terms: {view: "sunshineNewUsers", limit: 10},
     collectionName: "Users",
     fragmentName: 'SunshineUsersList',
@@ -110,7 +104,7 @@
     itemsPerPage: 50
   });
 
-  const { results: allUsers=[], loadMoreProps: allUsersLoadMoreProps, refetch: refetchAllUsers } = useMulti({
+  const { results: allUsers = [], loadMoreProps: allUsersLoadMoreProps, refetch: refetchAllUsers } = useMulti({
     terms: {view: "allUsers", limit: 10},
     collectionName: "Users",
     fragmentName: 'SunshineUsersList',
@@ -184,49 +178,24 @@
               Moderated Comments
             </div>
           </div>
-<<<<<<< HEAD
-          {usersToReview && <>
-            <div className={classNames({ [classes.hidden]: view !== 'sunshineNewUsers' })}>
-              {usersToReview?.map(user =>
-                <div key={user._id}>
-                  <UsersReviewInfoCard user={user} refetch={refetch} currentUser={currentUser}/>
-                </div>
-              )}
-            </div>
-            <div className={classNames({ [classes.hidden]: view !== 'allUsers' })}>
-              {allUsers?.map(user =>
-                // TODO: we probably want to display something different for already-reviewed users, since a bunch of the actions we can take only make sense for unreviewed users
-                <div key={user._id}>
-                  <UsersReviewInfoCard user={user} refetch={refetchAllUsers} currentUser={currentUser}/>
-                </div>
-              )}
-            </div>
-            <div className={classNames({ [classes.hidden]: view !== 'moderatedComments' })}>
-              <CommentsReviewTab />
-            </div>
-          </>}
-=======
-          <div className={classNames({ [classes.hidden]: view === 'allUsers' })}>
+          <div className={classNames({ [classes.hidden]: view !== 'sunshineNewUsers' })}>
             {usersToReview.map(user =>
-              <div key={user._id} id={user._id}>
+              <div key={user._id}>
                 <UsersReviewInfoCard user={user} refetch={refetch} currentUser={currentUser}/>
               </div>
             )}
-            <div className={classes.loadMore}>
-              <LoadMore {...loadMoreProps}/>
-            </div>
-          </div>
-          <div className={classNames({ [classes.hidden]: view === 'sunshineNewUsers' })}>
+          </div>
+          <div className={classNames({ [classes.hidden]: view !== 'allUsers' })}>
             {allUsers.map(user =>
+              // TODO: we probably want to display something different for already-reviewed users, since a bunch of the actions we can take only make sense for unreviewed users
               <div key={user._id}>
                 <UsersReviewInfoCard user={user} refetch={refetchAllUsers} currentUser={currentUser}/>
               </div>
             )}
-            <div className={classes.loadMore}>
-              <LoadMore {...allUsersLoadMoreProps}/>
-            </div>
-          </div>
->>>>>>> 3d40f6f6
+          </div>
+          <div className={classNames({ [classes.hidden]: view !== 'moderatedComments' })}>
+            <CommentsReviewTab />
+          </div>
         </div>
       </div>
     </div>
