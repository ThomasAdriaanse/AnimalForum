--- conflicted
+++ resolved
@@ -8,7 +8,7 @@
 import Typography from '@material-ui/core/Typography';
 import { Posts } from '../../lib/collections/posts';
 import withUser from '../common/withUser';
-<<<<<<< HEAD
+import withErrorBoundary from '../common/withErrorBoundary'
 import classNames from 'classnames';
 
 const styles = theme => ({
@@ -17,9 +17,6 @@
     color:"rgba(0,0,0,.25)"
   }
 });
-=======
-import withErrorBoundary from '../common/withErrorBoundary'
->>>>>>> f0313207
 
 class SunshineReportsItem extends Component {
 
@@ -132,11 +129,7 @@
   'SunshineReportsItem',
   SunshineReportsItem,
   [withEdit, withEditOptions],
-<<<<<<< HEAD
   withStyles(styles, {name: "SunshineReportsItem"}),
   withUser
-=======
-  withUser,
   withErrorBoundary
->>>>>>> f0313207
 );