/* global confirm */
import { Components, registerComponent } from '../../lib/vulcan-lib';
import React, { useState } from 'react';
import withErrorBoundary from '../common/withErrorBoundary'
import DescriptionIcon from '@material-ui/icons/Description'
import { useMulti } from '../../lib/crud/withMulti';
import MessageIcon from '@material-ui/icons/Message'
import * as _ from 'underscore';
import classNames from 'classnames';
import { userCanDo } from '../../lib/vulcan-users';
import { UserReviewStatus } from './ModeratorUserInfo/UserReviewStatus';
import { ContentSummaryRows } from './ModeratorUserInfo/ContentSummaryRows';

const styles = (theme: ThemeType): JssStyles => ({
  root: {
    backgroundColor: theme.palette.grey[50]
  },
  icon: {
    height: 13,
    color: theme.palette.grey[500],
    position: "relative",
    top: 3
  },
  hoverPostIcon: {
    height: 16,
    color: theme.palette.grey[700],
    position: "relative",
    top: 3
  },
  topRow: {
    display: "flex",
    justifyContent: "space-between",
    alignItems: "flex-start",
  },
  row: {
    display: "flex",
    justifyContent: "space-between",
    alignItems: "center",
  },
  qualitySignalRow: {
  },
  permissionsRow: {
    display: "flex",
    alignItems: "center",
    marginBottom: 8,
    marginTop: 8
  },
  disabled: {
    opacity: .2,
    cursor: "default"
  },
  bigDownvotes: {
    color: theme.palette.error.dark,
    padding: 6,
    paddingTop: 3,
    paddingBottom: 3,
    marginRight:8,
    borderRadius: "50%",
    fontWeight: 600,
  },
  downvotes: {
    color: theme.palette.error.dark,
    opacity: .75,
    padding: 6,
    paddingTop: 3,
    paddingBottom: 3,
    marginRight:8,
    borderRadius: "50%",
  },
  upvotes: {
    color: theme.palette.primary.dark,
    opacity: .75,
    padding: 6,
    paddingTop: 3,
    paddingBottom: 3,
    marginRight:8,
    borderRadius: "50%",
  },
  bigUpvotes: {
    color: theme.palette.primary.dark,
    padding: 6,
    paddingTop: 3,
    paddingBottom: 3,
    marginRight:8,
    borderRadius: "50%",
    fontWeight: 600,
  },
  votesRow: {
    marginTop: 12,
    marginBottom: 12
  },
  hr: {
    height: 0,
    borderTop: "none",
    borderBottom: theme.palette.border.sunshineNewUsersInfoHR,
  },
  notes: {
    border: theme.palette.border.normal,
    borderRadius: 2,
    paddingLeft: 8,
    paddingRight: 8,
    paddingTop: 4,
    paddingBottom: 4,
    marginTop: 8,
    marginBottom: 8
  },
  defaultMessage: { //UNUSED
    maxWidth: 500,
    backgroundColor: theme.palette.panelBackground.default,
    padding:12,
    boxShadow: theme.palette.boxShadow.sunshineSendMessage,
  },
  sortButton: {
    marginLeft: 6,
    cursor: "pointer"
  },
  sortSelected: {
    color: theme.palette.grey[900]
  },
  bio: {
    '& a': {
      color: theme.palette.primary.main,
    },
  },
  website: {
    color: theme.palette.primary.main,
  },
  info: {
    '& > * + *': {
      marginTop: 8,
    },
  },
  modButton:{
    marginTop: 6,
    marginRight: 16,
    cursor: "pointer",
    '&:hover': {
      opacity: .5
    }
  },
  snooze10: {
    color: theme.palette.primary.main,
    fontSize: 34,
    marginTop: 4
  },
  permissionsButton: {
    fontSize: 10,
    padding: 6,
    paddingTop: 3,
    paddingBottom: 3,
    border: theme.palette.border.normal,
    borderRadius: 2,
    marginRight: 10,
    cursor: "pointer"
  },
  permissionDisabled: {
    border: "none"
  }
})

const SunshineNewUsersInfo = ({ user, classes, refetch, currentUser }: {
  user: SunshineUsersList,
  classes: ClassesType,
  refetch: () => void,
  currentUser: UsersCurrent
}) => {

  const { results: posts = [], loading: postsLoading } = useMulti({
    terms:{view:"sunshineNewUsersPosts", userId: user._id},
    collectionName: "Posts",
    fragmentName: 'SunshinePostsList',
    fetchPolicy: 'cache-and-network',
    limit: 40
  });

  const { results: comments = [], loading: commentsLoading } = useMulti({
    terms:{view:"sunshineNewUsersComments", userId: user._id},
    collectionName: "Comments",
    fragmentName: 'CommentsListWithParentMetadata',
    fetchPolicy: 'cache-and-network',
    limit: 40
  });

  const {
    MetaInfo, SunshineNewUserPostsList, SunshineNewUserCommentsList, ContentSummaryRows, LWTooltip,
    Typography, SunshineSendMessageWithDefaults, UserReviewStatus, ModeratorMessageCount,
    ModeratorActions, NewUserDMSummary
  } = Components

  if (!userCanDo(currentUser, "posts.moderate.all")) return null
  
  const firstClientId = user.associatedClientIds?.[0];

  // All elements in this component should also appar in UsersReviewInfoCard
  return (
      <div className={classes.root}>
        <Typography variant="body2">
          <MetaInfo>
            <div className={classes.info}>
              <div className={classes.topRow}>
<<<<<<< HEAD
                <div>
                  <UserReviewStatus user={user}/>
              
                  {firstClientId?.firstSeenReferrer && <div className={classes.qualitySignalRow}>Initial referrer: {firstClientId?.firstSeenReferrer}</div>}
                  {firstClientId?.firstSeenLandingPage && <div className={classes.qualitySignalRow}>Initial landing page: {firstClientId?.firstSeenLandingPage}</div>}
                  {user.altAccountsDetected && <div className={classes.qualitySignalRow}>
                    <em>Alternate accounts detected</em>
                  </div>}
                  <div className={classes.qualitySignalRow}>ReCaptcha Rating: {user.signUpReCaptchaRating || "no rating"}</div>
                </div>
=======
                <UserReviewStatus user={user}/>
>>>>>>> 50a1c668
                <div className={classes.row}>
                  <ModeratorMessageCount userId={user._id} />
                  <SunshineSendMessageWithDefaults user={user}/>
                </div>
              </div>              
              <div dangerouslySetInnerHTML={{__html: user.htmlBio}} className={classes.bio}/>
              {user.website && <div>Website: <a href={`https://${user.website}`} target="_blank" rel="noopener noreferrer" className={classes.website}>{user.website}</a></div>}
            </div>
            <ModeratorActions user={user} currentUser={currentUser} comments={comments} posts={posts} refetch={refetch}/>
            <hr className={classes.hr}/>
            <div className={classes.votesRow}>
              <span>Votes: </span>
              <LWTooltip title="Big Upvotes">
                <span className={classes.bigUpvotes}>
                  { user.bigUpvoteCount || 0 }
                </span>
              </LWTooltip>
              <LWTooltip title="Upvotes">
                <span className={classes.upvotes}>
                  { user.smallUpvoteCount || 0 }
                </span>
              </LWTooltip>
              <LWTooltip title="Downvotes">
                <span className={classes.downvotes}>
                  { user.smallDownvoteCount || 0 }
                </span>
              </LWTooltip>
              <LWTooltip title="Big Downvotes">
                <span className={classes.bigDownvotes}>
                  { user.bigDownvoteCount || 0 }
                </span>
              </LWTooltip>
            </div>
            <ContentSummaryRows user={user} posts={posts} comments={comments} loading={postsLoading || commentsLoading}/>
            <NewUserDMSummary user={user} />
            <SunshineNewUserPostsList posts={posts} user={user}/>
            <SunshineNewUserCommentsList comments={comments} user={user}/>
          </MetaInfo>
        </Typography>
      </div>
  )
}

const SunshineNewUsersInfoComponent = registerComponent('SunshineNewUsersInfo', SunshineNewUsersInfo, {
  styles,
  hocs: [
    withErrorBoundary,
  ]
});

declare global {
  interface ComponentTypes {
    SunshineNewUsersInfo: typeof SunshineNewUsersInfoComponent
  }
}<|MERGE_RESOLUTION|>--- conflicted
+++ resolved
@@ -198,20 +198,7 @@
           <MetaInfo>
             <div className={classes.info}>
               <div className={classes.topRow}>
-<<<<<<< HEAD
-                <div>
-                  <UserReviewStatus user={user}/>
-              
-                  {firstClientId?.firstSeenReferrer && <div className={classes.qualitySignalRow}>Initial referrer: {firstClientId?.firstSeenReferrer}</div>}
-                  {firstClientId?.firstSeenLandingPage && <div className={classes.qualitySignalRow}>Initial landing page: {firstClientId?.firstSeenLandingPage}</div>}
-                  {user.altAccountsDetected && <div className={classes.qualitySignalRow}>
-                    <em>Alternate accounts detected</em>
-                  </div>}
-                  <div className={classes.qualitySignalRow}>ReCaptcha Rating: {user.signUpReCaptchaRating || "no rating"}</div>
-                </div>
-=======
                 <UserReviewStatus user={user}/>
->>>>>>> 50a1c668
                 <div className={classes.row}>
                   <ModeratorMessageCount userId={user._id} />
                   <SunshineSendMessageWithDefaults user={user}/>
