--- conflicted
+++ resolved
@@ -7,11 +7,8 @@
 import React, { Component } from 'react';
 import Reports from '../../lib/collections/reports/collection.js';
 import { withStyles } from '@material-ui/core/styles';
-<<<<<<< HEAD
 import withUser from '../common/withUser';
-=======
 import PropTypes from 'prop-types';
->>>>>>> 9b2a1ef9
 
 const styles = theme => ({
   root: {
