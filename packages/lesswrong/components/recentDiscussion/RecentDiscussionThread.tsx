--- conflicted
+++ resolved
@@ -47,11 +47,6 @@
   },
   postHighlight: {
     ...postHighlightStyles(theme),
-<<<<<<< HEAD
-    maxHeight: 1000,
-=======
-    maxWidth:600,
->>>>>>> b30b3715
     overflow: "hidden",
     '& a, & a:hover, & a:focus, & a:active, & a:visited': {
       backgroundColor: "none"
