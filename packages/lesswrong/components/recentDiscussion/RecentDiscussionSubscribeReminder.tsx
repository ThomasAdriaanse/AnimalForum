import React, {useState, useEffect, useRef} from 'react';
import { Components, registerComponent } from '../../lib/vulcan-lib';
import { useCurrentUser } from '../common/withUser';
import { useUpdateCurrentUser } from '../hooks/useUpdateCurrentUser';
import { userEmailAddressIsVerified, userHasEmailAddress } from '../../lib/collections/users/helpers';
import { useMessages } from '../common/withMessages';
import { getGraphQLErrorID, getGraphQLErrorMessage } from '../../lib/utils/errorUtil';
import { randInt } from '../../lib/random';
import SimpleSchema from 'simpl-schema';
import Button from '@material-ui/core/Button';
import Input from '@material-ui/core/Input';
import MailOutline from '@material-ui/icons/MailOutline'
import CheckRounded from '@material-ui/icons/CheckRounded'
import withErrorBoundary from '../common/withErrorBoundary'
import { AnalyticsContext, useTracking } from "../../lib/analyticsEvents";
import { forumTypeSetting } from '../../lib/instanceSettings';

const styles = (theme: ThemeType): JssStyles => ({
  root: {
    marginBottom: theme.spacing.unit*4,
    position: "relative",
    backgroundColor: "rgba(253,253,253)",
    
    padding: 16,
    ...theme.typography.body2,
    boxShadow: theme.boxShadow,

    marginLeft: "auto",
    marginRight: "auto",
    maxWidth: 500,
  },
  adminNotice: {
    fontStyle: "italic",
    textAlign: "left",
    marginTop: 22,
    fontSize: 12,
    lineHeight: 1.3,
  },
  loginForm: {
    margin: "0 auto",
    maxWidth: 252,
  },
  message: {
    display: "flex",
    alignItems: "flex-start",
    fontSize: 18,
    lineHeight: 1.75,
  },
  messageDescription: {
    fontSize: 12,
    marginTop: 8
  },
  mailIcon: {
    marginTop: 4,
    marginRight: 12
  },
  checkIcon: {
    color: "#4caf50",
    marginTop: 4,
    marginRight: 12
  },
  emailInput: {
    marginTop: 18
  },
  subscribeButton: {
    margin: "18px auto 0",
    display: "block",
    background: theme.palette.primary.main,
    color: "white",
    fontSize: 15
  },
  buttons: {
    marginTop: 16,
    textAlign: "right",
  },
  maybeLaterButton: {
  },
  dontAskAgainButton: {
  },
});

const RecentDiscussionSubscribeReminder = ({classes}: {
  classes: ClassesType,
}) => {
  const currentUser = useCurrentUser();
  const updateCurrentUser = useUpdateCurrentUser();
  const [hide, setHide] = useState(false);
  const [subscribeChecked, setSubscribeChecked] = useState(true);
  const [subscriptionConfirmed, setSubscriptionConfirmed] = useState(false);
  const emailAddressInput = useRef<HTMLInputElement|null>(null);
  const [loading, setLoading] = useState(false);
  const { flash } = useMessages();
  const {WrappedLoginForm, SignupSubscribeToCurated, Loading, AnalyticsInViewTracker } = Components;
  const subscriptionDescription = '(2-3 posts per week, selected by the LessWrong moderation team.)';
  const { captureEvent } = useTracking({eventProps: {pageElementContext: "subscribeReminder"}});
  
  // Show admins a random version of the widget. Makes sure we notice if it's intrusive/bad.
  const [adminBranch, setAdminBranch] = useState(-1);
  const adminUiMessage = currentUser?.isAdmin ? <div className={classes.adminNotice}>
    You are seeing this UI element because you're an admin. Admins are shown a random version of the
    subscribe-reminder even if they're already subscribed, to make sure it still works and isn't
    annoying.
  </div>: null
  
  useEffect(() => {
    if (adminBranch === -1 && currentUser?.isAdmin) {
<<<<<<< HEAD
      setAdminBranch(randInt(4));
=======
      setAdminBranch(randInt(5));
>>>>>>> 8a6b4fa2
    }
  }, [adminBranch, currentUser?.isAdmin]);

  // disable on AlignmentForum
  if (forumTypeSetting.get() === 'AlignmentForum') {
    return null;
  }

  // Placeholder to prevent SSR mismatch, changed on load.
  if (adminBranch === -1 && currentUser?.isAdmin)
    return <div/>

  // adjust functionality based on forum type
  let currentUserSubscribed = currentUser?.emailSubscribedToCurated;
  if (forumTypeSetting.get() === 'EAForum') {
    currentUserSubscribed = currentUser?.subscribedToDigest;
  }

  const maybeLaterButton = <Button
    className={classes.maybeLaterButton}
    onClick={() => {
      setHide(true)
      captureEvent("subscribeReminderButtonClicked",{buttonType: "maybeLaterButton"})
    }}
  >
    Maybe Later
  </Button>
  
  const dontAskAgainButton = <span>
    {currentUser && <Button
      className={classes.dontAskAgainButton}
      onClick={() => {
        void updateCurrentUser({hideSubscribePoke: true});
        setHide(true)
        captureEvent("subscribeReminderButtonClicked",{buttonType: "dontAskAgainButton"})
      }}
    >
      Don't Ask Again
    </Button>}
  </span>
  
  if (hide || currentUser?.hideSubscribePoke) {
    return null;
  }
  
  const updateAndMaybeVerifyEmail = async () => {
    setLoading(true);

    // subscribe to different emails based on forum type
    const userSubscriptionData: Partial<MakeFieldsNullable<DbUser>> = forumTypeSetting.get() === 'EAForum' ?
      {subscribedToDigest: true} : {emailSubscribedToCurated: true};
    // since they chose to subscribe to an email, make sure this is false
    userSubscriptionData.unsubscribeFromAll = false;

    // EA Forum does not care about email verification
    if (forumTypeSetting.get() !== 'EAForum' && !userEmailAddressIsVerified(currentUser)) {
      userSubscriptionData.whenConfirmationEmailSent = new Date();
<<<<<<< HEAD
    }

    try {
      await updateCurrentUser(userSubscriptionData);
      setSubscriptionConfirmed(true);
    } catch(e) {
      flash(getGraphQLErrorMessage(e));
    }

=======
    }

    try {
      await updateCurrentUser(userSubscriptionData);
      setSubscriptionConfirmed(true);
    } catch(e) {
      flash(getGraphQLErrorMessage(e));
    }

>>>>>>> 8a6b4fa2
    setLoading(false);
  }
  
  const AnalyticsWrapper = ({children, branch}: {children: React.ReactNode, branch: string}) => {
    return <AnalyticsContext pageElementContext="subscribeReminder" branch={branch}>
      <AnalyticsInViewTracker eventProps={{inViewType: "subscribeReminder"}}>
        <div className={classes.root}>
          {children}
        </div>
      </AnalyticsInViewTracker>
    </AnalyticsContext>
  }
  
  // the EA Forum uses this prompt in most cases
  const eaForumSubscribePrompt = (
    <>
      <div className={classes.message}>
        <MailOutline className={classes.mailIcon} />
        Sign up for the Forum's email digest
      </div>
      <div className={classes.messageDescription}>
        Want a weekly email containing the best posts from the past week?
        Our moderator Aaron sends out a weekly digest of recent posts that
        have a lot of karma/discussion or seemed really good to him, as well
        as question posts that could use more answers.
      </div>
    </>
  );
  
  if (loading) {
    return <div className={classes.root}>
      <Loading/>
    </div>
  } else if (subscriptionConfirmed) {
    // Show the confirmation after the user subscribes
    const confirmText = forumTypeSetting.get() === 'EAForum' ?
      "You're subscribed to the EA Forum Digest!" :
      "You are subscribed to the best posts of LessWrong!"
    return <AnalyticsWrapper branch="already-subscribed">
<<<<<<< HEAD
=======
      <div className={classes.message}>
        <CheckRounded className={classes.checkIcon} />
        {confirmText}
      </div>
    </AnalyticsWrapper>
  } else if (verificationEmailSent) {
    // Clicked Subscribe in one of the other branches, and a confirmation email
    // was sent. You need to verify your email address to complete the subscription.
    const yourEmail = currentUser?.emails[0]?.address;
    return <AnalyticsWrapper branch="needs-email-verification-subscribed-in-other-branch">
>>>>>>> 8a6b4fa2
      <div className={classes.message}>
        <CheckRounded className={classes.checkIcon} />
        {confirmText}
      </div>
    </AnalyticsWrapper>
  } else if (!currentUser || adminBranch===0) {
    // Not logged in. Show a create-account form and a brief pitch.
    const subscribeTextNode = forumTypeSetting.get() === 'EAForum' ? eaForumSubscribePrompt : (
      <div className={classes.message}>
        To get the best posts emailed to you, create an account! {subscriptionDescription}
      </div>
    );
    return <AnalyticsWrapper branch="logged-out">
      {subscribeTextNode}
      <div className={classes.loginForm}>
        <WrappedLoginForm startingState="signup" />
      </div>
      {adminUiMessage}
    </AnalyticsWrapper>
  } else if (!userHasEmailAddress(currentUser) || adminBranch===1) {
    const emailType = forumTypeSetting.get() === 'EAForum' ? 'our weekly digest email' : 'curated posts';
    // Logged in, but no email address associated. Probably a legacy account.
    // Show a text box for an email address, with a submit button and a subscribe
    // checkbox.
    return <AnalyticsWrapper branch="missing-email">
      <div className={classes.message}>
        Your account does not have an email address associated. Add an email address to subscribe to {emailType} and enable notifications.
      </div>
      
      <Input placeholder="Email address" inputRef={emailAddressInput} className={classes.emailInput} />
      <SignupSubscribeToCurated defaultValue={true} onChange={(checked: boolean) => setSubscribeChecked(true)}/>
      
      <div className={classes.buttons}>
        <Button className={classes.subscribeButton} onClick={async (ev) => {
          const emailAddress = emailAddressInput.current;
          if (emailAddress && SimpleSchema.RegEx.Email.test(emailAddress?.value)) {
            setLoading(true);
            try {
              // subscribe to different emails based on forum type
              const userSubscriptionData: Partial<MakeFieldsNullable<DbUser>> = forumTypeSetting.get() === 'EAForum' ?
                {subscribedToDigest: subscribeChecked} : {emailSubscribedToCurated: subscribeChecked};
              userSubscriptionData.email = emailAddress?.value;
              userSubscriptionData.unsubscribeFromAll = false;
              await updateCurrentUser(userSubscriptionData);

              if (forumTypeSetting.get() !== 'EAForum') {
                // Confirmation-email mutation is separate from the send-verification-email
                // mutation because otherwise it goes to the old email address (aka null)
                await updateCurrentUser({
                  whenConfirmationEmailSent: new Date(),
                });
              }
              setSubscriptionConfirmed(true);
            } catch(e) {
              if (getGraphQLErrorID(e) === "users.email_already_taken") {
                flash("That email address is already taken by a different account.");
              } else {
                flash(e.message || e.id);
              }
            }
            setLoading(false);
          } else {
            flash("Please enter a valid email address.");
          }
          captureEvent("subscribeReminderButtonClicked", {buttonType: "subscribeButton"});
        }}>Submit</Button>
        {adminUiMessage}
        <div className={classes.buttons}>
          {maybeLaterButton}
          {dontAskAgainButton}
        </div>
      </div>
    </AnalyticsWrapper>
  } else if (currentUser.unsubscribeFromAll || adminBranch===2) {
    // User has clicked unsubscribe-from-all at some point in the past. Pitch
    // on re-subscribing. A big Subscribe button, which clears the
    // unsubscribe-from-all option, activates curation emails (if not already
    // activated), and sends a confirmation email (if needed).
    const subscribeTextNode = forumTypeSetting.get() === 'EAForum' ? eaForumSubscribePrompt : (
      <div className={classes.message}>
        You previously unsubscribed from all emails from LessWrong.
        Re-subscribe to get the best posts emailed to you! {subscriptionDescription}
      </div>
    );
    return <AnalyticsWrapper branch="previously-unsubscribed">
      {subscribeTextNode}
      <Button className={classes.subscribeButton} onClick={async (ev) => {
        await updateAndMaybeVerifyEmail();
        captureEvent("subscribeReminderButtonClicked", {buttonType: "subscribeButton"});
      }}>Subscribe</Button>
      {adminUiMessage}
      <div className={classes.buttons}>
        {maybeLaterButton}
        {dontAskAgainButton}
      </div>
    </AnalyticsWrapper>
  } else if (!currentUserSubscribed || adminBranch===3) {
    // User is logged in, and has an email address associated with their
    // account, but is not subscribed to curated posts. A Subscribe button which
    // sets the subscribe-to-curated option, and (if their email address isn't
    // verified) resends the verification email.
    const subscribeTextNode = forumTypeSetting.get() === 'EAForum' ? eaForumSubscribePrompt : (
      <div className={classes.message}>
        Subscribe to get the best of LessWrong emailed to you. {subscriptionDescription}
      </div>
    );
    return <AnalyticsWrapper branch="logged-in-not-subscribed">
      {subscribeTextNode}
      <Button className={classes.subscribeButton} onClick={async (ev) => {
        await updateAndMaybeVerifyEmail();
        captureEvent("subscribeReminderButtonClicked", {buttonType: "subscribeButton"});
      }}>Subscribe</Button>
      {adminUiMessage}
      <div className={classes.buttons}>
        {maybeLaterButton}
        {dontAskAgainButton}
      </div>
    </AnalyticsWrapper>
  } else {
    // Everything looks good-already subscribed to curated. No need to show anything.
    return null;
  }
}

const RecentDiscussionSubscribeReminderComponent = registerComponent(
  'RecentDiscussionSubscribeReminder', RecentDiscussionSubscribeReminder, {
    styles,
    hocs: [withErrorBoundary],
  }
);

declare global {
  interface ComponentTypes {
    RecentDiscussionSubscribeReminder: typeof RecentDiscussionSubscribeReminderComponent,
  }
}<|MERGE_RESOLUTION|>--- conflicted
+++ resolved
@@ -104,11 +104,7 @@
   
   useEffect(() => {
     if (adminBranch === -1 && currentUser?.isAdmin) {
-<<<<<<< HEAD
-      setAdminBranch(randInt(4));
-=======
-      setAdminBranch(randInt(5));
->>>>>>> 8a6b4fa2
+      setAdminBranch(randInt(5)); // TODO; test for eaforum ? 4 : 5
     }
   }, [adminBranch, currentUser?.isAdmin]);
 
@@ -166,7 +162,6 @@
     // EA Forum does not care about email verification
     if (forumTypeSetting.get() !== 'EAForum' && !userEmailAddressIsVerified(currentUser)) {
       userSubscriptionData.whenConfirmationEmailSent = new Date();
-<<<<<<< HEAD
     }
 
     try {
@@ -176,17 +171,6 @@
       flash(getGraphQLErrorMessage(e));
     }
 
-=======
-    }
-
-    try {
-      await updateCurrentUser(userSubscriptionData);
-      setSubscriptionConfirmed(true);
-    } catch(e) {
-      flash(getGraphQLErrorMessage(e));
-    }
-
->>>>>>> 8a6b4fa2
     setLoading(false);
   }
   
@@ -226,8 +210,7 @@
       "You're subscribed to the EA Forum Digest!" :
       "You are subscribed to the best posts of LessWrong!"
     return <AnalyticsWrapper branch="already-subscribed">
-<<<<<<< HEAD
-=======
+      You are subscribed to the best posts of LessWrong!
       <div className={classes.message}>
         <CheckRounded className={classes.checkIcon} />
         {confirmText}
@@ -238,10 +221,8 @@
     // was sent. You need to verify your email address to complete the subscription.
     const yourEmail = currentUser?.emails[0]?.address;
     return <AnalyticsWrapper branch="needs-email-verification-subscribed-in-other-branch">
->>>>>>> 8a6b4fa2
-      <div className={classes.message}>
-        <CheckRounded className={classes.checkIcon} />
-        {confirmText}
+      <div className={classes.message}>
+        We sent an email to {yourEmail}. Follow the link in the email to complete your subscription.
       </div>
     </AnalyticsWrapper>
   } else if (!currentUser || adminBranch===0) {
