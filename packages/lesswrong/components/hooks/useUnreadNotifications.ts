import { useCallback, useEffect, useState } from 'react';
import { useQuery, gql } from '@apollo/client';
import { useOnNavigate } from '../hooks/useOnNavigate';
import { useOnFocusTab } from '../hooks/useOnFocusTab';
import { useMulti } from '../../lib/crud/withMulti';
import { useCurrentUser } from '../common/withUser';
import { useUpdateCurrentUser } from './useUpdateCurrentUser';
import { faviconUrlSetting, faviconWithBadgeSetting } from '../../lib/instanceSettings';
import type { NotificationCountsResult } from '../../lib/collections/notifications/schema';

/**
 * Provided by the client (if this is running on the client not the server),
 * otherwise methods will be null. Methods are filled in by `initServerSentEvents`
 * prior to React hydration.
 */
type ServerSentEventsAPI = {
  setServerSentEventsActive: ((active:boolean)=>void)|null
}
export const serverSentEventsAPI: ServerSentEventsAPI = {
  setServerSentEventsActive: null,
};

export type ServerSentEventsMessage = {
  stop?: boolean,
  newestNotificationTime?: string //stringified date
}

const notificationsCheckedAtLocalStorageKey = "notificationsCheckedAt";

/**
 * Get the number of unread notifications (the number displayed on the badge by
 * the bell icon). Refreshes on navigation and on restoring a background tab.
 *
 * This uses the dedicated unreadNotificationCounts resolver, to deal with a
 * particular subtlety: when refreshing after a navigation or tab focus, the
 * value we have on the client for currentUser.lastNotificationsCheck is not
 * necessarily up to date. In particular if you open a tab, leave it in the
 * background for awhile while checking notifications in other tabs, then
 * come back to the background tab, using the client-cached value for
 * lastNotificationsCheck would cause a spurious unread-notification count.
 */
export function useUnreadNotifications(): {
  unreadNotifications: number
  unreadPrivateMessages: number
  checkedAt: Date|null,
  notificationsOpened: ()=>Promise<void>
  faviconBadgeNumber: number
} {
  const currentUser = useCurrentUser();
  const updateCurrentUser = useUpdateCurrentUser();
  
  function updateFavicon(result: { unreadNotificationCounts: NotificationCountsResult }) {
    const faviconBadgeNumber = result.unreadNotificationCounts?.faviconBadgeNumber;
    setFaviconBadge(faviconBadgeNumber);
  }
  
  const { data, loading, refetch: refetchCounts } = useQuery(gql`
    query UnreadNotificationCountQuery {
      unreadNotificationCounts {
        unreadNotifications
        unreadPrivateMessages
        faviconBadgeNumber
        checkedAt
      }
    }
  `, {
    ssr: true,
    onCompleted: updateFavicon,
  });

  const unreadNotifications = data?.unreadNotificationCounts?.unreadNotifications ?? 0;
  const unreadPrivateMessages = data?.unreadNotificationCounts?.unreadPrivateMessages ?? 0;
  const faviconBadgeNumber = data?.unreadNotificationCounts?.faviconBadgeNumber ?? 0;
  const checkedAt = data?.unreadNotificationCounts?.checkedAt || null;
  
  // Prefetch notifications. This matches the view that the notifications sidebar
  // opens to by default (in `NotificationsMenu`); it isn't actually *used* here
  // but having fetched it puts it into the cache, which saves a load-spinner
  // in the crucial "click the notifications icon after site load" interaction.
  const { refetch: refetchNotifications } = useMulti({
    terms: {
      view: "userNotifications",
      userId: currentUser?._id,
    },
    collectionName: "Notifications",
    fragmentName: 'NotificationsList',
    limit: 20,
    enableTotal: false,
    skip: !currentUser?._id,
  });
  
  const refetchBoth = useCallback(async () => {
    if (currentUser?._id) {
      void refetchNotifications();

      const newCounts = await refetchCounts();
      updateFavicon(newCounts.data);
    }
  }, [currentUser?._id, refetchCounts, refetchNotifications]);

  // Subscribe to localStorage change events. The localStorage key
  // "notificationsCheckedAt" contains a date; when the user checks
  // notifications they write that key. If there's a badge notification,
  // other tabs handle the event by clearing the badge.
  useEffect(() => {
    const storageEventListener = (event: StorageEvent) => {
      if (
        event.key === notificationsCheckedAtLocalStorageKey
        && event.newValue
      ) {
        const newCheckedAt = new Date(event.newValue);
        if (checkedAt && newCheckedAt>checkedAt) {
          void refetchCounts();
        }
      }
    };
    window.addEventListener("storage", storageEventListener);

    return () => {
      window.removeEventListener("storage", storageEventListener);
    };
  }, [refetchCounts, checkedAt, refetchBoth, updateCurrentUser]);

  useOnNavigate(refetchBoth);
  useOnFocusTab(refetchBoth);
  
<<<<<<< HEAD
  const unreadNotifications = data?.unreadNotificationCounts?.unreadNotifications ?? 0;
  const unreadPrivateMessages = data?.unreadNotificationCounts?.unreadPrivateMessages ?? 0;
  const checkedAt = data?.unreadNotificationCounts?.checkedAt || null;

  const refetchIfNewNotifications = useCallback((messageRawJSON: string) => {
    // TODO: Revisit and check whether this is correct. 
    // I think messageRawJSON used to be called "newestNotificationTimestamp" 
    // and was incorrectly typed as Date
    // @jimrandomh should make a call
    if (!checkedAt || messageRawJSON > checkedAt) {
=======
  const refetchIfNewNotifications = useCallback((message: ServerSentEventsMessage) => {
    const timestamp = message.newestNotificationTime;
    if (!checkedAt || (timestamp && new Date(timestamp) > new Date(checkedAt))) {
>>>>>>> 2d9c6b8d
      void refetchBoth();
    }
  }, [checkedAt, refetchBoth]);
  
  useOnNotificationsChanged(currentUser, refetchIfNewNotifications);
  
  const notificationsOpened = useCallback(async () => {
    const now = new Date();
    await updateCurrentUser({
      lastNotificationsCheck: now,
    });
    await refetchBoth();
    window.localStorage.setItem(notificationsCheckedAtLocalStorageKey, now.toISOString());
  }, [refetchBoth, updateCurrentUser]);

  return {
    unreadNotifications,
    unreadPrivateMessages,
    faviconBadgeNumber,
    checkedAt,
    notificationsOpened
  };
}

<<<<<<< HEAD
export const useOnNotificationsChanged = (currentUser: UsersCurrent|null, cb: (messageRawJSON: string)=>void) => {
=======
export const useOnNotificationsChanged = (currentUser: UsersCurrent|null, cb: (message: ServerSentEventsMessage)=>void) => {
>>>>>>> 2d9c6b8d
  useEffect(() => {
    if (!currentUser)
      return;

<<<<<<< HEAD
    const onServerSentNotification = (messageRawJSON: string) => {
      void cb(messageRawJSON);
=======
    const onServerSentNotification = (message: ServerSentEventsMessage) => {
      void cb(message);
>>>>>>> 2d9c6b8d
    }
    notificationEventListeners.push(onServerSentNotification);
    serverSentEventsAPI.setServerSentEventsActive?.(true);
    
    return () => {
      notificationEventListeners = notificationEventListeners.filter(l=>l!==onServerSentNotification);
      
      // When removing a server-sent event listener, wait 200ms (just in case this
      // is a rerender with a remove-and-immediately-add-back) then check whether
      // there are zero event listeners.
      setTimeout(() => {
        if (!notificationEventListeners.length)
          serverSentEventsAPI.setServerSentEventsActive?.(false);
      }, 200);
    }
  }, [currentUser, cb]);
}

<<<<<<< HEAD
let notificationEventListeners: Array<(messageRawJSON: string)=>void> = [];

export function onServerSentNotificationEvent(messageRawJSON: string) {
  for (let listener of [...notificationEventListeners]) {
    listener(messageRawJSON);
  }
}

// Provided by the client (if this is running on the client not the server),
// otherwise methods will be null. Methods are filled in by `initServerSentEvents`
// prior to React hydration.
type ServerSentEventsAPI = {
  setServerSentEventsActive: ((active:boolean)=>void)|null
}
export const serverSentEventsAPI: ServerSentEventsAPI = {
  setServerSentEventsActive: null,
};
=======
/**
 * Set whether or not this tab's favicon has a badge (indicating unread
 * messages) on it. This takes a notification count, but only pays attention to
 * whether it's >0 or not (because the tab-bar icon is too small to display a
 * number in practice).
 *
 * This works by finding the <link rel="icon" href="..."> in the page's <head>
 * block and editing it directly. That <link rel> isn't owned by React (it's
 * part of the page-template that gets set up by SSR). We do it in this non-
 * Reacty way because React doesn't rerender components while the tab is in the
 * background.
 */
function setFaviconBadge(notificationCount: number) {
  const faviconLinkRel = document.querySelector("link[rel$=icon]");
  if (faviconLinkRel) {
    if (notificationCount > 0) {
      faviconLinkRel.setAttribute("href", faviconWithBadgeSetting.get() ?? faviconUrlSetting.get());
    } else {
      faviconLinkRel.setAttribute("href", faviconUrlSetting.get());
    }
  }
}


let notificationEventListeners: Array<(message: ServerSentEventsMessage)=>void> = [];

export function onServerSentNotificationEvent(message: ServerSentEventsMessage) {
  for (let listener of [...notificationEventListeners]) {
    listener(message);
  }
}
>>>>>>> 2d9c6b8d
<|MERGE_RESOLUTION|>--- conflicted
+++ resolved
@@ -8,6 +8,7 @@
 import { faviconUrlSetting, faviconWithBadgeSetting } from '../../lib/instanceSettings';
 import type { NotificationCountsResult } from '../../lib/collections/notifications/schema';
 
+
 /**
  * Provided by the client (if this is running on the client not the server),
  * otherwise methods will be null. Methods are filled in by `initServerSentEvents`
@@ -20,10 +21,18 @@
   setServerSentEventsActive: null,
 };
 
-export type ServerSentEventsMessage = {
+export type TypingIndicatorMessage = {
+  eventType: 'typingIndicator',
+  typingIndicators: TypingIndicatorInfo[],
+}
+
+export type NotificationCheckMessage = {
+  eventType: 'notificationCheck',
   stop?: boolean,
   newestNotificationTime?: string //stringified date
 }
+
+export type ServerSentEventsMessage = TypingIndicatorMessage | NotificationCheckMessage;
 
 const notificationsCheckedAtLocalStorageKey = "notificationsCheckedAt";
 
@@ -54,7 +63,7 @@
     setFaviconBadge(faviconBadgeNumber);
   }
   
-  const { data, loading, refetch: refetchCounts } = useQuery(gql`
+  const { data, refetch: refetchCounts } = useQuery(gql`
     query UnreadNotificationCountQuery {
       unreadNotificationCounts {
         unreadNotifications
@@ -124,23 +133,12 @@
   useOnNavigate(refetchBoth);
   useOnFocusTab(refetchBoth);
   
-<<<<<<< HEAD
-  const unreadNotifications = data?.unreadNotificationCounts?.unreadNotifications ?? 0;
-  const unreadPrivateMessages = data?.unreadNotificationCounts?.unreadPrivateMessages ?? 0;
-  const checkedAt = data?.unreadNotificationCounts?.checkedAt || null;
-
-  const refetchIfNewNotifications = useCallback((messageRawJSON: string) => {
-    // TODO: Revisit and check whether this is correct. 
-    // I think messageRawJSON used to be called "newestNotificationTimestamp" 
-    // and was incorrectly typed as Date
-    // @jimrandomh should make a call
-    if (!checkedAt || messageRawJSON > checkedAt) {
-=======
   const refetchIfNewNotifications = useCallback((message: ServerSentEventsMessage) => {
-    const timestamp = message.newestNotificationTime;
-    if (!checkedAt || (timestamp && new Date(timestamp) > new Date(checkedAt))) {
->>>>>>> 2d9c6b8d
-      void refetchBoth();
+    if (message.eventType === 'notificationCheck') {
+      const timestamp = message.newestNotificationTime;
+      if (!checkedAt || (timestamp && new Date(timestamp) > new Date(checkedAt))) {
+        void refetchBoth();
+      }
     }
   }, [checkedAt, refetchBoth]);
   
@@ -164,22 +162,13 @@
   };
 }
 
-<<<<<<< HEAD
-export const useOnNotificationsChanged = (currentUser: UsersCurrent|null, cb: (messageRawJSON: string)=>void) => {
-=======
 export const useOnNotificationsChanged = (currentUser: UsersCurrent|null, cb: (message: ServerSentEventsMessage)=>void) => {
->>>>>>> 2d9c6b8d
   useEffect(() => {
     if (!currentUser)
       return;
 
-<<<<<<< HEAD
-    const onServerSentNotification = (messageRawJSON: string) => {
-      void cb(messageRawJSON);
-=======
     const onServerSentNotification = (message: ServerSentEventsMessage) => {
       void cb(message);
->>>>>>> 2d9c6b8d
     }
     notificationEventListeners.push(onServerSentNotification);
     serverSentEventsAPI.setServerSentEventsActive?.(true);
@@ -198,25 +187,6 @@
   }, [currentUser, cb]);
 }
 
-<<<<<<< HEAD
-let notificationEventListeners: Array<(messageRawJSON: string)=>void> = [];
-
-export function onServerSentNotificationEvent(messageRawJSON: string) {
-  for (let listener of [...notificationEventListeners]) {
-    listener(messageRawJSON);
-  }
-}
-
-// Provided by the client (if this is running on the client not the server),
-// otherwise methods will be null. Methods are filled in by `initServerSentEvents`
-// prior to React hydration.
-type ServerSentEventsAPI = {
-  setServerSentEventsActive: ((active:boolean)=>void)|null
-}
-export const serverSentEventsAPI: ServerSentEventsAPI = {
-  setServerSentEventsActive: null,
-};
-=======
 /**
  * Set whether or not this tab's favicon has a badge (indicating unread
  * messages) on it. This takes a notification count, but only pays attention to
@@ -240,12 +210,10 @@
   }
 }
 
-
 let notificationEventListeners: Array<(message: ServerSentEventsMessage)=>void> = [];
 
 export function onServerSentNotificationEvent(message: ServerSentEventsMessage) {
   for (let listener of [...notificationEventListeners]) {
     listener(message);
   }
-}
->>>>>>> 2d9c6b8d
+}