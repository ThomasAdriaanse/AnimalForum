--- conflicted
+++ resolved
@@ -34,30 +34,21 @@
 
     const showIntercom = currentUser => {
       if (currentUser && !currentUser.hideIntercom) {
-<<<<<<< HEAD
         return <div id="intercome-outer-frame">
+          <Components.ErrorBoundary>
+            <Intercom
+              appID={intercomAppId}
+              user_id={currentUser._id}
+              email={currentUser.email}
+              name={currentUser.displayName}/>
+          </Components.ErrorBoundary>
+        </div>
+      } else if (!currentUser) {
+        return<div id="intercome-outer-frame">
             <Components.ErrorBoundary>
-              <Intercom appID="wtb8z7sj"
-                user_id={currentUser._id}
-                email={currentUser.email}
-                name={currentUser.displayName}/>
+              <Intercom appID={intercomAppId}/>
             </Components.ErrorBoundary>
           </div>
-      } else if (!currentUser) {
-        return <div id="intercome-outer-frame">
-            <Components.ErrorBoundary>
-              <Intercom appID="wtb8z7sj"/>
-            </Components.ErrorBoundary>
-          </div>
-=======
-        return <div id="intercome-outer-frame"><Intercom
-          appID={intercomAppId}
-          user_id={currentUser._id}
-          email={currentUser.email}
-          name={currentUser.displayName}/></div>
-      } else if (!currentUser) {
-        return<div id="intercome-outer-frame"><Intercom appID={intercomAppId}/></div>
->>>>>>> 0e784ebe
       } else {
         return null
       }
