--- conflicted
+++ resolved
@@ -64,7 +64,7 @@
       return null
     }
   }
-  
+
   const routeName = currentRoute.name
   const query = location && location.query
   const { subtitleText = currentRoute.title || "" } = getHeaderSubtitleData(routeName, query, params, client) || {}
@@ -80,17 +80,15 @@
             <title>{title}</title>
             <link name="material-icons" rel="stylesheet" type="text/css" href="https://fonts.googleapis.com/icon?family=Material+Icons"/>
             <link name="react-instantsearch" rel="stylesheet" type="text/css" href="https://unpkg.com/react-instantsearch-theme-algolia@4.0.0/style.min.css"/>
-<<<<<<< HEAD
-=======
             <link rel="stylesheet" href="https://fonts.googleapis.com/css?family=Roboto:300,400,500"/>
             { theme.typography.fontDownloads &&
                 theme.typography.fontDownloads.map(
                   (url)=><link rel="stylesheet" key={`font-${url}`} href={url}/>
                 )
             }
->>>>>>> 0951bf3d
             <meta httpEquiv="Accept-CH" content="DPR, Viewport-Width, Width"/>
-            <link href="https://fonts.googleapis.com/css?family=Roboto:300,400,500|Merriweather:400,700|Raleway:500,700&amp;subset=latin-ext" rel="stylesheet" />
+            {/*TODO Is this more efficient than separate downloads? Probs not, right?*/}
+            {/*<link href="https://fonts.googleapis.com/css?family=Roboto:300,400,500|Merriweather:400,700|Raleway:500,700&amp;subset=latin-ext" rel="stylesheet" />*/}
           </Helmet>
           {/* Deactivating this component for now, since it's been causing a good amount of bugs. TODO: Fix this properly */}
           {/* {currentUser ? <Components.UsersProfileCheck currentUser={currentUser} documentId={currentUser._id} /> : null} */}
