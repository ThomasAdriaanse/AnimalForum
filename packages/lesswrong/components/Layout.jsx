--- conflicted
+++ resolved
@@ -225,10 +225,7 @@
             </Helmet>
             
             <Components.AnalyticsClient/>
-<<<<<<< HEAD
-=======
             <Components.NavigationEventSender/>
->>>>>>> 09431342
 
             {/* Sign up user for Intercom, if they do not yet have an account */}
             {showIntercom(currentUser)}
