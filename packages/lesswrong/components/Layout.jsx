--- conflicted
+++ resolved
@@ -120,11 +120,7 @@
             {/* Sign up user for Intercom, if they do not yet have an account */}
             {showIntercom(currentUser)}
             <noscript className="noscript-warning"> This website requires javascript to properly function. Consider activating javascript to get access to all site functionality. </noscript>
-<<<<<<< HEAD
-            <Components.Header {...this.props}/>
-=======
             <Components.Header/>
->>>>>>> b66ce424
 
             <div className={classes.main}>
               <Components.ErrorBoundary>
