import { Components, registerComponent, getSetting } from 'meteor/vulcan:core';
// import { InstantSearch} from 'react-instantsearch/dom';
import React, { PureComponent } from 'react';
import { withRouter } from 'react-router';
import PropTypes from 'prop-types';
import Helmet from 'react-helmet';
import { withApollo } from 'react-apollo';
import CssBaseline from '@material-ui/core/CssBaseline';
import classNames from 'classnames'
import Intercom from 'react-intercom';
import moment from 'moment-timezone';

import V0MuiThemeProvider from 'material-ui/styles/MuiThemeProvider';
import { customizeTheme } from '../lib/modules/utils/theme';
import { withStyles, withTheme } from '@material-ui/core/styles';
import getHeaderSubtitleData from '../lib/modules/utils/getHeaderSubtitleData';
import { UserContext } from './common/withUser';
import { TimezoneContext } from './common/withTimezone';

const intercomAppId = getSetting('intercomAppId', 'wtb8z7sj');

const styles = theme => ({
  main: {
    margin: '50px auto 15px auto',
    maxWidth: 1200,
    [theme.breakpoints.down('sm')]: {
      marginTop: 0,
      paddingLeft: theme.spacing.unit,
      paddingRight: theme.spacing.unit,
    },
  },
  '@global': {
    p: {
      marginTop: "1em",
      marginBottom: "1em",
      '&:first-of-type': {
        marginTop: 0,
      },
      '&:last-of-type': {
        marginBottom: 0,
      }
    },
  }
})

class Layout extends PureComponent {
  constructor(props) {
    super(props);
    this.state = {
      timezone: null
    };
  }
  
  componentDidMount() {
    const newTimezone = moment.tz.guess();
    if(this.state.timezone !== newTimezone) {
      this.setState({
        timezone: newTimezone
      });
    }
  }
  
  render () {
    const {currentUser, children, currentRoute, location, params, client, classes, theme} = this.props;
    const {userAgent} = this.context;

    const showIntercom = currentUser => {
      if (currentUser && !currentUser.hideIntercom) {
        return <div id="intercome-outer-frame">
          <Components.ErrorBoundary>
            <Intercom
              appID={intercomAppId}
              user_id={currentUser._id}
              email={currentUser.email}
              name={currentUser.displayName}/>
          </Components.ErrorBoundary>
        </div>
      } else if (!currentUser) {
        return <div id="intercome-outer-frame">
            <Components.ErrorBoundary>
              <Intercom appID={intercomAppId}/>
            </Components.ErrorBoundary>
          </div>
      } else {
        return null
      }
    }
<<<<<<< HEAD
  }
  
  const routeName = currentRoute.name
  const query = location && location.query
  const { subtitleText = currentRoute.title || "" } = getHeaderSubtitleData(routeName, query, params, client) || {}
  const siteName = getSetting('forumSettings.tabTitle', 'LessWrong 2.0');
  const title = subtitleText ? `${subtitleText} - ${siteName}` : siteName;

  return <UserContext.Provider value={currentUser}>
    <div className={classNames("wrapper", {'alignment-forum': getSetting('AlignmentForum', false)}) } id="wrapper">
      <V0MuiThemeProvider muiTheme={customizeTheme(currentRoute, userAgent, params, client.store)}>
        <div>
          <CssBaseline />
          <Helmet>
            <title>{title}</title>
            <link name="material-icons" rel="stylesheet" type="text/css" href="https://fonts.googleapis.com/icon?family=Material+Icons"/>
            <link name="react-instantsearch" rel="stylesheet" type="text/css" href="https://unpkg.com/react-instantsearch-theme-algolia@4.0.0/style.min.css"/>
            <link rel="stylesheet" href="https://fonts.googleapis.com/css?family=Roboto:300,400,500"/>
            { theme.typography.fontDownloads &&
                theme.typography.fontDownloads.map(
                  (url)=><link rel="stylesheet" key={`font-${url}`} href={url}/>
                )
            }
            <meta httpEquiv="Accept-CH" content="DPR, Viewport-Width, Width"/>
            <link rel="stylesheet" href="https://use.typekit.net/jvr1gjm.css"/>
          </Helmet>
=======
>>>>>>> d4e0bd72

    const routeName = currentRoute.name
    const query = location && location.query
    const { subtitleText = currentRoute.title || "" } = getHeaderSubtitleData(routeName, query, params, client) || {}
    const siteName = getSetting('forumSettings.tabTitle', 'LessWrong 2.0');
    const title = subtitleText ? `${subtitleText} - ${siteName}` : siteName;

    return (
      <UserContext.Provider value={currentUser}>
      <TimezoneContext.Provider value={this.state.timezone}>
      <div className={classNames("wrapper", {'alignment-forum': getSetting('AlignmentForum', false)}) } id="wrapper">
        <V0MuiThemeProvider muiTheme={customizeTheme(currentRoute, userAgent, params, client.store)}>
          <div>
            <CssBaseline />
            <Helmet>
              <title>{title}</title>
              <link name="material-icons" rel="stylesheet" type="text/css" href="https://fonts.googleapis.com/icon?family=Material+Icons"/>
              <link name="react-instantsearch" rel="stylesheet" type="text/css" href="https://unpkg.com/react-instantsearch-theme-algolia@4.0.0/style.min.css"/>
              <link rel="stylesheet" href="https://fonts.googleapis.com/css?family=Roboto:300,400,500"/>
              { theme.typography.fontDownloads &&
                  theme.typography.fontDownloads.map(
                    (url)=><link rel="stylesheet" key={`font-${url}`} href={url}/>
                  )
              }
              <meta httpEquiv="Accept-CH" content="DPR, Viewport-Width, Width"/>
              <link rel="stylesheet" href="https://use.typekit.net/jvr1gjm.css"/>
            </Helmet>
            {/* Deactivating this component for now, since it's been causing a good amount of bugs. TODO: Fix this properly */}
            {/* {currentUser ? <Components.UsersProfileCheck currentUser={currentUser} documentId={currentUser._id} /> : null} */}
  
            {/* Sign up user for Intercom, if they do not yet have an account */}
            {showIntercom(currentUser)}
            <noscript className="noscript-warning"> This website requires javascript to properly function. Consider activating javascript to get access to all site functionality. </noscript>
            <Components.Header {...this.props}/>
  
            <div className={classes.main}>
              <Components.ErrorBoundary>
                <Components.FlashMessages />
              </Components.ErrorBoundary>
              {children}
              <Components.ErrorBoundary>
                <Components.SunshineSidebar />
              </Components.ErrorBoundary>
            </div>
            {/* <Components.Footer />  Deactivated Footer, since we don't use one. Might want to add one later*/ }
          </div>
        </V0MuiThemeProvider>
      </div>
      </TimezoneContext.Provider>
      </UserContext.Provider>
    )
  }
}

Layout.contextTypes = {
  userAgent: PropTypes.string,
}

Layout.displayName = "Layout";

registerComponent('Layout', Layout, withRouter, withApollo, withStyles(styles, { name: "Layout" }), withTheme());<|MERGE_RESOLUTION|>--- conflicted
+++ resolved
@@ -85,35 +85,6 @@
         return null
       }
     }
-<<<<<<< HEAD
-  }
-  
-  const routeName = currentRoute.name
-  const query = location && location.query
-  const { subtitleText = currentRoute.title || "" } = getHeaderSubtitleData(routeName, query, params, client) || {}
-  const siteName = getSetting('forumSettings.tabTitle', 'LessWrong 2.0');
-  const title = subtitleText ? `${subtitleText} - ${siteName}` : siteName;
-
-  return <UserContext.Provider value={currentUser}>
-    <div className={classNames("wrapper", {'alignment-forum': getSetting('AlignmentForum', false)}) } id="wrapper">
-      <V0MuiThemeProvider muiTheme={customizeTheme(currentRoute, userAgent, params, client.store)}>
-        <div>
-          <CssBaseline />
-          <Helmet>
-            <title>{title}</title>
-            <link name="material-icons" rel="stylesheet" type="text/css" href="https://fonts.googleapis.com/icon?family=Material+Icons"/>
-            <link name="react-instantsearch" rel="stylesheet" type="text/css" href="https://unpkg.com/react-instantsearch-theme-algolia@4.0.0/style.min.css"/>
-            <link rel="stylesheet" href="https://fonts.googleapis.com/css?family=Roboto:300,400,500"/>
-            { theme.typography.fontDownloads &&
-                theme.typography.fontDownloads.map(
-                  (url)=><link rel="stylesheet" key={`font-${url}`} href={url}/>
-                )
-            }
-            <meta httpEquiv="Accept-CH" content="DPR, Viewport-Width, Width"/>
-            <link rel="stylesheet" href="https://use.typekit.net/jvr1gjm.css"/>
-          </Helmet>
-=======
->>>>>>> d4e0bd72
 
     const routeName = currentRoute.name
     const query = location && location.query
