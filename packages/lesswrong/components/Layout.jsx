import { Components, replaceComponent, getSetting } from 'meteor/vulcan:core';
// import { InstantSearch} from 'react-instantsearch/dom';
import React, { Component } from 'react';
import PropTypes from 'prop-types';
import Helmet from 'react-helmet';
import { withApollo } from 'react-apollo';
import CssBaseline from '@material-ui/core/CssBaseline';
import classNames from 'classnames'
import Intercom from 'react-intercom';

import injectTapEventPlugin from 'react-tap-event-plugin';
injectTapEventPlugin();

import V0MuiThemeProvider from 'material-ui/styles/MuiThemeProvider';
import { customizeTheme } from '../lib/modules/utils/theme';
import Typekit from 'react-typekit';
import { withStyles } from '@material-ui/core/styles';

const intercomAppId = getSetting('intercomAppId', 'wtb8z7sj');

const styles = theme => ({
  main: {
    margin: '64px auto 15px auto',
    maxWidth: 1200,
    [theme.breakpoints.down('sm')]: {
      marginTop: 20,
      paddingLeft: theme.spacing.unit,
      paddingRight: theme.spacing.unit,
    },
  },
})

const Layout = ({currentUser, children, currentRoute, params, client, classes}, { userAgent }) => {

    const showIntercom = currentUser => {
      if (currentUser && !currentUser.hideIntercom) {
<<<<<<< HEAD
        return <div id="intercome-outer-frame"><Intercom
          appID={intercomAppId}
          user_id={currentUser._id}
          email={currentUser.email}
          name={currentUser.displayName}/></div>
      } else if (!currentUser) {
        return<div id="intercome-outer-frame"><Intercom appID={intercomAppId}/></div>
=======
        return <div id="intercome-outer-frame">
          <Components.ErrorBoundary>
            <Intercom
              appID={intercomAppId}
              user_id={currentUser._id}
              email={currentUser.email}
              name={currentUser.displayName}/>
          </Components.ErrorBoundary>
        </div>
      } else if (!currentUser) {
        return<div id="intercome-outer-frame">
            <Components.ErrorBoundary>
              <Intercom appID={intercomAppId}/>
            </Components.ErrorBoundary>
          </div>
>>>>>>> dc3265d3
      } else {
        return null
      }
    }

    return <div className={classNames("wrapper", {'alignment-forum': getSetting('AlignmentForum', false)}) } id="wrapper">
      <V0MuiThemeProvider muiTheme={customizeTheme(currentRoute, userAgent, params, client.store)}>
        <div>
          <CssBaseline />
          <Helmet>
            <title>{getSetting('forumSettings.tabTitle', 'LessWrong 2.0')}</title>
            <link name="material-icons" rel="stylesheet" type="text/css" href="https://fonts.googleapis.com/icon?family=Material+Icons"/>
            <link name="react-instantsearch" rel="stylesheet" type="text/css" href="https://unpkg.com/react-instantsearch-theme-algolia@4.0.0/style.min.css"/>
            <link rel="stylesheet" href="https://fonts.googleapis.com/css?family=Roboto:300,400,500"/>
            <meta httpEquiv="Accept-CH" content="DPR, Viewport-Width, Width"/>
          </Helmet>
          <Typekit kitId="jvr1gjm" />
          {/* Deactivating this component for now, since it's been causing a good amount of bugs. TODO: Fix this properly */}
          {/* {currentUser ? <Components.UsersProfileCheck currentUser={currentUser} documentId={currentUser._id} /> : null} */}

          {/* Sign up user for Intercom, if they do not yet have an account */}
          {showIntercom(currentUser)}
          <noscript className="noscript-warning"> This website requires javascript to properly function. Consider activating javascript to get access to all site functionality. </noscript>
          <Components.Header {...this.props}/>

          <div className={classes.main}>
            <Components.ErrorBoundary>
              <Components.FlashMessages />
            </Components.ErrorBoundary>
            {children}
            <Components.ErrorBoundary>
              <Components.SunshineSidebar />
            </Components.ErrorBoundary>
          </div>
          {/* <Components.Footer />  Deactivated Footer, since we don't use one. Might want to add one later*/ }
        </div>
      </V0MuiThemeProvider>
    </div>
}

Layout.contextTypes = {
  userAgent: PropTypes.string,
}

Layout.displayName = "Layout";

replaceComponent('Layout', Layout, withApollo, withStyles(styles));<|MERGE_RESOLUTION|>--- conflicted
+++ resolved
@@ -34,15 +34,6 @@
 
     const showIntercom = currentUser => {
       if (currentUser && !currentUser.hideIntercom) {
-<<<<<<< HEAD
-        return <div id="intercome-outer-frame"><Intercom
-          appID={intercomAppId}
-          user_id={currentUser._id}
-          email={currentUser.email}
-          name={currentUser.displayName}/></div>
-      } else if (!currentUser) {
-        return<div id="intercome-outer-frame"><Intercom appID={intercomAppId}/></div>
-=======
         return <div id="intercome-outer-frame">
           <Components.ErrorBoundary>
             <Intercom
@@ -58,7 +49,6 @@
               <Intercom appID={intercomAppId}/>
             </Components.ErrorBoundary>
           </div>
->>>>>>> dc3265d3
       } else {
         return null
       }
