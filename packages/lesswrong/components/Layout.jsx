import { Components, replaceComponent, getSetting } from 'meteor/vulcan:core';
// import { InstantSearch} from 'react-instantsearch/dom';
import React, { Component } from 'react';
import PropTypes from 'prop-types';
import Helmet from 'react-helmet';
import { withApollo } from 'react-apollo';
import CssBaseline from '@material-ui/core/CssBaseline';
import classNames from 'classnames'
import Intercom from 'react-intercom';

import injectTapEventPlugin from 'react-tap-event-plugin';
injectTapEventPlugin();

import V0MuiThemeProvider from 'material-ui/styles/MuiThemeProvider';
import { customizeTheme } from '../lib/modules/utils/theme';
import Typekit from 'react-typekit';
import { withStyles } from '@material-ui/core/styles';



const styles = theme => ({
  main: {
    margin: '64px auto 15px auto',
    maxWidth: 1200,
    [theme.breakpoints.down('sm')]: {
      marginTop: 20,
      paddingLeft: theme.spacing.unit,
      paddingRight: theme.spacing.unit,
    },
  }
})

const Layout = ({currentUser, children, currentRoute, params, client, classes}, { userAgent }) => {

    const showIntercom = currentUser => {
      if (currentUser && !currentUser.hideIntercom) {
        return <div id="intercome-outer-frame"><Intercom appID="wtb8z7sj"
          user_id={currentUser._id}
          email={currentUser.email}
          name={currentUser.displayName}/></div>
      } else if (!currentUser) {
        return<div id="intercome-outer-frame"><Intercom appID="wtb8z7sj"/></div>
      } else {
        return null
      }
    }

    return <div className={classNames("wrapper", "tk-warnock-pro", {'alignment-forum': getSetting('AlignmentForum', false)}) } id="wrapper">
      <V0MuiThemeProvider muiTheme={customizeTheme(currentRoute, userAgent, params, client.store)}>
        <div>
          <CssBaseline />
          <Helmet>
<<<<<<< HEAD
            <title>EA Forum Beta</title>
=======
            <title>{getSetting('forumSettings.tabTitle', 'LessWrong 2.0')}</title>
>>>>>>> 069d56d1
            <link name="material-icons" rel="stylesheet" type="text/css" href="https://fonts.googleapis.com/icon?family=Material+Icons"/>
            <link name="react-instantsearch" rel="stylesheet" type="text/css" href="https://unpkg.com/react-instantsearch-theme-algolia@4.0.0/style.min.css"/>
            <link rel="stylesheet" href="https://fonts.googleapis.com/css?family=Roboto:300,400,500"/>
            <meta httpEquiv="Accept-CH" content="DPR, Viewport-Width, Width"/>
          </Helmet>
          <Typekit kitId="jvr1gjm" />
          {/* Deactivating this component for now, since it's been causing a good amount of bugs. TODO: Fix this properly */}
          {/* {currentUser ? <Components.UsersProfileCheck currentUser={currentUser} documentId={currentUser._id} /> : null} */}

          {/* Sign up user for Intercom, if they do not yet have an account */}
          {showIntercom(currentUser)}
          <noscript className="noscript-warning"> This website requires javascript to properly function. Consider activating javascript to get access to all site functionality. </noscript>
          <Components.Header {...this.props}/>

<<<<<<< HEAD
          <div className="main">
            <Components.FlashMessages/>
=======
          <div className={classes.main}>
            <Components.FlashMessages />
>>>>>>> 069d56d1
            {children}
            <Components.SunshineSidebar/>
          </div>
          {/* <Components.Footer />  Deactivated Footer, since we don't use one. Might want to add one later*/ }
        </div>
      </V0MuiThemeProvider>
    </div>
}

Layout.contextTypes = {
  userAgent: PropTypes.string,
}

Layout.displayName = "Layout";

replaceComponent('Layout', Layout, withApollo, withStyles(styles));<|MERGE_RESOLUTION|>--- conflicted
+++ resolved
@@ -50,11 +50,7 @@
         <div>
           <CssBaseline />
           <Helmet>
-<<<<<<< HEAD
-            <title>EA Forum Beta</title>
-=======
             <title>{getSetting('forumSettings.tabTitle', 'LessWrong 2.0')}</title>
->>>>>>> 069d56d1
             <link name="material-icons" rel="stylesheet" type="text/css" href="https://fonts.googleapis.com/icon?family=Material+Icons"/>
             <link name="react-instantsearch" rel="stylesheet" type="text/css" href="https://unpkg.com/react-instantsearch-theme-algolia@4.0.0/style.min.css"/>
             <link rel="stylesheet" href="https://fonts.googleapis.com/css?family=Roboto:300,400,500"/>
@@ -69,15 +65,10 @@
           <noscript className="noscript-warning"> This website requires javascript to properly function. Consider activating javascript to get access to all site functionality. </noscript>
           <Components.Header {...this.props}/>
 
-<<<<<<< HEAD
-          <div className="main">
-            <Components.FlashMessages/>
-=======
           <div className={classes.main}>
             <Components.FlashMessages />
->>>>>>> 069d56d1
             {children}
-            <Components.SunshineSidebar/>
+            <Components.SunshineSidebar />
           </div>
           {/* <Components.Footer />  Deactivated Footer, since we don't use one. Might want to add one later*/ }
         </div>
