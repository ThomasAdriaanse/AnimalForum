--- conflicted
+++ resolved
@@ -68,13 +68,6 @@
     opacity: 0,
   },
   content :{
-<<<<<<< HEAD
-    [theme.breakpoints.up('md')]: {
-      marginLeft: theme.spacing.unit*3,
-    }
-  },
-  commentsList: {
-=======
     marginLeft: 4,
     marginRight: 4,
     paddingBottom: 1
@@ -83,7 +76,6 @@
     marginTop: 12,
     marginLeft: 12,
     marginBottom: 8,
->>>>>>> f4b2f84e
     [theme.breakpoints.down('sm')]: {
       marginLeft: 0,
       marginRight: 0,
