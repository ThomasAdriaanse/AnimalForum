--- conflicted
+++ resolved
@@ -106,11 +106,7 @@
   }
 
   render() {
-<<<<<<< HEAD
-    const { post, postCount, results, loading, updateComment, currentUser, classes, data: {refetch}, isRead, expandAll} = this.props
-=======
-    const { post, comments, updateComment, currentUser, classes, isRead, refetch } = this.props
->>>>>>> b5cd50e1
+    const { post, comments, updateComment, currentUser, classes, isRead, refetch, expandAll } = this.props
     const { readStatus, showHighlight, markedAsVisitedAt } = this.state
     const { ContentItemBody, PostsItemMeta, ShowOrHideHighlightButton, CommentsNode, PostsHighlight, PostsTitle } = Components
 
