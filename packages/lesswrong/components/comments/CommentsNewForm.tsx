--- conflicted
+++ resolved
@@ -260,28 +260,21 @@
     <div className={classNames(isMinimalist ? classes.rootMinimalist : classes.root, {[classes.loadingRoot]: loading})} onFocus={onFocusCommentForm}>
       <RecaptchaWarning currentUser={currentUser}>
         <div className={padding ? classNames({[classes.form]: !isMinimalist, [classes.formMinimalist]: isMinimalist}) : undefined}>
-<<<<<<< HEAD
           {formDisabledDueToRateLimit && <div className={classes.rateLimitNote}>
             Please wait awhile before commenting again.
           </div>}
-          {commentWillBeHidden && <div className={classes.modNote}><em>
-            A moderator will need to review your account before your comments will show up.
-          </em></div>}
-=======
->>>>>>> b941e6b4
           <div onFocus={(ev) => {
             afNonMemberDisplayInitialPopup(currentUser, openDialog)
             ev.preventDefault()
           }}>
-<<<<<<< HEAD
             {!formDisabledDueToRateLimit &&
               <WrappedSmartForm
                 id="new-comment-form"
-                collection={Comments}
+                collectionName="Comments"
                 mutationFragment={getFragment(fragment)}
                 successCallback={wrappedSuccessCallback}
                 cancelCallback={wrappedCancelCallback}
-                submitCallback={(data: unknown) => {
+                submitCallback={(data: unknown) => { 
                   setLoading(true);
                   return data
                 }}
@@ -301,33 +294,6 @@
                 }}
               />
             }
-=======
-            <WrappedSmartForm
-              id="new-comment-form"
-              collectionName="Comments"
-              mutationFragment={getFragment(fragment)}
-              successCallback={wrappedSuccessCallback}
-              cancelCallback={wrappedCancelCallback}
-              submitCallback={(data: unknown) => { 
-                setLoading(true);
-                return data
-              }}
-              errorCallback={() => setLoading(false)}
-              prefilledProps={prefilledProps}
-              layout="elementOnly"
-              formComponents={{
-                FormSubmit: SubmitComponent,
-                FormGroupLayout: Components.DefaultStyleFormGroup
-              }}
-              alignmentForumPost={post?.af}
-              addFields={currentUser ? [] : ["title", "contents"]}
-              removeFields={removeFields}
-              formProps={{
-                ...extraFormProps,
-                ...formProps,
-              }}
-            />
->>>>>>> b941e6b4
           </div>
         </div>
         {parentDocumentId && enableGuidelines && showGuidelines && <div className={classes.moderationGuidelinesWrapper}>
