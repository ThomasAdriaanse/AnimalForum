--- conflicted
+++ resolved
@@ -99,17 +99,11 @@
         cancelCallback={cancelCallback}
         prefilledProps={prefilledProps}
         layout="elementOnly"
-<<<<<<< HEAD
         formComponents={{
           FormSubmit: SubmitComponent,
           FormGroupLayout: Components.DefaultStyleFormGroup
         }}
-        alignmentForumPost={post.af}
-=======
-        GroupComponent={FormGroupComponent}
-        SubmitComponent={SubmitComponent}
         alignmentForumPost={post?.af}
->>>>>>> 2c48b431
         addFields={currentUser?[]:["contents"]}
       />
     </div>
