--- conflicted
+++ resolved
@@ -1,9 +1,5 @@
 import React, { PureComponent } from 'react';
-<<<<<<< HEAD
-import { Components, registerComponent, withList, Loading, withEdit } from 'meteor/vulcan:core';
-=======
 import { Components, registerComponent, withList, withUpdate } from 'meteor/vulcan:core';
->>>>>>> a843a403
 import { Posts } from '../../lib/collections/posts';
 import { Comments } from '../../lib/collections/comments'
 import withUser from '../common/withUser';
@@ -18,15 +14,9 @@
   }
 
   render () {
-<<<<<<< HEAD
-    const { results, loading, loadMore, networkStatus, editMutation, currentUser, data: { refetch }, threadView = "recentDiscussionThread" } = this.props
-    const { showShortformFeed } = this.state
-    const { SingleColumnSection, SectionTitle, SectionButton, ShortformSubmitForm } = Components
-=======
     const { results, loading, loadMore, networkStatus, updateComment, currentUser, data: { refetch }, threadView = "recentDiscussionThread" } = this.props
     const { showShortformFeed } = this.state
     const { SingleColumnSection, SectionTitle, SectionButton, ShortformSubmitForm, Loading } = Components
->>>>>>> a843a403
     
     const loadingMore = networkStatus === 2;
 
@@ -59,12 +49,7 @@
                 postCount={i}
                 terms={{view:threadView, postId:post._id, limit}}
                 currentUser={currentUser}
-<<<<<<< HEAD
-                editMutation={editMutation}/>
-
-=======
                 updateComment={updateComment}/>
->>>>>>> a843a403
             )}
             { loadMore && <LoadMore loading={loadingMore || loading} loadMore={loadMore}  /> }
             { loadingMore && <Loading />}
