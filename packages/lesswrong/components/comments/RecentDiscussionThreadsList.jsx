--- conflicted
+++ resolved
@@ -7,7 +7,8 @@
 import { useGlobalKeydown } from '../common/withGlobalKeydown';
 
 const RecentDiscussionThreadsList = ({
-  results, loading, loadMore, networkStatus, updateComment, data: { refetch }
+  results, loading, loadMore, networkStatus, updateComment, data: { refetch },
+  title="Recent Discussion", shortformButton=true
 }) => {
   const [expandAllThreads, setExpandAllThreads] = useState(false);
   const [showShortformFeed, setShowShortformFeed] = useState(false);
@@ -37,13 +38,13 @@
     return null
   }
 
-<<<<<<< HEAD
   const expandAll = currentUser?.noCollapseCommentsFrontpage || expandAllThreads
 
+  // TODO: Probably factor out "RecentDiscussionThreadsList" vs "RecentDiscussionSection", rather than making RecentDiscussionThreadsList cover both and be weirdly customizable
   return (
     <SingleColumnSection>
-      <SectionTitle title="Recent Discussion">
-        {currentUser && currentUser.isReviewed && <div onClick={toggleShortformFeed}>
+      <SectionTitle title={title}>
+        {currentUser?.isReviewed && shortformButton && <div onClick={toggleShortformFeed}>
           <SectionButton>
             <AddBoxIcon />
             New Shortform Post
@@ -70,55 +71,6 @@
       </div>
     </SingleColumnSection>
   )
-=======
-  render () {
-    const { results, loading, loadMore, networkStatus, updateComment, currentUser, data: { refetch }, title="Recent Discussion", shortformButton=true } = this.props
-    const { showShortformFeed, expandAllThreads } = this.state
-    const { SingleColumnSection, SectionTitle, SectionButton, ShortformSubmitForm, Loading } = Components
-    
-    const loadingMore = networkStatus === 2;
-
-    const { LoadMore } = Components
-
-    if (!loading && results && !results.length) {
-      return null
-    }
-
-    const expandAll = currentUser?.noCollapseCommentsFrontpage || expandAllThreads
-
-    // TODO: Probably factor out "RecentDiscussionThreadsList" vs "RecentDiscussionSection", rather than making RecentDiscussionThreadsList cover both and be weirdly customizable
-    return (
-      <SingleColumnSection>
-        <SectionTitle title={title}>
-          { currentUser?.isReviewed && shortformButton && <div onClick={this.toggleShortformFeed}>
-            <SectionButton>
-              <AddBoxIcon />
-              New Shortform Post
-            </SectionButton>
-          </div>}
-        </SectionTitle>
-        {showShortformFeed && <ShortformSubmitForm successCallback={refetch}/>}
-        <div>
-          {results && <div>
-            {results.map((post, i) =>
-              <Components.RecentDiscussionThread
-                key={post._id}
-                post={post}
-                postCount={i} 
-                refetch={refetch}
-                comments={post.recentComments}
-                expandAllThreads={expandAll}
-                currentUser={currentUser}
-                updateComment={updateComment}/>
-            )}
-          </div>}
-          { loadMore && <LoadMore loading={loadingMore || loading} loadMore={loadMore}  /> }
-          { (loading || loadingMore) && <Loading />}
-        </div>
-      </SingleColumnSection>
-    )
-  }
->>>>>>> 21ba1083
 }
 
 registerComponent('RecentDiscussionThreadsList', RecentDiscussionThreadsList,
