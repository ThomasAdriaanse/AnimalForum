--- conflicted
+++ resolved
@@ -1,53 +1,10 @@
-<<<<<<< HEAD
-import React from 'react';
+import React, { PureComponent } from 'react';
 import { Components, registerComponent, withList, withUpdate } from 'meteor/vulcan:core';
-=======
-import React, { PureComponent } from 'react';
-import { Components, registerComponent, withList, Loading, withEdit } from 'meteor/vulcan:core';
->>>>>>> 2c48b431
 import { Posts } from '../../lib/collections/posts';
 import { Comments } from '../../lib/collections/comments'
 import withUser from '../common/withUser';
 import AddBoxIcon from '@material-ui/icons/AddBox';
 
-<<<<<<< HEAD
-const RecentDiscussionThreadsList = ({
-  results,
-  loading,
-  loadMore,
-  networkStatus,
-  updateComment,
-  currentUser,
-  threadView = "recentDiscussionThread"
-}) => {
-  const loadingMore = networkStatus === 2;
-
-  const { LoadMore, Loading } = Components
-
-  if (!loading && results && !results.length) {
-    return null
-  }
-
-  const limit = (currentUser && currentUser.isAdmin) ? 4 : 3
-
-  return (
-    <div>
-        {loading || !results ? <Loading /> :
-        <div>
-          {results.map((post, i) =>
-            <Components.RecentDiscussionThread
-              key={post._id}
-              post={post}
-              postCount={i}
-              terms={{view:threadView, postId:post._id, limit}}
-              currentUser={currentUser}
-              updateComment={updateComment}/>
-          )}
-          { loadMore && <LoadMore loading={loadingMore || loading} loadMore={loadMore}  /> }
-          { loadingMore && <Loading />}
-        </div>}
-    </div>)
-=======
 class RecentDiscussionThreadsList extends PureComponent {
 
   state = { showShortformFeed: false }
@@ -57,7 +14,7 @@
   }
 
   render () {
-    const { results, loading, loadMore, networkStatus, editMutation, currentUser, data: { refetch }, threadView = "recentDiscussionThread" } = this.props
+    const { results, loading, loadMore, networkStatus, updateComment, currentUser, data: { refetch }, threadView = "recentDiscussionThread" } = this.props
     const { showShortformFeed } = this.state
     const { SingleColumnSection, SectionTitle, SectionButton, ShortformSubmitForm } = Components
     
@@ -92,8 +49,7 @@
                 postCount={i}
                 terms={{view:threadView, postId:post._id, limit}}
                 currentUser={currentUser}
-                editMutation={editMutation}/>
-
+                updateComment={updateComment}/>
             )}
             { loadMore && <LoadMore loading={loadingMore || loading} loadMore={loadMore}  /> }
             { loadingMore && <Loading />}
@@ -101,7 +57,6 @@
         </div>
       </SingleColumnSection>
     )
->>>>>>> 2c48b431
   }
 }
 
