import { Components, registerComponent } from 'meteor/vulcan:core';
import { withLocation } from '../../lib/routeUtil';
import React, { Component } from 'react';
import PropTypes from 'prop-types';
import classNames from 'classnames';
import { withStyles } from '@material-ui/core/styles';
import withErrorBoundary from '../common/withErrorBoundary';
import withUser from '../common/withUser';
import { shallowEqual, shallowEqualExcept } from '../../lib/modules/utils/componentUtils';
import { AnalyticsContext } from "../../lib/analyticsEvents"

const KARMA_COLLAPSE_THRESHOLD = -4;
const HIGHLIGHT_DURATION = 3

const styles = theme => ({
  node: {
    cursor: "default",
    // Higher specificity to override child class (variant syntax)
    '&$deleted': {
      opacity: 0.6
    }
  },
  child: {
    marginLeft: theme.spacing.unit,
    marginBottom: theme.spacing.unit,
    borderLeft: `solid 1px ${theme.palette.grey[300]}`,
    borderTop: `solid 1px ${theme.palette.grey[300]}`,
    borderBottom: `solid 1px ${theme.palette.grey[300]}`,
  },
  new: {
    '&': {
      borderLeft: `solid 5px ${theme.palette.secondary.light}`,
      '&:hover': {
        borderLeft: `solid 5px ${theme.palette.secondary.main}`
      },
    }
  },
  deleted: {},
  parentScroll: {
    position: "absolute",
    top:0,
    left:0,
    width:8,
    height:"100%",
    cursor:"pointer",
    '&:hover': {
      backgroundColor: "rgba(0,0,0,.075)"
    }
  },
  isAnswer: {
    border: `solid 2px ${theme.palette.grey[300]}`,
  },
  answerChildComment: {
    marginBottom: theme.spacing.unit,
    border: `solid 1px ${theme.palette.grey[300]}`,
  },
  childAnswerComment: {
    borderRight: "none"
  },
  oddAnswerComment: {
    backgroundColor: 'white'
  },
  answerLeafComment: {
    paddingBottom: 0
  },
  isSingleLine: {
    marginBottom: 0,
    borderBottom: "none",
    borderTop: "solid 1px rgba(0,0,0,.15)",
    '&.comments-node-root':{
      marginBottom: 4,
      borderBottom: "solid 1px rgba(0,0,0,.2)",
    }
  },
  commentHidden: {
    border: "none !important",
    background: "none"
  },
  shortformTop: {
    '&&': {
      marginTop: theme.spacing.unit*4,
      marginBottom: 0
    }
  },
  hoverPreview: {
    marginBottom: 0
  },
  moderatorHat: {
    "&.comments-node-even": {
      background: "#5f9b651c",
    },
    "&.comments-node-odd": {
      background: "#5f9b651c",
    },
  },
  children: {
    position: "relative"
  },
  '@keyframes higlight-animation': {
    from: {
      backgroundColor: theme.palette.grey[300],
      borderColor: "black"
    },
    to: { 
      backgroundColor: "none",
      borderColor: "rgba(0,0,0,.15)"
    }
  },
  highlightAnimation: {
    animation: `higlight-animation ${HIGHLIGHT_DURATION}s ease-in-out 0s;`
  },
  gapIndicator: {
    border: `solid 1px ${theme.palette.grey[300]}`,
    backgroundColor: theme.palette.grey[100],
    marginLeft: theme.spacing.unit,
    paddingTop: theme.spacing.unit,
  }
})

class CommentsNode extends Component {
  constructor(props) {
    super(props);

    this.state = {
      collapsed: this.beginCollapsed(),
      truncated: this.beginTruncated(),
      singleLine: this.beginSingleLine(),
      truncatedStateSet: false,
      highlighted: false,
    };
    this.scrollTargetRef = React.createRef();
  }

  beginCollapsed = () => {
    const { comment } = this.props
    return (
      comment.deleted ||
      comment.baseScore < KARMA_COLLAPSE_THRESHOLD
    )
  }

  beginTruncated = () => {
    return this.props.startThreadTruncated
  }
  
  beginSingleLine = () => {
    const { comment, condensed, lastCommentId, forceSingleLine, shortform, nestingLevel, postPage, forceNotSingleLine } = this.props
    const mostRecent = lastCommentId === comment._id
    const lowKarmaOrCondensed = (comment.baseScore < 10 || condensed)
    const shortformAndTop = (nestingLevel === 1) && shortform
    const postPageAndTop = (nestingLevel === 1) && postPage
    
    if (forceSingleLine)
      return true;
    
    return (
      this.isTruncated() &&
      lowKarmaOrCondensed &&
      !(mostRecent && condensed) &&
      !shortformAndTop && 
      !postPageAndTop && 
      !forceNotSingleLine
    )
  }

  componentDidMount() {
    const { comment, post, location, postPage } = this.props
    let commentHash = location.hash;
    if (comment && commentHash === ("#" + comment._id) && post && postPage) {
      setTimeout(() => { //setTimeout make sure we execute this after the element has properly rendered
        this.scrollIntoView()
      }, 0);
    }
  }

  isInViewport() {
    if (!this.scrollTargetRef) return false;
    const top = this.scrollTargetRef.current?.getBoundingClientRect().top;
    return (top >= 0) && (top <= window.innerHeight);
  }

  scrollIntoView = (behavior="smooth") => {
    if (!this.isInViewport()) {
      this.scrollTargetRef.current?.scrollIntoView({behavior: behavior, block: "center", inline: "nearest"});
    }
    this.setState({highlighted: true})
    setTimeout(() => { //setTimeout make sure we execute this after the element has properly rendered
      this.setState({highlighted: false})
    }, HIGHLIGHT_DURATION*1000);
  }

  toggleCollapse = () => {
    this.setState({collapsed: !this.state.collapsed});
  }

  handleExpand = async (event) => {
    const { markAsRead, scrollOnExpand } = this.props
    event.stopPropagation()
    if (this.isTruncated() || this.isSingleLine()) {
      markAsRead && await markAsRead()
      this.setState({truncated: false, singleLine: false, truncatedStateSet: true});
      if (scrollOnExpand) {
        this.scrollIntoView("auto") // should scroll instantly
      }
    }
  }

  shouldComponentUpdate(nextProps, nextState) {
    if (!shallowEqual(this.state, nextState))
      return true;
    if (!shallowEqualExcept(this.props, nextProps, ["updateComment", "post", "children"]))
      return true;
    if (this.commentTreesDiffer(this.props.children, nextProps.children))
      return true;

    return false;
  }

  commentTreesDiffer(oldComments, newComments) {
    if(!oldComments && newComments) return true;
    if(oldComments && !newComments) return true;
    if(!newComments) return false;

    if(oldComments.length != newComments.length)
      return true;
    for(let i=0; i<oldComments.length; i++) {
      if(oldComments[i].item != newComments[i].item)
        return true;
      if(this.commentTreesDiffer(oldComments[i].children, newComments[i].children))
        return true;
    }
    return false;
  }

  isTruncated = () => {
    const { expandAllThreads, startThreadTruncated } = this.props;
    // const { truncatedStateSet } = this.state

    const truncatedStateUnset = !this.state || !this.state.truncatedStateSet
    
    return !expandAllThreads && (this.state?.truncated || ((this.props.truncated && truncatedStateUnset) || (startThreadTruncated && truncatedStateUnset)))
  }

  isNewComment = () => {
    const { comment, highlightDate } = this.props;
    return !!(highlightDate && (new Date(comment.postedAt).getTime() > new Date(highlightDate).getTime()))
  }

  isSingleLine = () => {
    const { forceSingleLine, forceNotSingleLine, postPage, currentUser } = this.props
    const { singleLine } = this.state
    
    if (!singleLine || currentUser?.noSingleLineComments) return false;
    if (forceSingleLine) return true;
    if (forceNotSingleLine) return false
    
    // highlighted new comments on post page should always be expanded (and it needs to live here instead of "beginSingleLine" since the highlight status can change after the fact)
    const postPageAndNew = this.isNewComment() && postPage 

    return this.isTruncated() && !postPageAndNew
  }

  render() {
    const {
      comment, children, nestingLevel=1, highlightDate, updateComment, post,
      muiTheme, postPage, classes, child, showPostTitle, unreadComments,
      parentAnswerId, condensed, markAsRead, lastCommentId, hideReadComments,
      loadChildrenSeparately, shortform, refetch, parentCommentId, showExtraChildrenButton, noHash, scrollOnExpand, hoverPreview, hideSingleLineMeta
    } = this.props;

    const { SingleLineComment, CommentsItem, RepliesToCommentList, AnalyticsTracker } = Components

    if (!comment || !post)
      return null;

    const { collapsed, highlighted } = this.state

    const newComment = this.isNewComment()

    const hiddenReadComment = hideReadComments && !newComment

    const updatedNestingLevel = nestingLevel + (!!comment.gapIndicator ? 1 : 0)

    const nodeClass = classNames(
      "comments-node",
      classes.node,
      {
        "af":comment.af,
        "comments-node-root" : updatedNestingLevel === 1,
        "comments-node-even" : updatedNestingLevel % 2 === 0,
        "comments-node-odd"  : updatedNestingLevel % 2 !== 0,
        [classes.highlightAnimation] : highlighted,
        "comments-node-its-getting-nested-here": updatedNestingLevel > 8,
        "comments-node-so-take-off-all-your-margins": updatedNestingLevel > 12,
        "comments-node-im-getting-so-nested": updatedNestingLevel > 16,
        "comments-node-im-gonna-drop-my-margins": updatedNestingLevel > 20,
        "comments-node-what-are-you-even-arguing-about": updatedNestingLevel > 24,
        "comments-node-are-you-sure-this-is-a-good-idea": updatedNestingLevel > 28,
        "comments-node-seriously-what-the-fuck": updatedNestingLevel > 32,
        "comments-node-are-you-curi-and-lumifer-specifically": updatedNestingLevel > 36,
        "comments-node-cuz-i-guess-that-makes-sense-but-like-really-tho": updatedNestingLevel > 40,
        [classes.child]: child && (!hideReadComments || comment.children?.length),
        [classes.new]: newComment,
        [classes.deleted]: comment.deleted,
        [classes.isAnswer]: comment.answer,
        [classes.answerChildComment]: parentAnswerId,
        [classes.childAnswerComment]: child && parentAnswerId,
        [classes.oddAnswerComment]: (updatedNestingLevel % 2 !== 0) && parentAnswerId,
        [classes.answerLeafComment]: !(children && children.length),
        [classes.isSingleLine]: this.isSingleLine(),
        [classes.commentHidden]: hiddenReadComment,
        [classes.shortformTop]: postPage && shortform && (updatedNestingLevel===1),
        [classes.hoverPreview]: hoverPreview,
        [classes.moderatorHat]: comment.moderatorHat,
      }
    )

    const passedThroughItemProps = { post, postPage, comment, updateComment, showPostTitle, collapsed, refetch }
    const passedThroughNodeProps = { post, postPage, unreadComments, lastCommentId, markAsRead, muiTheme, highlightDate, updateComment, condensed, hideReadComments, refetch, scrollOnExpand, hideSingleLineMeta }

    return (
        <div className={comment.gapIndicator && classes.gapIndicator}>
          <div className={nodeClass}
            onClick={(event) => this.handleExpand(event)}
            id={!noHash ? comment._id : undefined}
          >
            {!hiddenReadComment && comment._id && <div ref={this.scrollTargetRef}>
              {this.isSingleLine()
<<<<<<< HEAD
                ? <AnalyticsContext singleLineComment commentId={comment._id}>
                    <AnalyticsTracker eventType="singeLineComment">
                      <SingleLineComment
                        comment={comment}
                        nestingLevel={updatedNestingLevel}
                        parentCommentId={parentCommentId}
                        hideKarma={post.hideCommentKarma}
                      />
                    </AnalyticsTracker>
                  </AnalyticsContext>
=======
                ? <SingleLineComment
                    comment={comment} nestingLevel={updatedNestingLevel}
                    parentCommentId={parentCommentId} hideKarma={post.hideCommentKarma}
                    hideSingleLineMeta={hideSingleLineMeta}
                  />
>>>>>>> e04d7809
                : <CommentsItem
                    truncated={this.isTruncated()}
                    nestingLevel={updatedNestingLevel}
                    parentCommentId={parentCommentId}
                    parentAnswerId={parentAnswerId || (comment.answer && comment._id)}
                    toggleCollapse={this.toggleCollapse}
                    key={comment._id}
                    scrollIntoView={this.scrollIntoView}
                    { ...passedThroughItemProps}
                  />
              }
            </div>}
            
            {!collapsed && children && children.length>0 && <div className={classes.children}>
              <div className={classes.parentScroll} onClick={this.scrollIntoView}/>
              { showExtraChildrenButton }
              {children.map(child =>
                <Components.CommentsNode child
                  comment={child.item}
                  parentCommentId={comment._id}
                  parentAnswerId={parentAnswerId || (comment.answer && comment._id)}
                  nestingLevel={updatedNestingLevel+1}
                  truncated={this.isTruncated()}
                  //eslint-disable-next-line react/no-children-prop
                  children={child.children}
                  key={child.item._id}
                  { ...passedThroughNodeProps}
                />)}
            </div>}
            
            {!this.isSingleLine() && loadChildrenSeparately &&
              <div className="comments-children">
                <div className={classes.parentScroll} onClick={this.scrollIntoView}/>
                <RepliesToCommentList
                  terms={{
                    view: "repliesToCommentThread",
                    topLevelCommentId: comment._id,
                    limit: 500
                  }}
                  parentCommentId={comment._id}
                  post={post}
                />
              </div>
            }
          </div>
        </div>
    )
  }
}

CommentsNode.propTypes = {
  comment: PropTypes.object.isRequired, // the current comment
};

registerComponent('CommentsNode', CommentsNode,
  withUser,
  withLocation,
  withErrorBoundary,
  withStyles(styles, { name: "CommentsNode" })
);<|MERGE_RESOLUTION|>--- conflicted
+++ resolved
@@ -101,7 +101,7 @@
       backgroundColor: theme.palette.grey[300],
       borderColor: "black"
     },
-    to: { 
+    to: {
       backgroundColor: "none",
       borderColor: "rgba(0,0,0,.15)"
     }
@@ -142,23 +142,23 @@
   beginTruncated = () => {
     return this.props.startThreadTruncated
   }
-  
+
   beginSingleLine = () => {
     const { comment, condensed, lastCommentId, forceSingleLine, shortform, nestingLevel, postPage, forceNotSingleLine } = this.props
     const mostRecent = lastCommentId === comment._id
     const lowKarmaOrCondensed = (comment.baseScore < 10 || condensed)
     const shortformAndTop = (nestingLevel === 1) && shortform
     const postPageAndTop = (nestingLevel === 1) && postPage
-    
+
     if (forceSingleLine)
       return true;
-    
+
     return (
       this.isTruncated() &&
       lowKarmaOrCondensed &&
       !(mostRecent && condensed) &&
-      !shortformAndTop && 
-      !postPageAndTop && 
+      !shortformAndTop &&
+      !postPageAndTop &&
       !forceNotSingleLine
     )
   }
@@ -237,7 +237,7 @@
     // const { truncatedStateSet } = this.state
 
     const truncatedStateUnset = !this.state || !this.state.truncatedStateSet
-    
+
     return !expandAllThreads && (this.state?.truncated || ((this.props.truncated && truncatedStateUnset) || (startThreadTruncated && truncatedStateUnset)))
   }
 
@@ -249,13 +249,13 @@
   isSingleLine = () => {
     const { forceSingleLine, forceNotSingleLine, postPage, currentUser } = this.props
     const { singleLine } = this.state
-    
+
     if (!singleLine || currentUser?.noSingleLineComments) return false;
     if (forceSingleLine) return true;
     if (forceNotSingleLine) return false
-    
+
     // highlighted new comments on post page should always be expanded (and it needs to live here instead of "beginSingleLine" since the highlight status can change after the fact)
-    const postPageAndNew = this.isNewComment() && postPage 
+    const postPageAndNew = this.isNewComment() && postPage
 
     return this.isTruncated() && !postPageAndNew
   }
@@ -326,7 +326,6 @@
           >
             {!hiddenReadComment && comment._id && <div ref={this.scrollTargetRef}>
               {this.isSingleLine()
-<<<<<<< HEAD
                 ? <AnalyticsContext singleLineComment commentId={comment._id}>
                     <AnalyticsTracker eventType="singeLineComment">
                       <SingleLineComment
@@ -334,16 +333,10 @@
                         nestingLevel={updatedNestingLevel}
                         parentCommentId={parentCommentId}
                         hideKarma={post.hideCommentKarma}
+                        hideSingleLineMeta={hideSingleLineMeta}
                       />
                     </AnalyticsTracker>
                   </AnalyticsContext>
-=======
-                ? <SingleLineComment
-                    comment={comment} nestingLevel={updatedNestingLevel}
-                    parentCommentId={parentCommentId} hideKarma={post.hideCommentKarma}
-                    hideSingleLineMeta={hideSingleLineMeta}
-                  />
->>>>>>> e04d7809
                 : <CommentsItem
                     truncated={this.isTruncated()}
                     nestingLevel={updatedNestingLevel}
@@ -356,7 +349,7 @@
                   />
               }
             </div>}
-            
+
             {!collapsed && children && children.length>0 && <div className={classes.children}>
               <div className={classes.parentScroll} onClick={this.scrollIntoView}/>
               { showExtraChildrenButton }
@@ -373,7 +366,7 @@
                   { ...passedThroughNodeProps}
                 />)}
             </div>}
-            
+
             {!this.isSingleLine() && loadChildrenSeparately &&
               <div className="comments-children">
                 <div className={classes.parentScroll} onClick={this.scrollIntoView}/>
