--- conflicted
+++ resolved
@@ -139,11 +139,7 @@
                   comment={child.item}
                   nestingLevel={nestingLevel+1}
                   children={child.children}
-<<<<<<< HEAD
-                  key={child._id}
-=======
                   key={child.item._id}
->>>>>>> 77a3ceb7
                   muiTheme={muiTheme}
                   highlightDate={highlightDate}
                   editMutation={editMutation}
