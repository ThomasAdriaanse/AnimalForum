import { Components, registerComponent } from '../../../lib/vulcan-lib';
import React from 'react';
import classNames from 'classnames';
import { commentExcerptFromHTML } from '../../../lib/editor/ellipsize'
import { useCurrentUser } from '../../common/withUser'
import { nofollowKarmaThreshold } from '../../../lib/publicSettings';
import type { ContentStyleType } from '../../common/ContentStyles';

const styles = (theme: ThemeType): JssStyles => ({
  commentStyling: {
    maxWidth: "100%",
    overflowX: "hidden",
    overflowY: "hidden",
  },
  answerStyling: {
    maxWidth: "100%",
    overflowX: "hidden",
    overflowY: "hidden",
    '& .read-more-button a, & .read-more-button a:hover': {
      textShadow:"none",
      backgroundImage: "none"
    },
    marginBottom: ".5em"
  },
  root: {
    position: "relative",
    '& .read-more-button': {
      fontSize: ".85em",
      color: theme.palette.grey[600]
    }
  },
  retracted: {
    textDecoration: "line-through",
  },
})

const CommentBody = ({ comment, classes, collapsed, truncated, postPage, commentBodyHighlights, commentItemRef }: {
  comment: CommentsList,
  collapsed?: boolean,
  truncated?: boolean,
  postPage?: boolean,
  classes: ClassesType,
  commentBodyHighlights?: string[],
  commentItemRef?: React.RefObject<HTMLDivElement>|null
}) => {
  const currentUser = useCurrentUser();
  const { ContentItemBody, CommentDeletedMetadata, ContentStyles, InlineReactSelectionWrapper } = Components
  const { html = "" } = comment.contents || {}

  const bodyClasses = classNames(
    { [classes.commentStyling]: !comment.answer,
      [classes.answerStyling]: comment.answer,
      [classes.retracted]: comment.retracted }
  );

  if (comment.deleted) { return <CommentDeletedMetadata documentId={comment._id}/> }
  if (collapsed) { return null }

  const innerHtml = truncated ? commentExcerptFromHTML(comment, currentUser, postPage) : html

  let contentType: ContentStyleType;
  if (comment.answer) {
    contentType = 'answer';
  } else if (comment.debateResponse) {
    contentType = 'debateResponse';
  } else {
    contentType = 'comment';
  }

  const contentBody = <ContentStyles contentType={contentType} className={classes.root}>
    <ContentItemBody
      highlightedSubstrings={commentBodyHighlights}
      className={bodyClasses}
      dangerouslySetInnerHTML={{__html: innerHtml }}
      description={`comment ${comment._id}`}
      nofollow={(comment.user?.karma || 0) < nofollowKarmaThreshold.get()}
    />
  </ContentStyles>

<<<<<<< HEAD
  if (comment.votingSystem === "namesAttachedReactions") {
=======
  if (comment.votingSystem === "namesAttachedReactionsWithInline") {
>>>>>>> 9951f876
    return <InlineReactSelectionWrapper comment={comment} commentItemRef={commentItemRef}>
        {contentBody}
      </InlineReactSelectionWrapper>
  } else {
    return contentBody
  }
}

const CommentBodyComponent = registerComponent('CommentBody', CommentBody, {styles});

declare global {
  interface ComponentTypes {
    CommentBody: typeof CommentBodyComponent,
  }
}
<|MERGE_RESOLUTION|>--- conflicted
+++ resolved
@@ -77,11 +77,7 @@
     />
   </ContentStyles>
 
-<<<<<<< HEAD
-  if (comment.votingSystem === "namesAttachedReactions") {
-=======
   if (comment.votingSystem === "namesAttachedReactionsWithInline") {
->>>>>>> 9951f876
     return <InlineReactSelectionWrapper comment={comment} commentItemRef={commentItemRef}>
         {contentBody}
       </InlineReactSelectionWrapper>
