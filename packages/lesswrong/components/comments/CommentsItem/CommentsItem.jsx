--- conflicted
+++ resolved
@@ -154,16 +154,6 @@
     this.setState({showParent:!this.state.showParent})
   }
 
-<<<<<<< HEAD
-  handleLinkClick = (event) => {
-    const { comment, history, location, scrollIntoView } = this.props;
-    event.preventDefault()
-    history.push({...location, hash: "#" + comment._id})
-    scrollIntoView(event);
-  }
-
-=======
->>>>>>> 65acef73
   render() {
     const { comment, currentUser, postPage, nestingLevel=1, showPostTitle, classes, post, collapsed, scrollIntoView, isParentComment } = this.props
 
@@ -198,83 +188,6 @@
           </div>
         )}
 
-<<<<<<< HEAD
-          <div className="comments-item-body">
-            <div className="comments-item-meta">
-              {(comment.parentCommentId && (parentAnswerId !== comment.parentCommentId) && (nestingLevel === 1)) &&
-                <Tooltip title="Show previous comment">
-                  <Icon
-                    onClick={this.toggleShowParent}
-                    className={classNames("material-icons","recent-comments-show-parent",{active:this.state.showParent})}
-                  >
-                    subdirectory_arrow_left
-                  </Icon>
-                </Tooltip>}
-              { (postPage || this.props.collapsed) && <a className={classes.collapse} onClick={this.props.toggleCollapse}>
-                [<span>{this.props.collapsed ? "+" : "-"}</span>]
-              </a>
-              }
-              { comment.deleted || comment.hideAuthor || !comment.user ?
-                ((comment.hideAuthor || !comment.user) ? <span>[deleted]  </span> : <span> [comment deleted]  </span>) :
-                  <span>
-                  {!comment.answer ? <span className={classes.author}>
-                      <Components.UsersName user={comment.user}/>
-                    </span>
-                    :
-                    <span className={classes.authorAnswer}>
-                      Answer by <Components.UsersName user={comment.user}/>
-                    </span>
-                  }
-                  </span>
-              }
-              <div className={comment.answer ? classes.answerDate : classes.date}>
-                { !postPage ?
-                  <Link to={Posts.getPageUrl(post) + "#" + comment._id}>
-                    <Components.FormatDate date={comment.postedAt} format={comment.answer && "MMM DD, YYYY"}/>
-                    <Icon className="material-icons comments-item-permalink"> link
-                    </Icon>
-                    {showPostTitle && post.title && <span className={classes.postTitle}> { post.title }</span>}
-                  </Link>
-                :
-                <a href={Posts.getPageUrl(post) + "#" + comment._id} onClick={this.handleLinkClick}>
-                  <Components.FormatDate date={comment.postedAt}/>
-                  <Icon className="material-icons comments-item-permalink"> link
-                  </Icon>
-                  {showPostTitle && post.title && <span className={classes.postTitle}> { post.title }</span>}
-                </a>
-                }
-              </div>
-              <Components.CommentsVote comment={comment} currentUser={currentUser} />
-
-              <span className={classes.metaRight}>
-                <span className={classes.menu}>
-                  <CommentsMenu
-                    comment={comment}
-                    post={post}
-                    showEdit={this.showEdit}
-                  />
-                </span>
-              </span>
-              <span className={classes.outdatedWarning}>
-                  <Components.CommentOutdatedWarning comment={comment} post={post} />
-              </span>
-            </div>
-            { showEdit ? (
-              <Components.CommentsEditForm
-                  comment={comment}
-                  successCallback={this.editSuccessCallback}
-                  cancelCallback={this.editCancelCallback}
-                />
-            ) : (
-              <Components.CommentBody
-                truncated={truncated}
-                collapsed={collapsed}
-                comment={comment}
-                postPage={postPage}
-              />
-            ) }
-            {!comment.deleted && !collapsed && this.renderCommentBottom()}
-=======
         <div className={classes.body}>
           <div className={classes.meta}>
             <ShowParentComment
@@ -300,7 +213,6 @@
             <span className={classes.outdatedWarning}>
               <Components.CommentOutdatedWarning comment={comment} post={post} />
             </span>
->>>>>>> 65acef73
           </div>
           {this.renderBodyOrEditor()}
           {!comment.deleted && !collapsed && this.renderCommentBottom()}
