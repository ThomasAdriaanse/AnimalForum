import { Components, getRawComponent, registerComponent, withMessages } from 'meteor/vulcan:core';
import React, { Component } from 'react';
import PropTypes from 'prop-types';
import { withRouter, Link } from 'react-router';
import { FormattedMessage } from 'meteor/vulcan:i18n';
import { Comments, Posts } from "meteor/example-forum";
import moment from 'moment';
import Users from 'meteor/vulcan:users';
import classNames from 'classnames';
import FontIcon from 'material-ui/FontIcon';
import ArrowDropRight from 'material-ui/svg-icons/navigation-arrow-drop-right';
import MoreVertIcon from '@material-ui/icons/MoreVert';
import MenuItem from 'material-ui/MenuItem';
import IconMenu from 'material-ui/IconMenu';
import IconButton from 'material-ui/IconButton';
import FlatButton from 'material-ui/FlatButton';
import Dialog from 'material-ui/Dialog';
import { shallowEqual, shallowEqualExcept } from '../../../lib/modules/utils/componentUtils';
import { withStyles } from '@material-ui/core/styles';
import { commentBodyStyles } from '../../../themes/stylePiping'

const moreActionsMenuStyle = {
  position: 'inherit',
}

const moreActionsMenuButtonStyle = {
  padding: '0px',
  width: 'auto',
  height: 'auto',
}

const moreActionsMenuIconStyle = {
  padding: '0px',
  width: '16px',
  height: '16px',
  color: 'rgba(0,0,0,0.5)',
}

const styles = theme => ({
  commentStyling: {
    marginTop: ".5em",
    ...commentBodyStyles(theme)
<<<<<<< HEAD
=======
  },
  postTitle: {
    marginRight: 5,
>>>>>>> 77a3ceb7
  }
})

class CommentsItem extends Component {
  constructor(props) {
    super(props);
    this.state = {
      showReply: false,
      showEdit: false,
      showReport: false,
      showStats: false,
      showParent: false
    };
  }

  shouldComponentUpdate(nextProps, nextState) {
    if(!shallowEqual(this.state, nextState))
      return true;
    if(!shallowEqualExcept(this.props, nextProps, ["post", "editMutation"]))
      return true;
    return false;
  }

  showReport = (event) => {
    event.preventDefault();
    this.setState({showReport: true});
  }

  showStats = (event) => {
    event.preventDefault();
    this.setState({showStats: true});
  }
  hideStats = (event) => {
    this.setState({showStats: false});
  }

  showReply = (event) => {
    event.preventDefault();
    this.setState({showReply: true});
  }

  replyCancelCallback = () => {
    this.setState({showReply: false});
  }

  replySuccessCallback = () => {
    this.setState({showReply: false});
  }

  showEdit = (event) => {
    event.preventDefault();
    this.setState({showEdit: true});
  }

  editCancelCallback = () => {
    this.setState({showEdit: false});
  }

  editSuccessCallback = () => {
    this.setState({showEdit: false});
  }

  removeSuccessCallback = ({documentId}) => {
    this.props.flash("Successfully deleted comment", "success");
  }

  toggleShowParent = () => {
    this.setState({showParent:!this.state.showParent})
  }

  handleLinkClick = (event) => {
    const { comment, router } = this.props;
    event.preventDefault()
    this.props.router.replace({...router.location, hash: "#" + comment._id})
    this.props.scrollIntoView(event);
    return false;
  }

  renderExcerpt() {
    const { comment } = this.props

    if (comment.body) {
      let commentExcerpt = comment.body.substring(0,300).split("\n\n");
      const lastElement = commentExcerpt.slice(-1)[0];
      commentExcerpt = commentExcerpt.slice(0, commentExcerpt.length - 1).map(
        (text, i) => <p key={ comment._id + i}>{text}</p>);
      return <div className="recent-comments-item-text comments-item-text content-body">
        {commentExcerpt}
        <p>{lastElement + "..."}
          <a className="read-more" onClick={() => this.setState({expanded: true})}>(read more)</a>
        </p>
      </div>
    } else {
      return null
    }
  }

  render() {
    const { comment, currentUser, postPage, nestingLevel=1, showPostTitle, classes, post } = this.props
    const expanded = !(!this.state.expanded && comment.body && comment.body.length > 300) || this.props.expanded

    const commentBody = this.props.collapsed ? "" : (
      <div>
        {this.state.showEdit ? this.renderEdit() : this.renderComment()}
        {!comment.deleted && this.renderCommentBottom()}
      </div>
    )

    if (comment) {
      return (
        <div className={
          classNames(
            "comments-item",
            "recent-comments-node",
            {
              deleted: comment.deleted && !comment.deletedPublic,
              "public-deleted": comment.deletedPublic,
              "showParent": this.state.showParent
            },
          )}
        >

          { comment.parentCommentId && this.state.showParent && (
            <div className="recent-comment-parent root">
              <Components.RecentCommentsSingle
                currentUser={currentUser}
                documentId={comment.parentCommentId}
                level={nestingLevel + 1}
                expanded={true}
                key={comment.parentCommentId}
              />
            </div>
          )}

          <div className="comments-item-body">
            <div className="comments-item-meta">
              {(comment.parentCommentId && (nestingLevel === 1)) &&
                <FontIcon
                  onClick={this.toggleShowParent}
                  className={classNames("material-icons","recent-comments-show-parent",{active:this.state.showParent})}
                >
                  subdirectory_arrow_left
                </FontIcon>}
              { postPage && <a className="comments-collapse" onClick={this.props.toggleCollapse}>
                [<span>{this.props.collapsed ? "+" : "-"}</span>]
              </a>
              }
              { comment.deleted || comment.hideAuthor || !comment.user ?
                ((comment.hideAuthor || !comment.user) ? <span>[deleted]  </span> : <span> [comment deleted]  </span>) :
                <span> <Components.UsersName user={comment.user}/> </span>
              }
              <div className="comments-item-date">
                { !postPage ?
                  <Link to={Posts.getPageUrl(post) + "#" + comment._id}>
                    {moment(new Date(comment.postedAt)).fromNow()}
                    <FontIcon className="material-icons comments-item-permalink"> link
                    </FontIcon>
                    {showPostTitle && post && post.title && <span className={classes.postTitle}> { post.title }</span>}
                  </Link>
                :
                <a href={Posts.getPageUrl(post) + "#" + comment._id} onClick={this.handleLinkClick}>
                  {moment(new Date(comment.postedAt)).fromNow()}
                  <FontIcon className="material-icons comments-item-permalink"> link
                  </FontIcon>
                  {showPostTitle && post && post.title && <span className={classes.postTitle}> { post.title }</span>}
                </a>
                }
              </div>
              <Components.CommentsVote comment={comment} currentUser={currentUser} />
              {this.renderMenu()}
            </div>
            { (!postPage && !expanded) ? this.renderExcerpt() : commentBody}
          </div>
          {this.state.showReply && !this.props.collapsed ? this.renderReply() : null}
        </div>
      )
    } else {
      return null
    }
  }

  renderCommentBottom = () => {
    const { comment, currentUser } = this.props;
    const blockedReplies = comment.repliesBlockedUntil && new Date(comment.repliesBlockedUntil) > new Date();

    const showReplyButton = (
      !comment.isDeleted &&
      !!currentUser &&
      (!blockedReplies || Users.canDo(currentUser,'comments.replyOnBlocked.all')) &&
      Users.isAllowedToComment(currentUser, this.props.post)
    )

    return (
      <div className="comments-item-bottom">
        { blockedReplies &&
          <div className="comment-blocked-replies">
            A moderator has deactivated replies on this comment until {moment(new Date(comment.repliesBlockedUntil)).calendar()}
          </div>
        }
        <div>
          { showReplyButton &&
            <a className="comments-item-reply-link" onClick={this.showReply}>
              <FormattedMessage id="comments.reply"/>
            </a>
          }
        </div>
      </div>
    )
  }

  renderMenu = () => {
    const { comment, currentUser } = this.props;
    const post = this.props.post || comment.post;
    if (comment && post) {
      return (
        <div className="comments-more-actions-menu">
            <IconMenu
              iconButtonElement={<IconButton style={moreActionsMenuButtonStyle}><MoreVertIcon /></IconButton>}
              anchorOrigin={{horizontal: 'right', vertical: 'top'}}
              targetOrigin={{horizontal: 'right', vertical: 'top'}}
              style={moreActionsMenuStyle}
              iconStyle={moreActionsMenuIconStyle}
              useLayerForClickAway={true}
            >
              { this.renderEditMenuItem() }
              { this.renderSubscribeMenuItem() }
              { this.renderReportMenuItem() }
              { this.renderStatsMenuItem() }
              { this.renderDeleteMenuItem() }
              { this.renderMoveToAlignmentMenuItem() }
              { Users.canModeratePost(currentUser, post) &&
                post.user && Users.canModeratePost(post.user, post) &&
                <MenuItem
                  className="comment-menu-item-ban-user-submenu"
                  primaryText="Ban User"
                  rightIcon={<ArrowDropRight />}
                  menuItems={[
                    <Components.BanUserFromPostMenuItem
                      comment={comment}
                      post={post}
                      currentUser={currentUser}
                    />,
                    <Components.BanUserFromAllPostsMenuItem
                      comment={comment}
                      post={post}
                      currentUser={currentUser}
                    />
                  ]}
                />}
            </IconMenu>
            { this.state.showReport &&
              <Components.ReportForm
                commentId={comment._id}
                postId={comment.postId}
                link={"/posts/" + comment.postId + "/a/" + comment._id}
                userId={currentUser._id}
                open={true}
              />
            }
            { this.state.showStats &&
              <Dialog title="Comment Stats"
                modal={false}
                actions={<FlatButton label="Close" primary={true} onClick={ this.hideStats }/>}
                open={this.state.showStats}
                onRequestClose={this.hideStats}
              >
                <Components.CommentVotesInfo documentId={comment._id} />
              </Dialog>
            }
        </div>
      )
    }
  }

  renderStatsMenuItem = () => {
    if (Users.canDo(this.props.currentUser, "comments.edit.all")) {
      return <MenuItem primaryText="Stats" onClick={this.showStats} />
    }
  }

  renderSubscribeMenuItem = () => {
    return(
      <MenuItem
             className="comment-menu-item-subscribe"
             primaryText="Subscribe"
             disabled={!this.props.currentUser}>
      {this.props.currentUser && <Components.SubscribeTo className="comments-subscribe" document={this.props.comment} />}
      </MenuItem>
    )
  }

  renderReportMenuItem = () => {
    if (Users.canDo(this.props.currentUser, "reports.new")) {
      return (
        <MenuItem
          className="comment-menu-item-report"
          onClick={this.showReport}
          primaryText="Report"
        />
      )
    }
  }

  renderEditMenuItem = () => {
    if (Users.canDo(this.props.currentUser, "comments.edit.all") ||
        Users.owns(this.props.currentUser, this.props.comment)) {
          return (
            <MenuItem
              className="comment-menu-item-edit"
              onClick={this.showEdit}
              primaryText="Edit"
            />
          )
    }
  }

  renderMoveToAlignmentMenuItem = () =>  {
    const { currentUser, comment } = this.props
    if (Users.canDo(currentUser, 'comments.alignment.move.all')) {
      return (
        <Components.MoveToAlignmentMenuItem
          currentUser={currentUser}
          comment={comment}
        />
      )
    }
  }

  renderDeleteMenuItem = () =>  {
    if (Users.canModeratePost(this.props.currentUser, this.props.post)) {
      return (
        <Components.DeleteCommentMenuItem
          currentUser={this.props.currentUser}
          comment={this.props.comment}
        />
      )
    }
  }

  renderComment = () =>  {
    const { comment, classes } = this.props;
    const htmlBody = {__html: comment.htmlBody};
    return (
      <div className={classes.commentStyling}>
        {htmlBody && !comment.deleted && <div className="comment-body" dangerouslySetInnerHTML={htmlBody}></div>}
        {comment.deleted && <div className="comment-body"><Components.CommentDeletedMetadata documentId={comment._id}/></div>}
      </div>
    )
  }

  renderReply = () => {
    const levelClass = ((this.props.nestingLevel || 1) + 1) % 2 === 0 ? "comments-node-even" : "comments-node-odd"

    const { currentUser, post, comment } = this.props

    return (
      <div className={classNames("comments-item-reply", levelClass)}>
        <Components.CommentsNewForm
          postId={comment.postId}
          parentComment={comment}
          successCallback={this.replySuccessCallback}
          cancelCallback={this.replyCancelCallback}
          prefilledProps={{af:Comments.defaultToAlignment(currentUser, post, comment)}}
          type="reply"
        />
      </div>
    )
  }

  renderEdit = () =>
      <Components.CommentsEditForm
        comment={this.props.comment}
        successCallback={this.editSuccessCallback}
        cancelCallback={this.editCancelCallback}
      />
}

registerComponent('CommentsItem', CommentsItem, withRouter, withMessages, withStyles(styles));
export default CommentsItem;<|MERGE_RESOLUTION|>--- conflicted
+++ resolved
@@ -40,12 +40,9 @@
   commentStyling: {
     marginTop: ".5em",
     ...commentBodyStyles(theme)
-<<<<<<< HEAD
-=======
   },
   postTitle: {
     marginRight: 5,
->>>>>>> 77a3ceb7
   }
 })
 
