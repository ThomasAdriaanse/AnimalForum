import { Components, registerComponent, withMessages } from 'meteor/vulcan:core';
import React, { Component } from 'react';
import PropTypes from 'prop-types';
import { withRouter, Link } from 'react-router';
import { FormattedMessage } from 'meteor/vulcan:i18n';
import { Posts } from "../../../lib/collections/posts";
import { Comments } from '../../../lib/collections/comments'
import Users from 'meteor/vulcan:users';
import classNames from 'classnames';
import Icon from '@material-ui/core/Icon';
import Tooltip from '@material-ui/core/Tooltip';
import { shallowEqual, shallowEqualExcept } from '../../../lib/modules/utils/componentUtils';
import { withStyles } from '@material-ui/core/styles';
import withErrorBoundary from '../../common/withErrorBoundary'

const styles = theme => ({
  root: {
    "&:hover $menu": {
      opacity:1
    }
  },
  author: {
    ...theme.typography.body2,
    fontWeight: 600,
    marginRight: 10
  },
  authorAnswer: {
    ...theme.typography.body2,
    fontFamily: theme.typography.postStyle.fontFamily,
    fontWeight: 600,
    marginRight: 10,
    '& a, & a:hover': {
      textShadow:"none",
      backgroundImage: "none"
    }
  },
  postTitle: {
    marginRight: 5,
  },
  menu: {
    opacity:.35,
    marginRight:-5
  },
  metaRight: {
    float: "right"
  },
  outdatedWarning: {
    float: "right",
    position: 'relative',
    [theme.breakpoints.down('xs')]: {
      float: "none",
      marginTop: 7,
      display: 'block'
    }
  },
  date: {
    color: "rgba(0,0,0,0.5)",
  },
})

class CommentsItem extends Component {
  constructor(props) {
    super(props);
    this.state = {
      showReply: false,
      showEdit: false,
      showParent: false
    };
  }

  shouldComponentUpdate(nextProps, nextState) {
    if(!shallowEqual(this.state, nextState))
      return true;
    if(!shallowEqualExcept(this.props, nextProps, ["post", "editMutation"]))
      return true;
    if ((nextProps.post && nextProps.post.contents && nextProps.post.contents.version) !== (this.props.post && this.props.post.contents && this.props.post.contents.version))
      return true;
    return false;
  }

  showReply = (event) => {
    event.preventDefault();
    this.setState({showReply: true});
  }

  replyCancelCallback = () => {
    this.setState({showReply: false});
  }

  replySuccessCallback = () => {
    this.setState({showReply: false});
  }

  showEdit = () => {
    this.setState({showEdit: true});
  }

  editCancelCallback = () => {
    this.setState({showEdit: false});
  }

  editSuccessCallback = () => {
    this.setState({showEdit: false});
  }

  removeSuccessCallback = () => {
    this.props.flash({messageString: "Successfully deleted comment", type: "success"});
  }

  toggleShowParent = () => {
    this.setState({showParent:!this.state.showParent})
  }

  handleLinkClick = (event) => {
    const { comment, router } = this.props;
    event.preventDefault()
    this.props.router.replace({...router.location, hash: "#" + comment._id})
    this.props.scrollIntoView(event);
  }

  getTruncationCharCount = () => {
    const { comment, currentUser, postPage } = this.props

    // Do not truncate for users who have disabled it in their user settings. Might want to do someting more elegant here someday.
    if (currentUser && currentUser.noCollapseCommentsPosts && postPage) {
      return 10000000
    }
    if (currentUser && currentUser.noCollapseCommentsFrontpage && !postPage) {
      return 10000000
    }
    const commentIsRecent = comment.postedAt > new Date(new Date().getTime()-(2*24*60*60*1000)); // past 2 days
    return (commentIsRecent || comment.baseScore >= 10) ? 1600 : 800
  }

  render() {
    const { comment, currentUser, postPage, nestingLevel=1, showPostTitle, classes, post, truncated, collapsed, parentAnswerId } = this.props

    const { showEdit } = this.state
    const { CommentsMenu } = Components

    if (comment && post) {
      return (
        <div className={
          classNames(
            classes.root,
            "comments-item",
            "recent-comments-node",
            {
              deleted: comment.deleted && !comment.deletedPublic,
              "public-deleted": comment.deletedPublic,
              "showParent": this.state.showParent,
            },
          )}
        >

          { comment.parentCommentId && this.state.showParent && (
            <div className="recent-comment-parent root">
              <Components.RecentCommentsSingle
                post={post}
                currentUser={currentUser}
                documentId={comment.parentCommentId}
                level={nestingLevel + 1}
                truncated={false}
                key={comment.parentCommentId}
              />
            </div>
          )}

          <div className="comments-item-body">
            <div className="comments-item-meta">
              {(comment.parentCommentId && (parentAnswerId !== comment.parentCommentId) && (nestingLevel === 1)) &&
                <Tooltip title="Show previous comment">
                  <Icon
                    onClick={this.toggleShowParent}
                    className={classNames("material-icons","recent-comments-show-parent",{active:this.state.showParent})}
                  >
                    subdirectory_arrow_left
                  </Icon>
                </Tooltip>}
              { (postPage || this.props.collapsed) && <a className="comments-collapse" onClick={this.props.toggleCollapse}>
                [<span>{this.props.collapsed ? "+" : "-"}</span>]
              </a>
              }
              { comment.deleted || comment.hideAuthor || !comment.user ?
                ((comment.hideAuthor || !comment.user) ? <span>[deleted]  </span> : <span> [comment deleted]  </span>) :
                  <span>
                  {!comment.answer ? <span className={classes.author}>
                      <Components.UsersName user={comment.user}/>
                    </span>
                    :
                    <span className={classes.authorAnswer}>
                      Answer by <Components.UsersName user={comment.user}/>
                    </span>
                  }
                  </span>
              }
              <div className={comment.answer ? classes.answerDate : classes.date}>
                { !postPage ?
                  <Link to={Posts.getPageUrl(post) + "#" + comment._id}>
                    <Components.FormatDate date={comment.postedAt} format={comment.answer && "MMM DD, YYYY"}/>
                    <Icon className="material-icons comments-item-permalink"> link
                    </Icon>
                    {showPostTitle && post.title && <span className={classes.postTitle}> { post.title }</span>}
                  </Link>
                :
                <a href={Posts.getPageUrl(post) + "#" + comment._id} onClick={this.handleLinkClick}>
                  <Components.FormatDate date={comment.postedAt}/>
                  <Icon className="material-icons comments-item-permalink"> link
                  </Icon>
                  {showPostTitle && post && post.title && <span className={classes.postTitle}> { post.title }</span>}
                </a>
                }
              </div>
              <Components.CommentsVote comment={comment} currentUser={currentUser} />
<<<<<<< HEAD

              <span className={classes.metaRight}>
                <span className={classes.outdatedWarning}>
                  <Components.CommentOutdatedWarning comment={comment} post={post} />
                </span>
=======
                            
              <span className={classes.metaRight}> 
>>>>>>> 1e96c5f8
                <span className={classes.menu}>
                  <CommentsMenu
                    comment={comment}
                    post={post}
                    showEdit={this.showEdit}
                  />
                </span>
              </span>
              <span className={classes.outdatedWarning}>
                  <Components.CommentOutdatedWarning comment={comment} post={post} />
              </span>
            </div>
            { showEdit ? (
              <Components.CommentsEditForm
                  comment={comment}
                  successCallback={this.editSuccessCallback}
                  cancelCallback={this.editCancelCallback}
                />
            ) : (
              <Components.CommentBody
                truncationCharCount={this.getTruncationCharCount()}
                truncated={truncated}
                collapsed={collapsed}
                comment={comment}
              />
            ) }
            {!comment.deleted && !collapsed && this.renderCommentBottom()}
          </div>
          { this.state.showReply && !this.props.collapsed && this.renderReply() }
        </div>
      )
    } else {
      return null
    }
  }

  renderCommentBottom = () => {
    const { comment, currentUser, truncated, collapsed } = this.props;
    const markdown = (comment.contents && comment.contents.markdown) || ""
    const { MetaInfo } = Components

    if ((!truncated || (markdown.length <= this.getTruncationCharCount())) && !collapsed) {
      const blockedReplies = comment.repliesBlockedUntil && new Date(comment.repliesBlockedUntil) > new Date();

      const showReplyButton = (
        !comment.isDeleted &&
        !!currentUser &&
        (!blockedReplies || Users.canDo(currentUser,'comments.replyOnBlocked.all')) &&
        Users.isAllowedToComment(currentUser, this.props.post)
      )

      return (
        <div className="comments-item-bottom">
          { blockedReplies &&
            <div className="comment-blocked-replies">
              A moderator has deactivated replies on this comment until <Components.CalendarDate date={comment.repliesBlockedUntil}/>
            </div>
          }
          <div>
            { comment.retracted && <MetaInfo>[This comment is no longer endorsed by its author]</MetaInfo>}
            { showReplyButton &&
              <a className="comments-item-reply-link" onClick={this.showReply}>
                <FormattedMessage id="comments.reply"/>
              </a>
            }
          </div>
        </div>
      )
    }
  }

  renderReply = () => {
    const { currentUser, post, comment, parentAnswerId, nestingLevel=1 } = this.props
    const levelClass = (nestingLevel + 1) % 2 === 0 ? "comments-node-even" : "comments-node-odd"

    return (
      <div className={classNames("comments-item-reply", levelClass)}>
        <Components.CommentsNewForm
          postId={comment.postId}
          parentComment={comment}
          alignmentForumPost={post.af}
          successCallback={this.replySuccessCallback}
          cancelCallback={this.replyCancelCallback}
          prefilledProps={{
            af:Comments.defaultToAlignment(currentUser, post, comment),
            parentCommentId: comment._id,
            parentAnswerId: parentAnswerId ? parentAnswerId : null
          }}
          type="reply"
        />
      </div>
    )
  }
}

CommentsItem.propTypes = {
  currentUser: PropTypes.object,
  post: PropTypes.object.isRequired,
  comment: PropTypes.object.isRequired
}

registerComponent('CommentsItem', CommentsItem,
  withRouter, withMessages,
  withStyles(styles, { name: "CommentsItem" }),
  withErrorBoundary
);
export default CommentsItem;<|MERGE_RESOLUTION|>--- conflicted
+++ resolved
@@ -212,16 +212,8 @@
                 }
               </div>
               <Components.CommentsVote comment={comment} currentUser={currentUser} />
-<<<<<<< HEAD
-
-              <span className={classes.metaRight}>
-                <span className={classes.outdatedWarning}>
-                  <Components.CommentOutdatedWarning comment={comment} post={post} />
-                </span>
-=======
-                            
+
               <span className={classes.metaRight}> 
->>>>>>> 1e96c5f8
                 <span className={classes.menu}>
                   <CommentsMenu
                     comment={comment}
