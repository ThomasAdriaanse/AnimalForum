import { Components, registerComponent, withMessages } from 'meteor/vulcan:core';
import React, { Component } from 'react';
import PropTypes from 'prop-types';
import { FormattedMessage } from 'meteor/vulcan:i18n';
import Users from 'meteor/vulcan:users';
import classNames from 'classnames';
import { shallowEqual, shallowEqualExcept } from '../../../lib/modules/utils/componentUtils';
import { withStyles } from '@material-ui/core/styles';
import withErrorBoundary from '../../common/withErrorBoundary';
import withUser from '../../common/withUser';

const styles = theme => ({
  root: {
    "&:hover $menu": {
      opacity:1
    }
  },
<<<<<<< HEAD
  author: {
    ...theme.typography.body2,
    fontWeight: 600,
    marginRight: 10
  },
  authorAnswer: {
    ...theme.typography.body2,
    fontFamily: theme.typography.postStyle.fontFamily,
    fontWeight: 600,
    marginRight: 10,
    '& a, & a:hover': {
      textShadow:"none",
      backgroundImage: "none"
    }
=======
  postTitle: {
    marginRight: 5,
>>>>>>> 0a434ff9
  },
  menu: {
    opacity:.35,
    marginRight:-5
  },
  metaRight: {
    float: "right"
  },
  outdatedWarning: {
    float: "right",
    position: 'relative',
    [theme.breakpoints.down('xs')]: {
      float: "none",
      marginTop: 7,
      display: 'block'
    }
  },
  blockedReplies: {
    padding: "5px 0",
  },
  replyLink: {
    marginRight: 5,
    display: "inline",
    color: "rgba(0,0,0,.5)",
    "@media print": {
      display: "none",
    },
  },
  collapse: {
    marginRight: 5,
    opacity: 0.8,
    fontSize: "0.8rem",
    lineHeight: "1rem",
    paddingBottom: 4,
    display: "inline-block",
    verticalAlign: "middle",

    "& span": {
      fontFamily: "monospace",
    }
  },
})

class CommentsItem extends Component {
  constructor(props) {
    super(props);
    this.state = {
      showReply: false,
      showEdit: false,
      showParent: false
    };
  }

  shouldComponentUpdate(nextProps, nextState) {
    if(!shallowEqual(this.state, nextState))
      return true;
    if(!shallowEqualExcept(this.props, nextProps, ["post", "editMutation"]))
      return true;
    if ((nextProps.post && nextProps.post.contents && nextProps.post.contents.version) !== (this.props.post && this.props.post.contents && this.props.post.contents.version)) 
      return true;
    return false;
  }

  showReply = (event) => {
    event.preventDefault();
    this.setState({showReply: true});
  }

  replyCancelCallback = () => {
    this.setState({showReply: false});
}

  replySuccessCallback = () => {
    this.setState({showReply: false});
  }

  showEdit = () => {
    this.setState({showEdit: true});
  }

  editCancelCallback = () => {
    this.setState({showEdit: false});
  }

  editSuccessCallback = () => {
    this.setState({showEdit: false});
  }

  removeSuccessCallback = () => {
    this.props.flash({messageString: "Successfully deleted comment", type: "success"});
  }

  toggleShowParent = () => {
    this.setState({showParent:!this.state.showParent})
  }

  render() {
    const { comment, currentUser, postPage, nestingLevel=1, showPostTitle, classes, post, truncated, collapsed, scrollIntoView } = this.props

    const { showEdit } = this.state
<<<<<<< HEAD
    const { CommentsMenu, ShowParentComment, CommentsItemDate } = Components
=======
    const { CommentsMenu, ShowParentComment, CommentUserName } = Components
>>>>>>> 0a434ff9

    if (comment && post) {
      return (
        <div className={
          classNames(
            classes.root,
            "comments-item",
            "recent-comments-node",
            {
              deleted: comment.deleted && !comment.deletedPublic,
              "public-deleted": comment.deletedPublic,
              "showParent": this.state.showParent,
            },
          )}
        >

          { comment.parentCommentId && this.state.showParent && (
            <div className="recent-comment-parent root">
              <Components.RecentCommentsSingle
                post={post}
                currentUser={currentUser}
                documentId={comment.parentCommentId}
                level={nestingLevel + 1}
                truncated={false}
                key={comment.parentCommentId}
              />
            </div>
          )}

          <div className="comments-item-body">
            <div className="comments-item-meta">
              <ShowParentComment comment={comment} nestingLevel={nestingLevel} onClick={this.toggleShowParent}/>
              { (postPage || this.props.collapsed) && <a className={classes.collapse} onClick={this.props.toggleCollapse}>
                [<span>{this.props.collapsed ? "+" : "-"}</span>]
              </a>
              }
<<<<<<< HEAD
              { comment.deleted || comment.hideAuthor || !comment.user ?
                ((comment.hideAuthor || !comment.user) ? <span>[deleted]  </span> : <span> [comment deleted]  </span>) :
                  <span>
                  {!comment.answer ? <span className={classes.author}>
                      <Components.UsersName user={comment.user}/>
                    </span>
                    :
                    <span className={classes.authorAnswer}>
                      Answer by <Components.UsersName user={comment.user}/>
                    </span>
                  }
                  </span>
              }
              <CommentsItemDate
                comment={comment} post={post}
                showPostTitle={showPostTitle}
                scrollIntoView={scrollIntoView}
                scrollOnClick={postPage}
              />
=======
              <CommentUserName comment={comment}/>
              <div className={comment.answer ? classes.answerDate : classes.date}>
                { !postPage ?
                  <Link to={Posts.getPageUrl(post) + "#" + comment._id}>
                    <Components.FormatDate date={comment.postedAt} format={comment.answer && "MMM DD, YYYY"}/>
                    <Icon className="material-icons comments-item-permalink"> link
                    </Icon>
                    {showPostTitle && post.title && <span className={classes.postTitle}> { post.title }</span>}
                  </Link>
                :
                <a href={Posts.getPageUrl(post) + "#" + comment._id} onClick={this.handleLinkClick}>
                  <Components.FormatDate date={comment.postedAt}/>
                  <Icon className="material-icons comments-item-permalink"> link
                  </Icon>
                  {showPostTitle && post.title && <span className={classes.postTitle}> { post.title }</span>}
                </a>
                }
              </div>
>>>>>>> 0a434ff9
              <Components.CommentsVote comment={comment} currentUser={currentUser} />
              
              <span className={classes.metaRight}>
                <span className={classes.menu}>
                  <CommentsMenu
                    comment={comment}
                    post={post}
                    showEdit={this.showEdit}
                  />
                </span>
              </span>
              <span className={classes.outdatedWarning}>
                  <Components.CommentOutdatedWarning comment={comment} post={post} />
              </span>
            </div>
            { showEdit ? (
              <Components.CommentsEditForm
                  comment={comment}
                  successCallback={this.editSuccessCallback}
                  cancelCallback={this.editCancelCallback}
                />
            ) : (
              <Components.CommentBody
                truncated={truncated}
                collapsed={collapsed}
                comment={comment}
                postPage={postPage}
              />
            ) }
            {!comment.deleted && !collapsed && this.renderCommentBottom()}
          </div>
          { this.state.showReply && !this.props.collapsed && this.renderReply() }
        </div>
      )
    } else {
      return null
    }
  }

  renderCommentBottom = () => {
    const { comment, currentUser, collapsed, classes } = this.props;
    const { MetaInfo } = Components

    if (!collapsed) {
      const blockedReplies = comment.repliesBlockedUntil && new Date(comment.repliesBlockedUntil) > new Date();

      const showReplyButton = (
        !comment.deleted &&
        (!blockedReplies || Users.canDo(currentUser,'comments.replyOnBlocked.all')) &&
        (!currentUser || Users.isAllowedToComment(currentUser, this.props.post))
      )

      return (
        <div className="comments-item-bottom">
          { blockedReplies &&
            <div className={classes.blockedReplies}>
              A moderator has deactivated replies on this comment until <Components.CalendarDate date={comment.repliesBlockedUntil}/>
            </div>
          }
          <div>
            { comment.retracted && <MetaInfo>[This comment is no longer endorsed by its author]</MetaInfo>}
            { showReplyButton &&
              <a className={classNames("comments-item-reply-link", classes.replyLink)} onClick={this.showReply}>
                <FormattedMessage id="comments.reply"/>
              </a>
            }
          </div>
        </div>
      )
    }
  }

  renderReply = () => {
    const { post, comment, parentAnswerId, nestingLevel=1 } = this.props
    const levelClass = (nestingLevel + 1) % 2 === 0 ? "comments-node-even" : "comments-node-odd"

    return (
      <div className={classNames("comments-item-reply", levelClass)}>
        <Components.CommentsNewForm
          post={post}
          parentComment={comment}
          successCallback={this.replySuccessCallback}
          cancelCallback={this.replyCancelCallback}
          prefilledProps={{
            parentAnswerId: parentAnswerId ? parentAnswerId : null
          }}
          type="reply"
        />
      </div>
    )
  }
}

CommentsItem.propTypes = {
  currentUser: PropTypes.object,
  post: PropTypes.object.isRequired,
  comment: PropTypes.object.isRequired
}

registerComponent('CommentsItem', CommentsItem,
  withMessages, withUser,
  withStyles(styles, { name: "CommentsItem" }),
  withErrorBoundary
);
export default CommentsItem;<|MERGE_RESOLUTION|>--- conflicted
+++ resolved
@@ -15,25 +15,6 @@
       opacity:1
     }
   },
-<<<<<<< HEAD
-  author: {
-    ...theme.typography.body2,
-    fontWeight: 600,
-    marginRight: 10
-  },
-  authorAnswer: {
-    ...theme.typography.body2,
-    fontFamily: theme.typography.postStyle.fontFamily,
-    fontWeight: 600,
-    marginRight: 10,
-    '& a, & a:hover': {
-      textShadow:"none",
-      backgroundImage: "none"
-    }
-=======
-  postTitle: {
-    marginRight: 5,
->>>>>>> 0a434ff9
   },
   menu: {
     opacity:.35,
@@ -134,11 +115,7 @@
     const { comment, currentUser, postPage, nestingLevel=1, showPostTitle, classes, post, truncated, collapsed, scrollIntoView } = this.props
 
     const { showEdit } = this.state
-<<<<<<< HEAD
-    const { CommentsMenu, ShowParentComment, CommentsItemDate } = Components
-=======
-    const { CommentsMenu, ShowParentComment, CommentUserName } = Components
->>>>>>> 0a434ff9
+    const { CommentsMenu, ShowParentComment, CommentsItemDate, CommentUserName } = Components
 
     if (comment && post) {
       return (
@@ -175,46 +152,13 @@
                 [<span>{this.props.collapsed ? "+" : "-"}</span>]
               </a>
               }
-<<<<<<< HEAD
-              { comment.deleted || comment.hideAuthor || !comment.user ?
-                ((comment.hideAuthor || !comment.user) ? <span>[deleted]  </span> : <span> [comment deleted]  </span>) :
-                  <span>
-                  {!comment.answer ? <span className={classes.author}>
-                      <Components.UsersName user={comment.user}/>
-                    </span>
-                    :
-                    <span className={classes.authorAnswer}>
-                      Answer by <Components.UsersName user={comment.user}/>
-                    </span>
-                  }
-                  </span>
-              }
+              <CommentUserName comment={comment}/>
               <CommentsItemDate
                 comment={comment} post={post}
                 showPostTitle={showPostTitle}
                 scrollIntoView={scrollIntoView}
                 scrollOnClick={postPage}
               />
-=======
-              <CommentUserName comment={comment}/>
-              <div className={comment.answer ? classes.answerDate : classes.date}>
-                { !postPage ?
-                  <Link to={Posts.getPageUrl(post) + "#" + comment._id}>
-                    <Components.FormatDate date={comment.postedAt} format={comment.answer && "MMM DD, YYYY"}/>
-                    <Icon className="material-icons comments-item-permalink"> link
-                    </Icon>
-                    {showPostTitle && post.title && <span className={classes.postTitle}> { post.title }</span>}
-                  </Link>
-                :
-                <a href={Posts.getPageUrl(post) + "#" + comment._id} onClick={this.handleLinkClick}>
-                  <Components.FormatDate date={comment.postedAt}/>
-                  <Icon className="material-icons comments-item-permalink"> link
-                  </Icon>
-                  {showPostTitle && post.title && <span className={classes.postTitle}> { post.title }</span>}
-                </a>
-                }
-              </div>
->>>>>>> 0a434ff9
               <Components.CommentsVote comment={comment} currentUser={currentUser} />
               
               <span className={classes.metaRight}>
