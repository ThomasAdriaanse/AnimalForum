import { registerComponent, Components } from '../../../lib/vulcan-lib';
import React from 'react';
import classNames from 'classnames';
import moment from 'moment';
import { isEAForum, siteNameWithArticleSetting } from '../../../lib/instanceSettings';
import { DatabasePublicSetting } from '../../../lib/publicSettings';

const newUserIconKarmaThresholdSetting = new DatabasePublicSetting<number|null>('newUserIconKarmaThreshold', null)

const styles = (theme: ThemeType): JssStyles => ({
  author: {
    ...theme.typography.body2,
    fontWeight: 600,
  },
  authorAnswer: {
    ...theme.typography.body2,
    fontFamily: theme.typography.postStyle.fontFamily,
    fontWeight: 600,
    '& a, & a:hover': {
      textShadow:"none",
      backgroundImage: "none"
    }
  },
  iconWrapper: {
    marginLeft: -4,
    marginRight: 10,
  },
<<<<<<< HEAD
  sproutTooltipTitle: {
    maxWidth: 200,
  },
  postAuthorIcon: {
    verticalAlign: 'text-bottom',
    color: theme.palette.grey[500],
    fontSize: 16,
  },
=======
>>>>>>> f49908c5
  sproutIcon: {
    position: 'relative',
    bottom: -2,
    color: theme.palette.icon.sprout,
    fontSize: 16,
  }
});

const CommentUserName = ({comment, classes, simple = false, isPostAuthor, hideSprout, className}: {
  comment: CommentsList,
  classes: ClassesType,
  simple?: boolean,
  isPostAuthor?: boolean,
  hideSprout?: boolean,
  className?: string
}) => {
  const { UserNameDeleted, UsersName, ForumIcon, LWTooltip } = Components
  const author = comment.user
  
  if (comment.deleted) {
    return <span className={className}>[comment deleted]</span>
  } else if (comment.hideAuthor || !author) {
    return <span className={className}>
      <UserNameDeleted/>
    </span>
  } else if (comment.answer) {
    return (
      <span className={classNames(className, classes.authorAnswer)}>
        Answer by <UsersName user={author} simple={simple}/>
      </span>
    );
  } else {
    const karmaThreshold = newUserIconKarmaThresholdSetting.get()
    // show the "new user" sprout icon if the author has low karma or joined less than a week ago
    const showSproutIcon = (karmaThreshold && author.karma < karmaThreshold) ||
                            moment(author.createdAt).isAfter(moment().subtract(1, 'week'))
    return <>
      <UsersName
        user={author}
        simple={simple}
        className={classNames(className, classes.author)}
        tooltipPlacement="bottom-start"
      />
      {isEAForum && isPostAuthor && <LWTooltip
          placement="bottom-start"
          title="Post author"
          className={classes.iconWrapper}
        >
          <ForumIcon icon="Author" className={classes.postAuthorIcon} />
        </LWTooltip>
      }
      {showSproutIcon && !hideSprout && <LWTooltip
          placement="bottom-start"
<<<<<<< HEAD
          title={`${author.displayName} is new on ${siteNameWithArticleSetting.get()}. Take care in replying.`}
          className={classes.iconWrapper}
          titleClassName={classes.sproutTooltipTitle}
=======
          title={`${author.displayName} is either new on ${siteNameWithArticleSetting.get()} or doesn't have much karma yet. Take care in replying.`}
          className={classes.sproutTooltip}
>>>>>>> f49908c5
        >
          <ForumIcon icon="Sprout" className={classes.sproutIcon} />
        </LWTooltip>
      }
    </>
  }
}

const CommentUserNameComponent = registerComponent('CommentUserName', CommentUserName, {
  styles,
  stylePriority: 100, //Higher than UsersName, which gets a className from us
});

declare global {
  interface ComponentTypes {
    CommentUserName: typeof CommentUserNameComponent
  }
}<|MERGE_RESOLUTION|>--- conflicted
+++ resolved
@@ -25,17 +25,11 @@
     marginLeft: -4,
     marginRight: 10,
   },
-<<<<<<< HEAD
-  sproutTooltipTitle: {
-    maxWidth: 200,
-  },
   postAuthorIcon: {
     verticalAlign: 'text-bottom',
     color: theme.palette.grey[500],
     fontSize: 16,
   },
-=======
->>>>>>> f49908c5
   sproutIcon: {
     position: 'relative',
     bottom: -2,
@@ -89,14 +83,8 @@
       }
       {showSproutIcon && !hideSprout && <LWTooltip
           placement="bottom-start"
-<<<<<<< HEAD
-          title={`${author.displayName} is new on ${siteNameWithArticleSetting.get()}. Take care in replying.`}
+          title={`${author.displayName} is either new on ${siteNameWithArticleSetting.get()} or doesn't have much karma yet. Take care in replying.`}
           className={classes.iconWrapper}
-          titleClassName={classes.sproutTooltipTitle}
-=======
-          title={`${author.displayName} is either new on ${siteNameWithArticleSetting.get()} or doesn't have much karma yet. Take care in replying.`}
-          className={classes.sproutTooltip}
->>>>>>> f49908c5
         >
           <ForumIcon icon="Sprout" className={classes.sproutIcon} />
         </LWTooltip>
