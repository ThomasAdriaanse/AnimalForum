--- conflicted
+++ resolved
@@ -21,56 +21,11 @@
   }
 })
 
-<<<<<<< HEAD
-class CommentsMenu extends PureComponent {
-  state = {anchorEl:null}
-
-  handleClick = event => {
-    this.setState({ anchorEl: event.currentTarget });
-  }
-
-  handleClose = () => {
-    this.setState({anchorEl: null})
-  }
-
-  render() {
-    const { currentUser, children, classes, className, comment, post, showEdit, icon } = this.props
-    const { anchorEl } = this.state
-    const { EditCommentMenuItem, ReportCommentMenuItem, DeleteCommentMenuItem, RetractCommentMenuItem, BanUserFromPostMenuItem, BanUserFromAllPostsMenuItem, MoveToAlignmentMenuItem, SuggestAlignmentMenuItem, BanUserFromAllPersonalPostsMenuItem, MoveToAnswersMenuItem, SubscribeTo } = Components
-    
-    if (!currentUser) return null
-    
-    return (
-      <span className={className}>
-        <span onClick={this.handleClick}>
-          {icon ? icon : <MoreVertIcon
-            className={classes.icon}/>}
-        </span>
-        <Menu
-          onClick={this.handleClose}
-          open={Boolean(anchorEl)}
-          anchorEl={anchorEl}
-        >
-          <SubscribeTo document={comment} collectionName={"Comments"}/>
-          <EditCommentMenuItem comment={comment} showEdit={showEdit}/>
-          <ReportCommentMenuItem comment={comment}/>
-          <MoveToAlignmentMenuItem comment={comment} post={post}/>
-          <SuggestAlignmentMenuItem comment={comment} post={post}/>
-          { Users.canModeratePost(currentUser, post) && post.user && Users.canModeratePost(post.user, post) && <Divider />}
-          <MoveToAnswersMenuItem comment={comment} post={post}/>
-          <DeleteCommentMenuItem comment={comment} post={post}/>
-          <RetractCommentMenuItem comment={comment}/>
-          <BanUserFromPostMenuItem comment={comment} post={post}/>
-          <BanUserFromAllPostsMenuItem comment={comment} post={post}/>
-          <BanUserFromAllPersonalPostsMenuItem comment={comment} post={post}/>
-          {children}
-        </Menu>
-=======
 const CommentsMenu = ({children, classes, className, comment, post, showEdit, icon}) => {
   const [anchorEl, setAnchorEl] = useState(null);
   const currentUser = useCurrentUser();
   
-  const { EditCommentMenuItem, ReportCommentMenuItem, DeleteCommentMenuItem, RetractCommentMenuItem, BanUserFromPostMenuItem, BanUserFromAllPostsMenuItem, MoveToAlignmentMenuItem, SuggestAlignmentMenuItem, BanUserFromAllPersonalPostsMenuItem, MoveToAnswersMenuItem } = Components
+  const { EditCommentMenuItem, ReportCommentMenuItem, DeleteCommentMenuItem, RetractCommentMenuItem, BanUserFromPostMenuItem, BanUserFromAllPostsMenuItem, MoveToAlignmentMenuItem, SuggestAlignmentMenuItem, BanUserFromAllPersonalPostsMenuItem, MoveToAnswersMenuItem, SubscribeTo } = Components
   
   if (!currentUser) return null
   
@@ -79,13 +34,13 @@
       <span onClick={event => setAnchorEl(event.currentTarget)}>
         {icon ? icon : <MoreVertIcon
           className={classes.icon}/>}
->>>>>>> c4595bf4
       </span>
       <Menu
         onClick={event => setAnchorEl(null)}
         open={Boolean(anchorEl)}
         anchorEl={anchorEl}
       >
+        <SubscribeTo document={comment} collectionName={"Comments"}/>
         <EditCommentMenuItem comment={comment} showEdit={showEdit}/>
         <ReportCommentMenuItem comment={comment}/>
         <MoveToAlignmentMenuItem comment={comment} post={post}/>
