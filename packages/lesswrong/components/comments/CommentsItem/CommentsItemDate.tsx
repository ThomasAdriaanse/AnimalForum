import React from 'react';
import { Components, registerComponent } from '../../../lib/vulcan-lib';
import { Link } from '../../../lib/reactRouterWrapper';
import LinkIcon from '@material-ui/icons/Link';
import { Comments } from "../../../lib/collections/comments";
import classNames from 'classnames';
import { useNavigation, useLocation } from '../../../lib/routeUtil';
import { useTracking } from '../../../lib/analyticsEvents';

const styles = theme => ({
  root: {
    "& a:hover, & a:active": {
      "& $icon": {
        color: "rgba(0,0,0,0.3) !important",
      },
    },
  },
  answerDate: {},
  date: {
    color: "rgba(0,0,0,0.5)",
  },
  postTitle: {
    marginRight: 5,
  },
  link: {
  },
  icon: {
    fontSize: "0.9rem",
    transform: "rotate(-45deg)",
    verticalAlign: "middle",
    color: "rgba(0,0,0,0.5)",
    margin: "0 2px",
    position: "relative",
    top: -2
  },
});

<<<<<<< HEAD
const CommentsItemDate = ({comment, post, classes, scrollOnClick, scrollIntoView }: {
  comment: any,
  post: any,
  classes: any,
  scrollOnClick?: boolean,
  scrollIntoView?: ()=>void,
}) => {
=======
const CommentsItemDate = ({comment, post, classes, scrollOnClick, scrollIntoView, permalink=true }) => {
>>>>>>> 2f3da59f
  const { history } = useNavigation();
  const { location } = useLocation();
  const { captureEvent } = useTracking();

  const handleLinkClick = (event) => {
    event.preventDefault()
    history.replace({...location, hash: "#" + comment._id})
    if(scrollIntoView) scrollIntoView();
    captureEvent("linkClicked", {buttonPressed: event.button, furtherContext: "dateIcon"})
  };

  const url = Comments.getPageUrlFromIds({postId: post._id, postSlug: post.slug, commentId: comment._id, permalink})

  const date = <span>
    <Components.FormatDate date={comment.postedAt} format={comment.answer && "MMM DD, YYYY"}/>
    <LinkIcon className={classes.icon}/>
  </span>

  return (
    <span className={classNames(classes.root, {
      [classes.date]: !comment.answer,
      [classes.answerDate]: comment.answer,
    })}>
      {scrollOnClick ? <a href={url} onClick={handleLinkClick}>{ date } </a>
        : <Link to={url}>{ date }</Link>
      }
    </span>
  );
}

const CommentsItemDateComponent = registerComponent(
  'CommentsItemDate', CommentsItemDate, {styles}
);

declare global {
  interface ComponentTypes {
    CommentsItemDate: typeof CommentsItemDateComponent,
  }
}
<|MERGE_RESOLUTION|>--- conflicted
+++ resolved
@@ -35,17 +35,14 @@
   },
 });
 
-<<<<<<< HEAD
-const CommentsItemDate = ({comment, post, classes, scrollOnClick, scrollIntoView }: {
+const CommentsItemDate = ({comment, post, classes, scrollOnClick, scrollIntoView, permalink=true }: {
   comment: any,
   post: any,
   classes: any,
   scrollOnClick?: boolean,
   scrollIntoView?: ()=>void,
+  permalink?: boolean,
 }) => {
-=======
-const CommentsItemDate = ({comment, post, classes, scrollOnClick, scrollIntoView, permalink=true }) => {
->>>>>>> 2f3da59f
   const { history } = useNavigation();
   const { location } = useLocation();
   const { captureEvent } = useTracking();
