--- conflicted
+++ resolved
@@ -92,15 +92,8 @@
     setAnchorEl(null);
   }
 
-<<<<<<< HEAD
-  renderTitleComponent = () => {
-    const { commentCount, loadMoreCount, totalComments, loadMoreComments, loadingMoreComments, post, currentUser, classes } = this.props;
-    const { anchorEl, highlightDate } = this.state
+  const renderTitleComponent = () => {
     const { CommentsListMeta, Typography } = Components
-=======
-  const renderTitleComponent = () => {
-    const { CommentsListMeta } = Components
->>>>>>> f45c0a09
     const suggestedHighlightDates = [moment().subtract(1, 'day'), moment().subtract(1, 'week'), moment().subtract(1, 'month'), moment().subtract(1, 'year')]
     const newLimit = commentCount + (loadMoreCount || commentCount)
     return <CommentsListMeta>
