--- conflicted
+++ resolved
@@ -30,12 +30,9 @@
   return <div className={classes.root}>
     <CommunityMapWrapper
       terms={mapEventTerms}
-<<<<<<< HEAD
       mapOptions={currentUserLocation.known && {center: currentUserLocation, zoom: 5}}
       showHideMap
-=======
       showGroupsByDefault={false}
->>>>>>> de170dc5
     />
   </div>;
 }
