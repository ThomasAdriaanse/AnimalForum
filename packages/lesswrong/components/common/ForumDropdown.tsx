import React from 'react';
import { registerComponent, Components } from '../../lib/vulcan-lib';
import { SettingsOption } from '../../lib/collections/posts/dropdownOptions';

<<<<<<< HEAD
const ForumDropdown = ({value, options, queryParam, onSelect, eventProps, className}:{
=======
const ForumDropdown = ({value, options, queryParam, onSelect, className}:{
>>>>>>> 7b7c3c93
  value: string,
  options: Record<string, SettingsOption>,
  queryParam?: string,
  onSelect?: (value: string) => void,
<<<<<<< HEAD
  eventProps?: Record<string, string>
=======
>>>>>>> 7b7c3c93
  className?: string,
}) => {
  return <Components.ForumDropdownMultiselect
    values={[value]}
    options={options}
    queryParam={queryParam}
    onSelect={onSelect}
<<<<<<< HEAD
    eventProps={eventProps}
=======
>>>>>>> 7b7c3c93
    className={className}
  />
}

const ForumDropdownComponent = registerComponent('ForumDropdown', ForumDropdown);

declare global {
  interface ComponentTypes {
    ForumDropdown: typeof ForumDropdownComponent
  }
}<|MERGE_RESOLUTION|>--- conflicted
+++ resolved
@@ -2,19 +2,11 @@
 import { registerComponent, Components } from '../../lib/vulcan-lib';
 import { SettingsOption } from '../../lib/collections/posts/dropdownOptions';
 
-<<<<<<< HEAD
-const ForumDropdown = ({value, options, queryParam, onSelect, eventProps, className}:{
-=======
 const ForumDropdown = ({value, options, queryParam, onSelect, className}:{
->>>>>>> 7b7c3c93
   value: string,
   options: Record<string, SettingsOption>,
   queryParam?: string,
   onSelect?: (value: string) => void,
-<<<<<<< HEAD
-  eventProps?: Record<string, string>
-=======
->>>>>>> 7b7c3c93
   className?: string,
 }) => {
   return <Components.ForumDropdownMultiselect
@@ -22,10 +14,6 @@
     options={options}
     queryParam={queryParam}
     onSelect={onSelect}
-<<<<<<< HEAD
-    eventProps={eventProps}
-=======
->>>>>>> 7b7c3c93
     className={className}
   />
 }
