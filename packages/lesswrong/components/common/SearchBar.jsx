import React, { Component } from 'react';
import { registerComponent, Components, getSetting } from 'meteor/vulcan:core';
import PropTypes from 'prop-types';
import {
  InstantSearch,
  Hits,
  SearchBox,
  Pagination,
  Configure,
  Index } from 'react-instantsearch/dom';
import FontIcon from 'material-ui/FontIcon';

const closeIconStyle = {
  fontSize: '14px',
}

const searchIconStyle = {
  position: 'absolute',
  padding: '12px',
}

class SearchBar extends Component {
  constructor(props){
    super(props);
    this.state = {
      inputOpen: false,
      searchOpen: false,
      currentQuery: "",
    }
  }

  openSearchInput = () => {
    this.setState({inputOpen: true});
  }

  closeSearchInput = () => {
    this.setState({inputOpen: false});
  }

  openSearchResults = () => {
    this.setState({searchOpen: true});
  }

  closeSearchResults = () => {
    this.setState({searchOpen: false});
  }

  closeSearch = () => {
    this.setState({searchOpen: false, inputOpen: false});
  }

  handleSearchTap = () => {
    this.setState({inputOpen: true, searchOpen: this.state.currentQuery});
  }

  handleKeyDown = (event) => {
    if (event.key === 'Escape') this.closeSearch();
  }

  queryStateControl = (searchState) => {
    if (searchState.query !== this.state.currentQuery) {
      this.setState({currentQuery: searchState.query});
      if (searchState.query) {
        this.openSearchResults();
      } else {
        this.closeSearchResults();
      }
    }
  }

  render() {
    const inputOpenClass = this.state.inputOpen ? "open" : null;
    const resultsOpenClass = this.state.searchOpen ? "open" : null;
    const algoliaAppId = getSetting('algolia.appId')
    const algoliaSearchKey = getSetting('algolia.searchKey')

<<<<<<< HEAD
=======
    const { searchOpen } = this.state

>>>>>>> 77a3ceb7
    if(!algoliaAppId) {
      return <div className="search-bar">Search is disabled (Algolia App ID not configured on server)</div>
    }

    searchIconStyle.color = this.props.color;
    closeIconStyle.color = this.props.color;

    return <div className="search" onKeyDown={this.handleKeyDown}>
      <Components.ErrorBoundary>
        <InstantSearch
          indexName="test_posts"
          appId={algoliaAppId}
          apiKey={algoliaSearchKey}
          onSearchStateChange={this.queryStateControl}
        >
          <div className={"search-bar " + inputOpenClass}>
            <div onClick={this.handleSearchTap}>
              <FontIcon className="material-icons" style={searchIconStyle}>search</FontIcon>
              <SearchBox resetComponent={<div className="search-box-reset"></div>} focusShortcuts={[]} />
            </div>
            <div className="search-bar-close" onClick={this.closeSearch}>
              <FontIcon className="material-icons" style={closeIconStyle}>close</FontIcon>
            </div>
          </div>
          { searchOpen &&
            <div className={"search-results " + resultsOpenClass}>
              <div className="search-results-container">
                <div className="search-results-container-left">
                  <div className="search-results-posts">
                    <Index indexName="test_posts">
                      <Configure hitsPerPage={5} />
                      <Components.Section title="Posts" titleWidth={150} titleComponent={<Pagination pagesPadding={0} showFirst={false}/>}>
                        <div className="search-results-posts-content">
                          <Hits hitComponent={(props) => <Components.PostsSearchHit clickAction={this.closeSearch} {...props} />} />
                        </div>
                      </Components.Section>
                    </Index>
                  </div>
                  <div className="search-results-comments">
                    <Index indexName="test_comments">
                      <Configure hitsPerPage={5} />
                      <Components.Section title="Comments" titleWidth={150} titleComponent={<Pagination pagesPadding={0} showFirst={false}/>}>
                        <div className="search-results-comments-content">
                          <Hits hitComponent={(props) => <Components.CommentsSearchHit clickAction={this.closeSearch} {...props} />} />
                        </div>
                      </Components.Section>
                    </Index>
                  </div>
                </div>
                <div className="search-results-container-right">
                  <div className="search-results-users">
                    <Index indexName= "test_users">
                      <Configure hitsPerPage={10} />
                      <div className="search-results-users-heading">
                        <h2>Users</h2>
                      </div>
                      <div className="search-results-users-content" >
                        <Hits hitComponent={(props) => <Components.UsersSearchHit clickAction={this.closeSearch} {...props} />} />
                      </div>
                    </Index>
                  </div>
                </div>
              </div>
            </div>
          }
        </InstantSearch>
      </Components.ErrorBoundary>
    </div>
  }
}

SearchBar.propTypes = {
  color: PropTypes.string,
};

SearchBar.defaultProps = {
  color: "rgba(0, 0, 0, 0.6)"
}

registerComponent("SearchBar", SearchBar);

//
// const Search = () =>
//
//
// const Post = (props) =>
//   <div>
//     <hr />
//     <span className="hit-title">
//       <Highlight attributeName="title" hit={props.hit} />
//     </span>
//     <br />
//     <span className="hit-htmlBody">
//       <Snippet attributeName="htmlBody" hit={props.hit} />
//     </span>
//   </div><|MERGE_RESOLUTION|>--- conflicted
+++ resolved
@@ -74,11 +74,8 @@
     const algoliaAppId = getSetting('algolia.appId')
     const algoliaSearchKey = getSetting('algolia.searchKey')
 
-<<<<<<< HEAD
-=======
     const { searchOpen } = this.state
 
->>>>>>> 77a3ceb7
     if(!algoliaAppId) {
       return <div className="search-bar">Search is disabled (Algolia App ID not configured on server)</div>
     }
