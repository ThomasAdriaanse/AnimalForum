--- conflicted
+++ resolved
@@ -35,17 +35,10 @@
   }
 })
 
-<<<<<<< HEAD
-const NavigationStandalone = ({sidebarHidden, classes}: {
-  sidebarHidden: boolean,
-  classes: ClassesType
-}) => {
-=======
 const NavigationStandalone = (
   {sidebarHidden, unspacedGridLayout, className, classes}:
   {sidebarHidden: boolean, unspacedGridLayout?: boolean, className: string, classes: ClassesType}
 ) => {
->>>>>>> 2cb97a92
   const { TabNavigationMenu, TabNavigationMenuFooter } = Components
   const { location } = useLocation();
 
