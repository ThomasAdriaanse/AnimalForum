--- conflicted
+++ resolved
@@ -11,42 +11,24 @@
   render () {
     const { currentUser } = this.props
 
-<<<<<<< HEAD
-    const { SingleColumnSection, SectionTitle, RecentDiscussionThreadsList, CommentsNewForm, HomeLatestPosts, RecommendationsAndCurated, SectionButton } = Components
-=======
     const { RecentDiscussionThreadsList, HomeLatestPosts, RecommendationsAndCurated } = Components
->>>>>>> 5e0b5390
 
     const shouldRenderSidebar = Users.canDo(currentUser, 'posts.moderate.all') ||
         Users.canDo(currentUser, 'alignment.sidebar')
 
     return (
       <React.Fragment>
-<<<<<<< HEAD
-        {shouldRenderSidebar && <SplitComponent name="SunshineSidebar" />}
-
-        <Components.HeadTags image={getSetting('siteImage')} />
-=======
         {shouldRenderSidebar && <Components.SunshineSidebar/>}
->>>>>>> 5e0b5390
 
         <RecommendationsAndCurated configName="frontpage" />
 
         <HomeLatestPosts />
-<<<<<<< HEAD
-
-        <SingleColumnSection>
-          <SectionTitle title="Recent Discussion" />
-          <RecentDiscussionThreadsList terms={{view: 'recentDiscussionThreadsList', limit:20}}/>
-        </SingleColumnSection>
-=======
         <RecentDiscussionThreadsList
           terms={{view: 'recentDiscussionThreadsList', limit:20}}
           commentsLimit={4}
           maxAgeHours={18}
           af={false}
         />
->>>>>>> 5e0b5390
       </React.Fragment>
     )
   }
