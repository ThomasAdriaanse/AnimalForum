import { Components, registerComponent } from '../../lib/vulcan-lib';
import React from 'react';
import { AnalyticsContext } from "../../lib/analyticsEvents";

const Home2 = () => {
<<<<<<< HEAD
  const { RecentDiscussionFeed, HomeLatestPosts, RecommendationsAndCurated, AnalyticsInViewTracker, BookFrontpageWidget } = Components
=======
  const { RecentDiscussionFeed, HomeLatestPosts, RecommendationsAndCurated, AnalyticsInViewTracker, FrontpageReviewPhase } = Components
>>>>>>> 0bb6e5ef

  return (
      <AnalyticsContext pageContext="homePage">
        <React.Fragment>
<<<<<<< HEAD
          <BookFrontpageWidget />
          <RecommendationsAndCurated configName="frontpage" />
=======
          <FrontpageReviewPhase />
>>>>>>> 0bb6e5ef
          <AnalyticsInViewTracker
              eventProps={{inViewType: "latestPosts"}}
              observerProps={{threshold:[0, 0.5, 1]}}
          >
              <HomeLatestPosts />
          </AnalyticsInViewTracker>
          <RecommendationsAndCurated configName="frontpage" />
          <AnalyticsContext pageSectionContext="recentDiscussion">
            <AnalyticsInViewTracker eventProps={{inViewType: "recentDiscussion"}}>
              <RecentDiscussionFeed
                af={false}
                commentsLimit={4}
                maxAgeHours={18}
              />
              { /*<RecentDiscussionThreadsList
                terms={{view: 'recentDiscussionThreadsList', limit:20}}
                commentsLimit={4}
                maxAgeHours={18}
                af={false}
              />*/ }
            </AnalyticsInViewTracker>
          </AnalyticsContext>
        </React.Fragment>
      </AnalyticsContext>
  )
}

const Home2Component = registerComponent('Home2', Home2);

declare global {
  interface ComponentTypes {
    Home2: typeof Home2Component
  }
}<|MERGE_RESOLUTION|>--- conflicted
+++ resolved
@@ -3,21 +3,12 @@
 import { AnalyticsContext } from "../../lib/analyticsEvents";
 
 const Home2 = () => {
-<<<<<<< HEAD
-  const { RecentDiscussionFeed, HomeLatestPosts, RecommendationsAndCurated, AnalyticsInViewTracker, BookFrontpageWidget } = Components
-=======
   const { RecentDiscussionFeed, HomeLatestPosts, RecommendationsAndCurated, AnalyticsInViewTracker, FrontpageReviewPhase } = Components
->>>>>>> 0bb6e5ef
 
   return (
       <AnalyticsContext pageContext="homePage">
         <React.Fragment>
-<<<<<<< HEAD
-          <BookFrontpageWidget />
-          <RecommendationsAndCurated configName="frontpage" />
-=======
           <FrontpageReviewPhase />
->>>>>>> 0bb6e5ef
           <AnalyticsInViewTracker
               eventProps={{inViewType: "latestPosts"}}
               observerProps={{threshold:[0, 0.5, 1]}}
