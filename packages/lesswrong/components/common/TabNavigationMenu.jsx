--- conflicted
+++ resolved
@@ -1,10 +1,5 @@
-<<<<<<< HEAD
-import { registerComponent } from 'meteor/vulcan:core';
+import { registerComponent, Components } from 'meteor/vulcan:core';
 import { withRouter, Link } from '../../lib/reactRouterWrapper.js';
-=======
-import { registerComponent, Components } from 'meteor/vulcan:core';
-import { withRouter, Link } from 'react-router';
->>>>>>> aaa46216
 import React from 'react';
 import { withStyles } from '@material-ui/core/styles';
 import classNames from 'classnames';
