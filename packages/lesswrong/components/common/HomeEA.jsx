--- conflicted
+++ resolved
@@ -8,22 +8,7 @@
 class HomeEA extends PureComponent {
   render () {
     const { currentUser } = this.props
-<<<<<<< HEAD
-    const { showShortformFeed } = this.state
-
-    const {
-      SingleColumnSection,
-      SectionTitle,
-      RecentDiscussionThreadsList,
-      CommentsNewForm,
-      HomeLatestPosts,
-      ConfigurableRecommendationsList,
-      SectionButton,
-      HeadTags,
-    } = Components
-=======
     const { RecentDiscussionThreadsList, HomeLatestPosts, ConfigurableRecommendationsList, } = Components
->>>>>>> 4eb14bca
 
     const shouldRenderSidebar = Users.canDo(currentUser, 'posts.moderate.all') ||
       Users.canDo(currentUser, 'alignment.sidebar')
