import React, { memo, ComponentType, MouseEventHandler, CSSProperties } from "react";
import { registerComponent } from "../../lib/vulcan-lib";
import { forumSelect, ForumOptions } from "../../lib/forumTypeUtils";
import classNames from "classnames";
import SpeakerWaveIcon from "@heroicons/react/24/outline/SpeakerWaveIcon";
import BookmarkIcon from "@heroicons/react/24/solid/BookmarkIcon";
import StarIcon from "@heroicons/react/24/solid/StarIcon";
import StarOutlineIcon from "@heroicons/react/24/outline/StarIcon";
import UserIcon from "@heroicons/react/24/solid/UserIcon";
import BellIcon from "@heroicons/react/24/solid/BellIcon";
import LinkIcon from "@heroicons/react/20/solid/LinkIcon";
import BookmarkOutlineIcon from "@heroicons/react/24/outline/BookmarkIcon";
import PlusIcon from "@heroicons/react/20/solid/PlusIcon";
import PlusSmallIcon from "@heroicons/react/20/solid/PlusSmallIcon";
import MinusSmallIcon from "@heroicons/react/20/solid/MinusSmallIcon";
import BellOutlineIcon from "@heroicons/react/24/outline/BellIcon";
import CheckIcon from "@heroicons/react/20/solid/CheckIcon";
import CloseIcon from "@heroicons/react/24/solid/XMarkIcon";
import CalendarDaysIcon from "@heroicons/react/24/solid/CalendarDaysIcon";
import BriefcaseIcon from "@heroicons/react/24/solid/BriefcaseIcon";
import AcademicCapIcon from "@heroicons/react/24/solid/AcademicCapIcon";
import MapPinIcon from "@heroicons/react/24/solid/MapPinIcon";
import CommentIcon from "@heroicons/react/24/outline/ChatBubbleLeftIcon";
import CommentFilledIcon from "@heroicons/react/24/solid/ChatBubbleLeftIcon";
import LightbulbIcon from "@heroicons/react/24/outline/LightBulbIcon";
import WarningIcon from "@heroicons/react/24/solid/ExclamationTriangleIcon";
import ReportIcon from "@heroicons/react/24/outline/ExclamationCircleIcon";
import TagIcon from "@heroicons/react/24/outline/TagIcon";
import EyeOutlineIcon from "@heroicons/react/24/outline/EyeIcon";
import EyeIcon from "@heroicons/react/24/solid/EyeIcon";
import PencilIcon from "@heroicons/react/24/solid/PencilIcon";
import SettingsIcon from "@heroicons/react/24/solid/Cog6ToothIcon";
import EmailIcon from "@heroicons/react/24/solid/EnvelopeIcon";
import PuzzleIcon from "@heroicons/react/24/solid/PuzzlePieceIcon";
<<<<<<< HEAD
import EllipsisVerticalIcon from "@heroicons/react/20/solid/EllipsisVerticalIcon";
=======
import ShareIcon from "@heroicons/react/24/outline/ArrowUpTrayIcon";
import ClipboardDocumentListIcon from "@heroicons/react/24/outline/ClipboardDocumentListIcon";
import ClipboardDocumentIcon from "@heroicons/react/24/outline/ClipboardDocumentIcon";
>>>>>>> e1b273b7
import MuiVolumeUpIcon from "@material-ui/icons/VolumeUp";
import MuiBookmarkIcon from "@material-ui/icons/Bookmark";
import MuiBookmarkBorderIcon from "@material-ui/icons/BookmarkBorder";
import MuiBookmarksIcon from "@material-ui/icons/Bookmarks";
import MuiBellBorderIcon from "@material-ui/icons/NotificationsNone";
import MuiStarIcon from "@material-ui/icons/Star";
import MuiStarBorderIcon from "@material-ui/icons/StarBorder";
import MuiPersonIcon from "@material-ui/icons/Person";
import MuiNotificationsIcon from '@material-ui/icons/Notifications';
import MuiLinkIcon from "@material-ui/icons/Link";
import MuiTagIcon from "@material-ui/icons/LocalOfferOutlined";
import MuiReportIcon from "@material-ui/icons/ReportOutlined";
import MuiVisibilityOff from "@material-ui/icons/VisibilityOff";
import MuiVisibility from "@material-ui/icons/Visibility";
import MuiEditIcon from "@material-ui/icons/Edit";
import MuiShowChartIcon from "@material-ui/icons/ShowChart";
import MuiNotesIcon from "@material-ui/icons/Notes";
import MuiWarningIcon from "@material-ui/icons/Warning";
import MuiLocationIcon from "@material-ui/icons/LocationOn";
import MuiSettingsIcon from "@material-ui/icons/Settings";
import MuiEmailIcon from "@material-ui/icons/Email";
import MuiPuzzleIcon from "@material-ui/icons/Extension";
import MuiCheckIcon from "@material-ui/icons/Check";
<<<<<<< HEAD
import MuiEllipsisVerticalIcon from "@material-ui/icons/MoreVert";
=======
import MuiShareIcon from "@material-ui/icons/Share";
>>>>>>> e1b273b7

/**
 * ForumIcon can be used with custom SVG elements but you MUST pass through
 * the props using React.HTMLAttributes otherwise you will have bugs. See the
 * files below for examples
 */
import { PinIcon } from "../icons/pinIcon";
import { AuthorIcon } from "../icons/authorIcon";
import { SproutIcon } from "../icons/sproutIcon";
import { StickyIcon } from "../icons/stickyIcon";
import { ThickChevronLeftIcon } from "../icons/thickChevronLeftIcon";
import { ThickChevronRightIcon } from "../icons/thickChevronRightIcon";
import { ThickChevronDownIcon } from "../icons/thickChevronDownIcon";
import { CardIcon } from "../icons/cardIcon";
import { ListIcon } from "../icons/listIcon";
import { AddEmojiIcon } from "../icons/addEmoji";
import { SoftUpArrowIcon } from "../icons/softUpArrowIcon";

/**
 * This exists to allow us to easily use different icon sets on different
 * forums. To add a new icon, add its name to `ForumIconName` and add an
 * icon component to each option in `ICONS`. `default` generally uses icons
 * from MaterialUI and `EAForum` generally uses icons from HeroIcons.
 */
export type ForumIconName =
  "VolumeUp" |
  "Bookmark" |
  "BookmarkBorder" |
  "Bookmarks" |
  "Karma" |
  "KarmaOutline" |
  "Star" |
  "User" |
  "Bell" |
  "BellBorder" |
  "AddEmoji" |
  "Link" |
  "Pin" |
  "Author" |
  "Sprout" |
  "Close" |
  "CalendarDays" |
  "Work" |
  "School" |
  "MapPin" |
  "Pencil" |
  "Comment" |
  "CommentFilled" |
  "Shortform" |
  "Warning" |
  "Report" |
  "Eye" |
  "EyeOutline" |
  "Tag" |
  "Edit" |
  "Analytics" |
  "ThickChevronLeft" |
  "ThickChevronRight" |
  "ThickChevronDown" |
  "Plus" |
  "Check" |
  "Card" |
  "List" |
  "PlusSmall" |
  "MinusSmall" |
  "Settings" |
  "Email" |
  "Puzzle" |
<<<<<<< HEAD
  "SoftUpArrow" |
  "EllipsisVertical";
=======
  "Share" |
  "ClipboardDocumentList" |
  "ClipboardDocument";
>>>>>>> e1b273b7

const ICONS: ForumOptions<Record<ForumIconName, IconComponent>> = {
  default: {
    VolumeUp: MuiVolumeUpIcon,
    Bookmark: MuiBookmarkIcon,
    BookmarkBorder: MuiBookmarkBorderIcon,
    Bookmarks: MuiBookmarksIcon,
    Karma: MuiStarIcon,
    KarmaOutline: MuiStarBorderIcon,
    Star: MuiStarIcon,
    User: MuiPersonIcon,
    Bell: MuiNotificationsIcon,
    BellBorder: MuiBellBorderIcon,
    AddEmoji: AddEmojiIcon,
    Link: MuiLinkIcon,
    Pin: StickyIcon,
    Author: AuthorIcon,
    Sprout: SproutIcon,
    Close: CloseIcon,
    CalendarDays: CalendarDaysIcon,
    Work: BriefcaseIcon,
    School: AcademicCapIcon,
    MapPin: MuiLocationIcon,
    Pencil: PencilIcon,
    Comment: CommentIcon,
    CommentFilled: CommentFilledIcon,
    Shortform: MuiNotesIcon,
    Warning: MuiWarningIcon,
    Report: MuiReportIcon,
    Tag: MuiTagIcon,
    Eye: MuiVisibility,
    EyeOutline: MuiVisibilityOff,
    Edit: MuiEditIcon,
    Analytics: MuiShowChartIcon,
    ThickChevronLeft: ThickChevronLeftIcon,
    ThickChevronRight: ThickChevronRightIcon,
    ThickChevronDown: ThickChevronDownIcon,
    Plus: PlusIcon,
    PlusSmall: PlusSmallIcon,
    MinusSmall: MinusSmallIcon,
    Settings: MuiSettingsIcon,
    Email: MuiEmailIcon,
    Puzzle: MuiPuzzleIcon,
    Check: MuiCheckIcon,
    Card: CardIcon,
    List: ListIcon,
<<<<<<< HEAD
    SoftUpArrow: SoftUpArrowIcon,
    EllipsisVertical: MuiEllipsisVerticalIcon,
=======
    Share: MuiShareIcon,
    ClipboardDocumentList: ClipboardDocumentListIcon,
    ClipboardDocument: ClipboardDocumentIcon,
>>>>>>> e1b273b7
  },
  EAForum: {
    VolumeUp: SpeakerWaveIcon,
    Bookmark: BookmarkIcon,
    BookmarkBorder: BookmarkOutlineIcon,
    Bookmarks: BookmarkIcon,
    Karma: StarIcon,
    KarmaOutline: StarOutlineIcon,
    Star: StarIcon,
    User: UserIcon,
    Bell: BellIcon,
    BellBorder: BellOutlineIcon,
    AddEmoji: AddEmojiIcon,
    Link: LinkIcon,
    Pin: PinIcon,
    Author: AuthorIcon,
    Sprout: SproutIcon,
    Close: CloseIcon,
    CalendarDays: CalendarDaysIcon,
    Work: BriefcaseIcon,
    School: AcademicCapIcon,
    MapPin: MapPinIcon,
    Pencil: PencilIcon,
    Comment: CommentIcon,
    CommentFilled: CommentFilledIcon,
    Shortform: LightbulbIcon,
    Warning: WarningIcon,
    Report: ReportIcon,
    Tag: TagIcon,
    Eye: EyeIcon,
    EyeOutline: EyeOutlineIcon,
    Edit: PencilIcon,
    Analytics: MuiShowChartIcon,
    ThickChevronLeft: ThickChevronLeftIcon,
    ThickChevronRight: ThickChevronRightIcon,
    ThickChevronDown: ThickChevronDownIcon,
    Plus: PlusIcon,
    PlusSmall: PlusSmallIcon,
    MinusSmall: MinusSmallIcon,
    Settings: SettingsIcon,
    Email: EmailIcon,
    Puzzle: PuzzleIcon,
    Check: CheckIcon,
    Card: CardIcon,
    List: ListIcon,
<<<<<<< HEAD
    SoftUpArrow: SoftUpArrowIcon,
    EllipsisVertical: EllipsisVerticalIcon,
=======
    Share: ShareIcon,
    ClipboardDocumentList: ClipboardDocumentListIcon,
    ClipboardDocument: ClipboardDocumentIcon,
>>>>>>> e1b273b7
  },
};

// This is a map from forum types to icon names to keys in the `styles` object.
const CUSTOM_CLASSES: ForumOptions<Partial<Record<ForumIconName, string>>> = {
  default: {
    Link: "linkRotation",
  },
  EAForum: {
  },
};

export type IconProps = {
  className: string,
  onClick: MouseEventHandler<SVGElement>,
}

export type IconComponent = ComponentType<Partial<IconProps>>;

const styles = (_: ThemeType): JssStyles => ({
  root: {
    userSelect: "none",
    width: "1em",
    height: "1em",
    display: "inline-block",
    flexShrink: 0,
    fontSize: 24,
  },
  linkRotation: {
    transform: "rotate(-45deg)",
    '&.MuiListItemIcon-root': {
      marginRight: 12
    }
  },
});

type ForumIconProps = Partial<IconProps> & {
  icon: ForumIconName,
  noDefaultStyles?: boolean,
  classes: ClassesType,
  style?: CSSProperties,
};

const ForumIcon = ({
  icon,
  noDefaultStyles,
  className,
  classes,
  ...props
}: ForumIconProps) => {
  const icons = forumSelect(ICONS);
  const Icon = icons[icon] ?? ICONS.default[icon];
  if (!Icon) {
    // eslint-disable-next-line no-console
    console.error(`Invalid ForumIcon name: ${icon}`);
    return null;
  }

  const customClassKey = forumSelect(CUSTOM_CLASSES)[icon];
  const customClass = customClassKey ? classes[customClassKey] : undefined;
  const fullClassName = classNames(className, {
    [classes.root]: !noDefaultStyles,
    [customClass]: !noDefaultStyles && customClass,
  });

  return <Icon className={fullClassName} {...props} />;
}

const ForumIconComponent = registerComponent("ForumIcon", memo(ForumIcon), {
  styles,
  stylePriority: -1,
});

declare global {
  interface ComponentTypes {
    ForumIcon: typeof ForumIconComponent
  }
}<|MERGE_RESOLUTION|>--- conflicted
+++ resolved
@@ -32,13 +32,10 @@
 import SettingsIcon from "@heroicons/react/24/solid/Cog6ToothIcon";
 import EmailIcon from "@heroicons/react/24/solid/EnvelopeIcon";
 import PuzzleIcon from "@heroicons/react/24/solid/PuzzlePieceIcon";
-<<<<<<< HEAD
 import EllipsisVerticalIcon from "@heroicons/react/20/solid/EllipsisVerticalIcon";
-=======
 import ShareIcon from "@heroicons/react/24/outline/ArrowUpTrayIcon";
 import ClipboardDocumentListIcon from "@heroicons/react/24/outline/ClipboardDocumentListIcon";
 import ClipboardDocumentIcon from "@heroicons/react/24/outline/ClipboardDocumentIcon";
->>>>>>> e1b273b7
 import MuiVolumeUpIcon from "@material-ui/icons/VolumeUp";
 import MuiBookmarkIcon from "@material-ui/icons/Bookmark";
 import MuiBookmarkBorderIcon from "@material-ui/icons/BookmarkBorder";
@@ -62,11 +59,8 @@
 import MuiEmailIcon from "@material-ui/icons/Email";
 import MuiPuzzleIcon from "@material-ui/icons/Extension";
 import MuiCheckIcon from "@material-ui/icons/Check";
-<<<<<<< HEAD
 import MuiEllipsisVerticalIcon from "@material-ui/icons/MoreVert";
-=======
 import MuiShareIcon from "@material-ui/icons/Share";
->>>>>>> e1b273b7
 
 /**
  * ForumIcon can be used with custom SVG elements but you MUST pass through
@@ -135,14 +129,11 @@
   "Settings" |
   "Email" |
   "Puzzle" |
-<<<<<<< HEAD
   "SoftUpArrow" |
-  "EllipsisVertical";
-=======
+  "EllipsisVertical" |
   "Share" |
   "ClipboardDocumentList" |
   "ClipboardDocument";
->>>>>>> e1b273b7
 
 const ICONS: ForumOptions<Record<ForumIconName, IconComponent>> = {
   default: {
@@ -189,14 +180,11 @@
     Check: MuiCheckIcon,
     Card: CardIcon,
     List: ListIcon,
-<<<<<<< HEAD
     SoftUpArrow: SoftUpArrowIcon,
     EllipsisVertical: MuiEllipsisVerticalIcon,
-=======
     Share: MuiShareIcon,
     ClipboardDocumentList: ClipboardDocumentListIcon,
     ClipboardDocument: ClipboardDocumentIcon,
->>>>>>> e1b273b7
   },
   EAForum: {
     VolumeUp: SpeakerWaveIcon,
@@ -242,14 +230,11 @@
     Check: CheckIcon,
     Card: CardIcon,
     List: ListIcon,
-<<<<<<< HEAD
     SoftUpArrow: SoftUpArrowIcon,
     EllipsisVertical: EllipsisVerticalIcon,
-=======
     Share: ShareIcon,
     ClipboardDocumentList: ClipboardDocumentListIcon,
     ClipboardDocument: ClipboardDocumentIcon,
->>>>>>> e1b273b7
   },
 };
 
