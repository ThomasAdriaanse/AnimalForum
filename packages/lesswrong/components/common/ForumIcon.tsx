import React, { memo, ComponentType, MouseEventHandler, CSSProperties } from "react";
import { registerComponent } from "../../lib/vulcan-lib";
import { forumSelect, ForumOptions } from "../../lib/forumTypeUtils";
import classNames from "classnames";
import SpeakerWaveIcon from "@heroicons/react/24/solid/SpeakerWaveIcon";
import BookmarkIcon from "@heroicons/react/24/solid/BookmarkIcon";
import StarIcon from "@heroicons/react/24/solid/StarIcon";
import StarOutlineIcon from "@heroicons/react/24/outline/StarIcon";
import UserIcon from "@heroicons/react/24/solid/UserIcon";
import BellIcon from "@heroicons/react/24/solid/BellIcon";
import LinkIcon from "@heroicons/react/20/solid/LinkIcon";
import BookmarkOutlineIcon from "@heroicons/react/24/outline/BookmarkIcon";
import PlusIcon from "@heroicons/react/20/solid/PlusIcon";
import PlusSmallIcon from "@heroicons/react/20/solid/PlusSmallIcon";
import MinusSmallIcon from "@heroicons/react/20/solid/MinusSmallIcon";
import BellOutlineIcon from "@heroicons/react/24/outline/BellIcon";
import CheckIcon from "@heroicons/react/20/solid/CheckIcon";
import CloseIcon from "@heroicons/react/24/solid/XMarkIcon";
import CalendarDaysIcon from "@heroicons/react/24/solid/CalendarDaysIcon";
import BriefcaseIcon from "@heroicons/react/24/solid/BriefcaseIcon";
import AcademicCapIcon from "@heroicons/react/24/solid/AcademicCapIcon";
import MapPinIcon from "@heroicons/react/24/solid/MapPinIcon";
import CommentIcon from "@heroicons/react/24/outline/ChatBubbleLeftIcon";
import LightbulbIcon from "@heroicons/react/24/outline/LightBulbIcon";
import WarningIcon from "@heroicons/react/24/solid/ExclamationTriangleIcon";
import ReportIcon from "@heroicons/react/24/outline/ExclamationCircleIcon";
import TagIcon from "@heroicons/react/24/outline/TagIcon";
import EyeOutlineIcon from "@heroicons/react/24/outline/EyeIcon";
import EyeIcon from "@heroicons/react/24/solid/EyeIcon";
import PencilIcon from "@heroicons/react/24/solid/PencilIcon";
import SettingsIcon from "@heroicons/react/24/solid/Cog6ToothIcon";
import EmailIcon from "@heroicons/react/24/solid/EnvelopeIcon";
import PuzzleIcon from "@heroicons/react/24/solid/PuzzlePieceIcon";
import MuiVolumeUpIcon from "@material-ui/icons/VolumeUp";
import MuiBookmarkIcon from "@material-ui/icons/Bookmark";
import MuiBookmarkBorderIcon from "@material-ui/icons/BookmarkBorder";
import MuiBookmarksIcon from "@material-ui/icons/Bookmarks";
import MuiBellBorderIcon from "@material-ui/icons/NotificationsNone";
import MuiStarIcon from "@material-ui/icons/Star";
import MuiStarBorderIcon from "@material-ui/icons/StarBorder";
import MuiPersonIcon from "@material-ui/icons/Person";
import MuiNotificationsIcon from '@material-ui/icons/Notifications';
import MuiLinkIcon from "@material-ui/icons/Link";
import MuiTagIcon from "@material-ui/icons/LocalOfferOutlined";
import MuiReportIcon from "@material-ui/icons/ReportOutlined";
import MuiVisibilityOff from "@material-ui/icons/VisibilityOff";
import MuiVisibility from "@material-ui/icons/Visibility";
import MuiEditIcon from "@material-ui/icons/Edit";
import MuiShowChartIcon from "@material-ui/icons/ShowChart";
import MuiNotesIcon from "@material-ui/icons/Notes";
import MuiWarningIcon from "@material-ui/icons/Warning";
import MuiLocationIcon from "@material-ui/icons/LocationOn";
<<<<<<< HEAD
import MuiSettingsIcon from "@material-ui/icons/Settings";
import MuiEmailIcon from "@material-ui/icons/Email";
import MuiPuzzleIcon from "@material-ui/icons/Extension";
import MuiCheckIcon from "@material-ui/icons/Check";
=======

/**
 * ForumIcon can be used with custom SVG elements but you MUST pass through
 * the props using React.HTMLAttributes otherwise you will have bugs. See the
 * files below for examples
 */
>>>>>>> 3345ddec
import { PinIcon } from "../icons/pinIcon";
import { AuthorIcon } from "../icons/authorIcon";
import { SproutIcon } from "../icons/sproutIcon";
import { StickyIcon } from "../icons/stickyIcon";
import { ThickChevronLeftIcon } from "../icons/thickChevronLeftIcon";
import { ThickChevronRightIcon } from "../icons/thickChevronRightIcon";
import { ThickChevronDownIcon } from "../icons/thickChevronDownIcon";
import { CardIcon } from "../icons/cardIcon";
import { ListIcon } from "../icons/listIcon";
import { AddEmojiIcon } from "../icons/addEmoji";

/**
 * This exists to allow us to easily use different icon sets on different
 * forums. To add a new icon, add its name to `ForumIconName` and add an
 * icon component to each option in `ICONS`. `default` generally uses icons
 * from MaterialUI and `EAForum` generally uses icons from HeroIcons.
 */
export type ForumIconName =
  "VolumeUp" |
  "Bookmark" |
  "BookmarkBorder" |
  "Bookmarks" |
  "BellBorder" |
  "Karma" |
  "KarmaOutline" |
  "Star" |
  "User" |
  "Bell" |
  "BellBorder" |
  "AddEmoji" |
  "Link" |
  "Pin" |
  "Author" |
  "Sprout" |
  "Close" |
  "CalendarDays" |
  "Work" |
  "School" |
  "MapPin" |
  "Pencil" |
  "Comment" |
  "Shortform" |
  "Warning" |
  "Report" |
  "Eye" |
  "EyeOutline" |
  "Tag" |
  "Edit" |
  "Analytics" |
  "ThickChevronLeft" |
  "ThickChevronRight" |
  "ThickChevronDown" |
  "Plus" |
  "Check" |
  "Card" |
  "List" |
  "PlusSmall" |
  "MinusSmall" |
  "Settings" |
  "Email" |
  "Puzzle";

const ICONS: ForumOptions<Record<ForumIconName, IconComponent>> = {
  default: {
    VolumeUp: MuiVolumeUpIcon,
    Bookmark: MuiBookmarkIcon,
    BookmarkBorder: MuiBookmarkBorderIcon,
<<<<<<< HEAD
    Bookmarks: MuiBookmarksIcon,
    BellBorder: MuiBellBorderIcon,
=======
>>>>>>> 3345ddec
    Karma: MuiStarIcon,
    KarmaOutline: MuiStarBorderIcon,
    Star: MuiStarIcon,
    User: MuiPersonIcon,
    Bell: MuiNotificationsIcon,
    BellBorder: MuiBellBorderIcon,
    AddEmoji: AddEmojiIcon,
    Link: MuiLinkIcon,
    Pin: StickyIcon,
    Author: AuthorIcon,
    Sprout: SproutIcon,
    Close: CloseIcon,
    CalendarDays: CalendarDaysIcon,
    Work: BriefcaseIcon,
    School: AcademicCapIcon,
    MapPin: MuiLocationIcon,
    Pencil: PencilIcon,
    Comment: CommentIcon,
    Shortform: MuiNotesIcon,
    Warning: MuiWarningIcon,
    Report: MuiReportIcon,
    Tag: MuiTagIcon,
    Eye: MuiVisibility,
    EyeOutline: MuiVisibilityOff,
    Edit: MuiEditIcon,
    Analytics: MuiShowChartIcon,
    ThickChevronLeft: ThickChevronLeftIcon,
    ThickChevronRight: ThickChevronRightIcon,
    ThickChevronDown: ThickChevronDownIcon,
    Plus: PlusIcon,
    PlusSmall: PlusSmallIcon,
    MinusSmall: MinusSmallIcon,
    Settings: MuiSettingsIcon,
    Email: MuiEmailIcon,
    Puzzle: MuiPuzzleIcon,
    Check: MuiCheckIcon,
    Card: CardIcon,
    List: ListIcon,
  },
  EAForum: {
    VolumeUp: SpeakerWaveIcon,
    Bookmark: BookmarkIcon,
    BookmarkBorder: BookmarkOutlineIcon,
<<<<<<< HEAD
    Bookmarks: BookmarkIcon,
    BellBorder: BellOutlineIcon,
=======
>>>>>>> 3345ddec
    Karma: StarIcon,
    KarmaOutline: StarOutlineIcon,
    Star: StarIcon,
    User: UserIcon,
    Bell: BellIcon,
    BellBorder: BellOutlineIcon,
    AddEmoji: AddEmojiIcon,
    Link: LinkIcon,
    Pin: PinIcon,
    Author: AuthorIcon,
    Sprout: SproutIcon,
    Close: CloseIcon,
    CalendarDays: CalendarDaysIcon,
    Work: BriefcaseIcon,
    School: AcademicCapIcon,
    MapPin: MapPinIcon,
    Pencil: PencilIcon,
    Comment: CommentIcon,
    Shortform: LightbulbIcon,
    Warning: WarningIcon,
    Report: ReportIcon,
    Tag: TagIcon,
    Eye: EyeIcon,
    EyeOutline: EyeOutlineIcon,
    Edit: PencilIcon,
    Analytics: MuiShowChartIcon,
    ThickChevronLeft: ThickChevronLeftIcon,
    ThickChevronRight: ThickChevronRightIcon,
    ThickChevronDown: ThickChevronDownIcon,
    Plus: PlusIcon,
    PlusSmall: PlusSmallIcon,
    MinusSmall: MinusSmallIcon,
    Settings: SettingsIcon,
    Email: EmailIcon,
    Puzzle: PuzzleIcon,
    Check: CheckIcon,
    Card: CardIcon,
    List: ListIcon,
  },
};

// This is a map from forum types to icon names to keys in the `styles` object.
const CUSTOM_CLASSES: ForumOptions<Partial<Record<ForumIconName, string>>> = {
  default: {
    Link: "linkRotation",
  },
  EAForum: {
  },
};

export type IconProps = {
  className: string,
  onClick: MouseEventHandler<SVGElement>,
}

export type IconComponent = ComponentType<Partial<IconProps>>;

const styles = (_: ThemeType): JssStyles => ({
  root: {
    userSelect: "none",
    width: "1em",
    height: "1em",
    display: "inline-block",
    flexShrink: 0,
    fontSize: 24,
  },
  linkRotation: {
    transform: "rotate(-45deg)",
  },
});

type ForumIconProps = Partial<IconProps> & {
  icon: ForumIconName,
  noDefaultStyles?: boolean,
  classes: ClassesType,
  style?: CSSProperties,
};

const ForumIcon = ({
  icon,
  noDefaultStyles,
  className,
  classes,
  ...props
}: ForumIconProps) => {
  const icons = forumSelect(ICONS);
  const Icon = icons[icon] ?? ICONS.default[icon];
  if (!Icon) {
    // eslint-disable-next-line no-console
    console.error(`Invalid ForumIcon name: ${icon}`);
    return null;
  }

  const customClassKey = forumSelect(CUSTOM_CLASSES)[icon];
  const customClass = customClassKey ? classes[customClassKey] : undefined;
  const fullClassName = classNames(className, {
    [classes.root]: !noDefaultStyles,
    [customClass]: !noDefaultStyles && customClass,
  });

  return <Icon className={fullClassName} {...props} />;
}

const ForumIconComponent = registerComponent("ForumIcon", memo(ForumIcon), {
  styles,
  stylePriority: -1,
});

declare global {
  interface ComponentTypes {
    ForumIcon: typeof ForumIconComponent
  }
}<|MERGE_RESOLUTION|>--- conflicted
+++ resolved
@@ -50,19 +50,16 @@
 import MuiNotesIcon from "@material-ui/icons/Notes";
 import MuiWarningIcon from "@material-ui/icons/Warning";
 import MuiLocationIcon from "@material-ui/icons/LocationOn";
-<<<<<<< HEAD
 import MuiSettingsIcon from "@material-ui/icons/Settings";
 import MuiEmailIcon from "@material-ui/icons/Email";
 import MuiPuzzleIcon from "@material-ui/icons/Extension";
 import MuiCheckIcon from "@material-ui/icons/Check";
-=======
 
 /**
  * ForumIcon can be used with custom SVG elements but you MUST pass through
  * the props using React.HTMLAttributes otherwise you will have bugs. See the
  * files below for examples
  */
->>>>>>> 3345ddec
 import { PinIcon } from "../icons/pinIcon";
 import { AuthorIcon } from "../icons/authorIcon";
 import { SproutIcon } from "../icons/sproutIcon";
@@ -85,7 +82,6 @@
   "Bookmark" |
   "BookmarkBorder" |
   "Bookmarks" |
-  "BellBorder" |
   "Karma" |
   "KarmaOutline" |
   "Star" |
@@ -130,11 +126,7 @@
     VolumeUp: MuiVolumeUpIcon,
     Bookmark: MuiBookmarkIcon,
     BookmarkBorder: MuiBookmarkBorderIcon,
-<<<<<<< HEAD
     Bookmarks: MuiBookmarksIcon,
-    BellBorder: MuiBellBorderIcon,
-=======
->>>>>>> 3345ddec
     Karma: MuiStarIcon,
     KarmaOutline: MuiStarBorderIcon,
     Star: MuiStarIcon,
@@ -178,11 +170,7 @@
     VolumeUp: SpeakerWaveIcon,
     Bookmark: BookmarkIcon,
     BookmarkBorder: BookmarkOutlineIcon,
-<<<<<<< HEAD
     Bookmarks: BookmarkIcon,
-    BellBorder: BellOutlineIcon,
-=======
->>>>>>> 3345ddec
     Karma: StarIcon,
     KarmaOutline: StarOutlineIcon,
     Star: StarIcon,
