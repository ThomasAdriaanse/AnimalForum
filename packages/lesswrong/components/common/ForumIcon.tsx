import React, { memo, ComponentType, MouseEventHandler, CSSProperties } from "react";
import { registerComponent } from "../../lib/vulcan-lib";
import { forumSelect, ForumOptions } from "../../lib/forumTypeUtils";
import classNames from "classnames";
import SpeakerWaveIcon from "@heroicons/react/24/outline/SpeakerWaveIcon";
import BookmarkIcon from "@heroicons/react/24/solid/BookmarkIcon";
import StarIcon from "@heroicons/react/24/solid/StarIcon";
import StarOutlineIcon from "@heroicons/react/24/outline/StarIcon";
import UserIcon from "@heroicons/react/24/solid/UserIcon";
import BellIcon from "@heroicons/react/24/solid/BellIcon";
import LinkIcon from "@heroicons/react/20/solid/LinkIcon";
import BookmarkOutlineIcon from "@heroicons/react/24/outline/BookmarkIcon";
import PlusIcon from "@heroicons/react/20/solid/PlusIcon";
import PlusSmallIcon from "@heroicons/react/20/solid/PlusSmallIcon";
import MinusSmallIcon from "@heroicons/react/20/solid/MinusSmallIcon";
import BellOutlineIcon from "@heroicons/react/24/outline/BellIcon";
import CheckIcon from "@heroicons/react/20/solid/CheckIcon";
import CloseIcon from "@heroicons/react/24/solid/XMarkIcon";
import CalendarDaysIcon from "@heroicons/react/24/solid/CalendarDaysIcon";
import BriefcaseIcon from "@heroicons/react/24/solid/BriefcaseIcon";
import AcademicCapIcon from "@heroicons/react/24/solid/AcademicCapIcon";
import MapPinIcon from "@heroicons/react/24/solid/MapPinIcon";
import CommentIcon from "@heroicons/react/24/outline/ChatBubbleLeftIcon";
import CommentFilledIcon from "@heroicons/react/24/solid/ChatBubbleLeftIcon";
import LightbulbIcon from "@heroicons/react/24/outline/LightBulbIcon";
import WarningIcon from "@heroicons/react/24/solid/ExclamationTriangleIcon";
import ReportIcon from "@heroicons/react/24/outline/ExclamationCircleIcon";
import TagIcon from "@heroicons/react/24/outline/TagIcon";
import EyeOutlineIcon from "@heroicons/react/24/outline/EyeIcon";
import EyeIcon from "@heroicons/react/24/solid/EyeIcon";
import PencilIcon from "@heroicons/react/24/solid/PencilIcon";
import SettingsIcon from "@heroicons/react/24/solid/Cog6ToothIcon";
import EmailIcon from "@heroicons/react/24/solid/EnvelopeIcon";
import PuzzleIcon from "@heroicons/react/24/solid/PuzzlePieceIcon";
import EllipsisVerticalIcon from "@heroicons/react/20/solid/EllipsisVerticalIcon";
import ShareIcon from "@heroicons/react/24/outline/ArrowUpTrayIcon";
import ClipboardDocumentListIcon from "@heroicons/react/24/outline/ClipboardDocumentListIcon";
import ClipboardDocumentIcon from "@heroicons/react/24/outline/ClipboardDocumentIcon";
import QuestionMarkCircleIcon from "@heroicons/react/24/outline/QuestionMarkCircleIcon";
import SearchIcon from "@heroicons/react/24/outline/MagnifyingGlassIcon";
import MuiVolumeUpIcon from "@material-ui/icons/VolumeUp";
import MuiBookmarkIcon from "@material-ui/icons/Bookmark";
import MuiBookmarkBorderIcon from "@material-ui/icons/BookmarkBorder";
import MuiBookmarksIcon from "@material-ui/icons/Bookmarks";
import MuiBellBorderIcon from "@material-ui/icons/NotificationsNone";
import MuiStarIcon from "@material-ui/icons/Star";
import MuiStarBorderIcon from "@material-ui/icons/StarBorder";
import MuiPersonIcon from "@material-ui/icons/Person";
import MuiNotificationsIcon from '@material-ui/icons/Notifications';
import MuiLinkIcon from "@material-ui/icons/Link";
import MuiTagIcon from "@material-ui/icons/LocalOfferOutlined";
import MuiReportIcon from "@material-ui/icons/ReportOutlined";
import MuiVisibilityOff from "@material-ui/icons/VisibilityOff";
import MuiVisibility from "@material-ui/icons/Visibility";
import MuiEditIcon from "@material-ui/icons/Edit";
import MuiShowChartIcon from "@material-ui/icons/ShowChart";
import MuiNotesIcon from "@material-ui/icons/Notes";
import MuiWarningIcon from "@material-ui/icons/Warning";
import MuiLocationIcon from "@material-ui/icons/LocationOn";
import MuiSettingsIcon from "@material-ui/icons/Settings";
import MuiEmailIcon from "@material-ui/icons/Email";
import MuiPuzzleIcon from "@material-ui/icons/Extension";
import MuiCheckIcon from "@material-ui/icons/Check";
import MuiEllipsisVerticalIcon from "@material-ui/icons/MoreVert";
import MuiShareIcon from "@material-ui/icons/Share";
<<<<<<< HEAD
import MuiSearchIcon from '@material-ui/icons/Search';
=======
import MuiMenuIcon from "@material-ui/icons/Menu";
>>>>>>> 03fe22be

/**
 * ForumIcon can be used with custom SVG elements but you MUST pass through
 * the props using React.HTMLAttributes otherwise you will have bugs. See the
 * files below for examples
 */
import { PinIcon } from "../icons/pinIcon";
import { AuthorIcon } from "../icons/authorIcon";
import { SproutIcon } from "../icons/sproutIcon";
import { StickyIcon } from "../icons/stickyIcon";
import { ThickChevronLeftIcon } from "../icons/thickChevronLeftIcon";
import { ThickChevronRightIcon } from "../icons/thickChevronRightIcon";
import { ThickChevronDownIcon } from "../icons/thickChevronDownIcon";
import { CardIcon } from "../icons/cardIcon";
import { ListIcon } from "../icons/listIcon";
import { AddEmojiIcon } from "../icons/addEmoji";
import { SoftUpArrowIcon } from "../icons/softUpArrowIcon";
import { MenuIcon } from "../icons/menuIcon";
import { CloseMenuIcon } from "../icons/closeMenuIcon";

/**
 * This exists to allow us to easily use different icon sets on different
 * forums. To add a new icon, add its name to `ForumIconName` and add an
 * icon component to each option in `ICONS`. `default` generally uses icons
 * from MaterialUI and `EAForum` generally uses icons from HeroIcons.
 */
export type ForumIconName =
  "VolumeUp" |
  "Bookmark" |
  "BookmarkBorder" |
  "Bookmarks" |
  "Karma" |
  "KarmaOutline" |
  "Star" |
  "User" |
  "Bell" |
  "BellBorder" |
  "AddEmoji" |
  "Link" |
  "Pin" |
  "Author" |
  "Sprout" |
  "Close" |
  "CalendarDays" |
  "Work" |
  "School" |
  "MapPin" |
  "Pencil" |
  "Comment" |
  "CommentFilled" |
  "Shortform" |
  "Warning" |
  "Report" |
  "Eye" |
  "EyeOutline" |
  "Tag" |
  "Edit" |
  "Analytics" |
  "ThickChevronLeft" |
  "ThickChevronRight" |
  "ThickChevronDown" |
  "Plus" |
  "Check" |
  "Card" |
  "List" |
  "PlusSmall" |
  "MinusSmall" |
  "Settings" |
  "Email" |
  "Puzzle" |
  "SoftUpArrow" |
  "EllipsisVertical" |
  "Share" |
  "ClipboardDocumentList" |
  "ClipboardDocument" |
<<<<<<< HEAD
  "QuestionMarkCircle" |
  "Search";
=======
  "Menu" |
  "CloseMenu" |
  "QuestionMarkCircle";
>>>>>>> 03fe22be

const ICONS: ForumOptions<Record<ForumIconName, IconComponent>> = {
  default: {
    VolumeUp: MuiVolumeUpIcon,
    Bookmark: MuiBookmarkIcon,
    BookmarkBorder: MuiBookmarkBorderIcon,
    Bookmarks: MuiBookmarksIcon,
    Karma: MuiStarIcon,
    KarmaOutline: MuiStarBorderIcon,
    Star: MuiStarIcon,
    User: MuiPersonIcon,
    Bell: MuiNotificationsIcon,
    BellBorder: MuiBellBorderIcon,
    AddEmoji: AddEmojiIcon,
    Link: MuiLinkIcon,
    Pin: StickyIcon,
    Author: AuthorIcon,
    Sprout: SproutIcon,
    Close: CloseIcon,
    CalendarDays: CalendarDaysIcon,
    Work: BriefcaseIcon,
    School: AcademicCapIcon,
    MapPin: MuiLocationIcon,
    Pencil: PencilIcon,
    Comment: CommentIcon,
    CommentFilled: CommentFilledIcon,
    Shortform: MuiNotesIcon,
    Warning: MuiWarningIcon,
    Report: MuiReportIcon,
    Tag: MuiTagIcon,
    Eye: MuiVisibility,
    EyeOutline: MuiVisibilityOff,
    Edit: MuiEditIcon,
    Analytics: MuiShowChartIcon,
    ThickChevronLeft: ThickChevronLeftIcon,
    ThickChevronRight: ThickChevronRightIcon,
    ThickChevronDown: ThickChevronDownIcon,
    Plus: PlusIcon,
    PlusSmall: PlusSmallIcon,
    MinusSmall: MinusSmallIcon,
    Settings: MuiSettingsIcon,
    Email: MuiEmailIcon,
    Puzzle: MuiPuzzleIcon,
    Check: MuiCheckIcon,
    Card: CardIcon,
    List: ListIcon,
    SoftUpArrow: SoftUpArrowIcon,
    EllipsisVertical: MuiEllipsisVerticalIcon,
    Share: MuiShareIcon,
    ClipboardDocumentList: ClipboardDocumentListIcon,
    ClipboardDocument: ClipboardDocumentIcon,
    Menu: MuiMenuIcon,
    CloseMenu: CloseMenuIcon,
    QuestionMarkCircle: QuestionMarkCircleIcon,
    Search: MuiSearchIcon,
  },
  EAForum: {
    VolumeUp: SpeakerWaveIcon,
    Bookmark: BookmarkIcon,
    BookmarkBorder: BookmarkOutlineIcon,
    Bookmarks: BookmarkIcon,
    Karma: StarIcon,
    KarmaOutline: StarOutlineIcon,
    Star: StarIcon,
    User: UserIcon,
    Bell: BellIcon,
    BellBorder: BellOutlineIcon,
    AddEmoji: AddEmojiIcon,
    Link: LinkIcon,
    Pin: PinIcon,
    Author: AuthorIcon,
    Sprout: SproutIcon,
    Close: CloseIcon,
    CalendarDays: CalendarDaysIcon,
    Work: BriefcaseIcon,
    School: AcademicCapIcon,
    MapPin: MapPinIcon,
    Pencil: PencilIcon,
    Comment: CommentIcon,
    CommentFilled: CommentFilledIcon,
    Shortform: LightbulbIcon,
    Warning: WarningIcon,
    Report: ReportIcon,
    Tag: TagIcon,
    Eye: EyeIcon,
    EyeOutline: EyeOutlineIcon,
    Edit: PencilIcon,
    Analytics: MuiShowChartIcon,
    ThickChevronLeft: ThickChevronLeftIcon,
    ThickChevronRight: ThickChevronRightIcon,
    ThickChevronDown: ThickChevronDownIcon,
    Plus: PlusIcon,
    PlusSmall: PlusSmallIcon,
    MinusSmall: MinusSmallIcon,
    Settings: SettingsIcon,
    Email: EmailIcon,
    Puzzle: PuzzleIcon,
    Check: CheckIcon,
    Card: CardIcon,
    List: ListIcon,
    SoftUpArrow: SoftUpArrowIcon,
    EllipsisVertical: EllipsisVerticalIcon,
    Share: ShareIcon,
    ClipboardDocumentList: ClipboardDocumentListIcon,
    ClipboardDocument: ClipboardDocumentIcon,
    Menu: MenuIcon,
    CloseMenu: CloseMenuIcon,
    QuestionMarkCircle: QuestionMarkCircleIcon,
    Search: SearchIcon,
  },
};

// This is a map from forum types to icon names to keys in the `styles` object.
const CUSTOM_CLASSES: ForumOptions<Partial<Record<ForumIconName, string>>> = {
  default: {
    Link: "linkRotation",
  },
  EAForum: {
  },
};

export type IconProps = {
  className: string,
  onClick: MouseEventHandler<SVGElement>,
}

export type IconComponent = ComponentType<Partial<IconProps>>;

const styles = (_: ThemeType): JssStyles => ({
  root: {
    userSelect: "none",
    width: "1em",
    height: "1em",
    display: "inline-block",
    flexShrink: 0,
    fontSize: 24,
  },
  linkRotation: {
    transform: "rotate(-45deg)",
    '&.MuiListItemIcon-root': {
      marginRight: 12
    }
  },
});

type ForumIconProps = Partial<IconProps> & {
  icon: ForumIconName,
  noDefaultStyles?: boolean,
  classes: ClassesType,
  style?: CSSProperties,
};

const ForumIcon = ({
  icon,
  noDefaultStyles,
  className,
  classes,
  ...props
}: ForumIconProps) => {
  const icons = forumSelect(ICONS);
  const Icon = icons[icon] ?? ICONS.default[icon];
  if (!Icon) {
    // eslint-disable-next-line no-console
    console.error(`Invalid ForumIcon name: ${icon}`);
    return null;
  }

  const customClassKey = forumSelect(CUSTOM_CLASSES)[icon];
  const customClass = customClassKey ? classes[customClassKey] : undefined;
  const fullClassName = classNames(className, {
    [classes.root]: !noDefaultStyles,
    [customClass]: !noDefaultStyles && customClass,
  });

  return <Icon className={fullClassName} {...props} />;
}

const ForumIconComponent = registerComponent("ForumIcon", memo(ForumIcon), {
  styles,
  stylePriority: -1,
});

declare global {
  interface ComponentTypes {
    ForumIcon: typeof ForumIconComponent
  }
}<|MERGE_RESOLUTION|>--- conflicted
+++ resolved
@@ -63,11 +63,8 @@
 import MuiCheckIcon from "@material-ui/icons/Check";
 import MuiEllipsisVerticalIcon from "@material-ui/icons/MoreVert";
 import MuiShareIcon from "@material-ui/icons/Share";
-<<<<<<< HEAD
 import MuiSearchIcon from '@material-ui/icons/Search';
-=======
 import MuiMenuIcon from "@material-ui/icons/Menu";
->>>>>>> 03fe22be
 
 /**
  * ForumIcon can be used with custom SVG elements but you MUST pass through
@@ -143,14 +140,10 @@
   "Share" |
   "ClipboardDocumentList" |
   "ClipboardDocument" |
-<<<<<<< HEAD
   "QuestionMarkCircle" |
-  "Search";
-=======
+  "Search" |
   "Menu" |
-  "CloseMenu" |
-  "QuestionMarkCircle";
->>>>>>> 03fe22be
+  "CloseMenu";
 
 const ICONS: ForumOptions<Record<ForumIconName, IconComponent>> = {
   default: {
@@ -202,10 +195,10 @@
     Share: MuiShareIcon,
     ClipboardDocumentList: ClipboardDocumentListIcon,
     ClipboardDocument: ClipboardDocumentIcon,
+    QuestionMarkCircle: QuestionMarkCircleIcon,
+    Search: MuiSearchIcon,
     Menu: MuiMenuIcon,
     CloseMenu: CloseMenuIcon,
-    QuestionMarkCircle: QuestionMarkCircleIcon,
-    Search: MuiSearchIcon,
   },
   EAForum: {
     VolumeUp: SpeakerWaveIcon,
@@ -256,10 +249,10 @@
     Share: ShareIcon,
     ClipboardDocumentList: ClipboardDocumentListIcon,
     ClipboardDocument: ClipboardDocumentIcon,
+    QuestionMarkCircle: QuestionMarkCircleIcon,
+    Search: SearchIcon,
     Menu: MenuIcon,
     CloseMenu: CloseMenuIcon,
-    QuestionMarkCircle: QuestionMarkCircleIcon,
-    Search: SearchIcon,
   },
 };
 
