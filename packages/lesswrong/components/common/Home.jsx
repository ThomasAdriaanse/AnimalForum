--- conflicted
+++ resolved
@@ -1,11 +1,7 @@
 import { Components, registerComponent, withCurrentUser} from 'meteor/vulcan:core';
 import React from 'react';
-<<<<<<< HEAD
-import { Link } from 'react-router';
 import postViewSections from '../../lib/sections.js'
-=======
 import { withStyles } from '@material-ui/core/styles';
->>>>>>> 4036f861
 
 const styles = theme => ({
   root: {
