--- conflicted
+++ resolved
@@ -24,14 +24,6 @@
 }
 
 const Home = ({ currentUser, router, classes }) => {
-<<<<<<< HEAD
-  if (currentUser && currentUser.isAdmin) {
-    return <Components.Home2 />
-  }
-=======
->>>>>>> 80773a52
-
-  const currentView = _.clone(router.location.query).view || (currentUser && currentUser.currentFrontpageFilter) || "frontpage"
   let recentPostsTerms = _.isEmpty(router.location.query) ? {view: currentView, limit: 10} : _.clone(router.location.query)
   const shortformFeedId = currentUser && currentUser.shortformFeedId
 
