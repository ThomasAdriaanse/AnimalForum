import { Components, registerComponent, withCurrentUser} from 'meteor/vulcan:core';
import { getSetting } from 'meteor/vulcan:lib';
import React from 'react';
<<<<<<< HEAD
=======
import { withStyles } from '@material-ui/core/styles';
import { Link } from 'react-router';

const styles = theme => ({
  recommendedReading: {
    marginTop: -20
  }
})

const testCollections = [
  {
    title: "Rationality: A-Z",
    id: "dummyId",
    user: {userName: "Eliezer_Yudkowsky", displayName: "EliezerYudkowsky", slug: "eliezer_yudkowsky"},
    summary: 'A set of essays by Eliezer Yudkowsky that serve as a long-form introduction to formative ideas behind Less Wrong, the Machine Intelligence Research Institute, the Center for Applied Rationality, and substantial parts of the effective altruism community.',
    imageId: "dVXiZtw_xrmvpm.png",
    color: "#B1D4B4",
    big: true,
  },
  {
    title: "The Codex",
    id: "dummyId2",
    user: {username: "Yvain", displayName: "Scott Alexander", slug: "yvain"},
    summary: "The Codex contains essays about science, medicine, philosophy, politics, and futurism. (There’s also one post about hallucinatory cactus-people, but it’s not representative)",
    imageId: "ItFKgn4_rrr58y.png",
    color: "#88ACB8",
    big: false,
  },
  {
    title: "Harry Potter and the Methods of Rationality",
    id: "dummyId3",
    user: {userName: "Eliezer_Yudkowsky", displayName: "EliezerYudkowsky", slug: "eliezer_yudkowsky"},
    summary: "In an Alternate Universe, Petunia married a scientist. Now Rationalist!Harry enters the wizarding world armed with Enlightenment ideals and the experimental spirit.",
    imageId: "uu4fJ5R_zeefim.png",
    color: "#757AA7",
    big: false,
  }
]
>>>>>>> efebb091

const Home = (props, context) => {
  const { currentUser, router } = props;
  const currentView = _.clone(router.location.query).view || (currentUser && currentUser.currentFrontpageFilter) || (currentUser ? "frontpage" : "curated");
  let recentPostsTerms = _.isEmpty(router.location.query) ? {view: currentView, limit: 10} : _.clone(router.location.query)

  recentPostsTerms.forum = true
  if (recentPostsTerms.view === "curated" && currentUser) {
    recentPostsTerms.offset = 3
  }

  let recentPostsTitle = "Recent Posts"
  switch (recentPostsTerms.view) {
    case "frontpage":
      recentPostsTitle = "Frontpage Posts"; break;
    case "community":
      recentPostsTitle = "All Posts"; break;
    default:
      recentPostsTitle = "Recent Posts";
  }

  // TODO: IBETA ONLY Only logged-in users should see page content
  if (!currentUser) return <p>Please log in to see content during internal beta</p>

  return (
    <div>
<<<<<<< HEAD
=======
      <Components.HeadTags image={getSetting('siteImage')} />
      { !currentUser ?
        <Components.Section
          contentStyle={{marginTop: '-20px'}}
          title="Recommended Reading"
          titleLink="/library"
          titleComponent= {<Components.SectionSubtitle>
            <Link to="/library">Sequence Library</Link>
          </Components.SectionSubtitle>}
        >
          <div className={classes.recommendedReading}>
            <Components.CollectionsCard collection={testCollections[0]} big={true} url={"/rationality"}/>
            <Components.CollectionsCard collection={testCollections[1]} float={"left"} url={"/codex"}/>
            <Components.CollectionsCard collection={testCollections[2]} float={"right"} url={"/hpmor"}/>
          </div>
        </Components.Section> :
        <div>
          <Components.Section
            title="Recommended Sequences"
            titleLink="/library"
            titleComponent= {<Components.SectionSubtitle to="/library">
              <Link to="/library">Sequence Library</Link>
            </Components.SectionSubtitle>}
          >
            <Components.SequencesGridWrapper
              terms={{view:"curatedSequences", limit:3}}
              showAuthor={true}
              showLoadMore={false}
            className="frontpage-sequences-grid-list" />
          </Components.Section>
          <Components.Section title="Curated Content">
            <Components.PostsList terms={curatedPostsTerms} showHeader={false} showLoadMore={false}/>
          </Components.Section>
        </div>}
>>>>>>> efebb091
      <Components.Section title={recentPostsTitle}
                          titleComponent= {<div className="recent-posts-title-component">
                            <Components.PostsViews />
                          </div>} >
        <Components.PostsList terms={recentPostsTerms} showHeader={false} />
      </Components.Section>
<<<<<<< HEAD
=======
      <Components.Section
        title="Community"
        titleLink="/community"
        titleComponent={<div>
          <Components.SectionSubtitle>
          <Link to="/community">Find Events Nearby</Link>
          </Components.SectionSubtitle>
        </div>}
      >
        <Components.PostsList
          terms={eventsListTerms}
          showLoadMore={false}
          showHeader={false} />
      </Components.Section>
>>>>>>> efebb091
      <Components.Section title="Recent Discussion" titleLink="/AllComments">
        <Components.RecentDiscussionThreadsList terms={{view: 'recentDiscussionThreadsList', limit:6}}/>
      </Components.Section>
    </div>
  )
};

registerComponent('Home', Home, withCurrentUser);<|MERGE_RESOLUTION|>--- conflicted
+++ resolved
@@ -1,47 +1,6 @@
 import { Components, registerComponent, withCurrentUser} from 'meteor/vulcan:core';
+import React from 'react';
 import { getSetting } from 'meteor/vulcan:lib';
-import React from 'react';
-<<<<<<< HEAD
-=======
-import { withStyles } from '@material-ui/core/styles';
-import { Link } from 'react-router';
-
-const styles = theme => ({
-  recommendedReading: {
-    marginTop: -20
-  }
-})
-
-const testCollections = [
-  {
-    title: "Rationality: A-Z",
-    id: "dummyId",
-    user: {userName: "Eliezer_Yudkowsky", displayName: "EliezerYudkowsky", slug: "eliezer_yudkowsky"},
-    summary: 'A set of essays by Eliezer Yudkowsky that serve as a long-form introduction to formative ideas behind Less Wrong, the Machine Intelligence Research Institute, the Center for Applied Rationality, and substantial parts of the effective altruism community.',
-    imageId: "dVXiZtw_xrmvpm.png",
-    color: "#B1D4B4",
-    big: true,
-  },
-  {
-    title: "The Codex",
-    id: "dummyId2",
-    user: {username: "Yvain", displayName: "Scott Alexander", slug: "yvain"},
-    summary: "The Codex contains essays about science, medicine, philosophy, politics, and futurism. (There’s also one post about hallucinatory cactus-people, but it’s not representative)",
-    imageId: "ItFKgn4_rrr58y.png",
-    color: "#88ACB8",
-    big: false,
-  },
-  {
-    title: "Harry Potter and the Methods of Rationality",
-    id: "dummyId3",
-    user: {userName: "Eliezer_Yudkowsky", displayName: "EliezerYudkowsky", slug: "eliezer_yudkowsky"},
-    summary: "In an Alternate Universe, Petunia married a scientist. Now Rationalist!Harry enters the wizarding world armed with Enlightenment ideals and the experimental spirit.",
-    imageId: "uu4fJ5R_zeefim.png",
-    color: "#757AA7",
-    big: false,
-  }
-]
->>>>>>> efebb091
 
 const Home = (props, context) => {
   const { currentUser, router } = props;
@@ -68,66 +27,13 @@
 
   return (
     <div>
-<<<<<<< HEAD
-=======
       <Components.HeadTags image={getSetting('siteImage')} />
-      { !currentUser ?
-        <Components.Section
-          contentStyle={{marginTop: '-20px'}}
-          title="Recommended Reading"
-          titleLink="/library"
-          titleComponent= {<Components.SectionSubtitle>
-            <Link to="/library">Sequence Library</Link>
-          </Components.SectionSubtitle>}
-        >
-          <div className={classes.recommendedReading}>
-            <Components.CollectionsCard collection={testCollections[0]} big={true} url={"/rationality"}/>
-            <Components.CollectionsCard collection={testCollections[1]} float={"left"} url={"/codex"}/>
-            <Components.CollectionsCard collection={testCollections[2]} float={"right"} url={"/hpmor"}/>
-          </div>
-        </Components.Section> :
-        <div>
-          <Components.Section
-            title="Recommended Sequences"
-            titleLink="/library"
-            titleComponent= {<Components.SectionSubtitle to="/library">
-              <Link to="/library">Sequence Library</Link>
-            </Components.SectionSubtitle>}
-          >
-            <Components.SequencesGridWrapper
-              terms={{view:"curatedSequences", limit:3}}
-              showAuthor={true}
-              showLoadMore={false}
-            className="frontpage-sequences-grid-list" />
-          </Components.Section>
-          <Components.Section title="Curated Content">
-            <Components.PostsList terms={curatedPostsTerms} showHeader={false} showLoadMore={false}/>
-          </Components.Section>
-        </div>}
->>>>>>> efebb091
       <Components.Section title={recentPostsTitle}
                           titleComponent= {<div className="recent-posts-title-component">
                             <Components.PostsViews />
                           </div>} >
         <Components.PostsList terms={recentPostsTerms} showHeader={false} />
       </Components.Section>
-<<<<<<< HEAD
-=======
-      <Components.Section
-        title="Community"
-        titleLink="/community"
-        titleComponent={<div>
-          <Components.SectionSubtitle>
-          <Link to="/community">Find Events Nearby</Link>
-          </Components.SectionSubtitle>
-        </div>}
-      >
-        <Components.PostsList
-          terms={eventsListTerms}
-          showLoadMore={false}
-          showHeader={false} />
-      </Components.Section>
->>>>>>> efebb091
       <Components.Section title="Recent Discussion" titleLink="/AllComments">
         <Components.RecentDiscussionThreadsList terms={{view: 'recentDiscussionThreadsList', limit:6}}/>
       </Components.Section>
