--- conflicted
+++ resolved
@@ -77,16 +77,8 @@
           </Components.SectionSubtitle>
         </div>}
       >
-<<<<<<< HEAD
-        <Components.PostsList
-          terms={eventsListTerms}
-          showLoadMore={false}
-          showHeader={false}/>
+        <Components.PostsList terms={eventsListTerms} showLoadMore={false} />
       </Components.Section>}
-=======
-        <Components.PostsList terms={eventsListTerms} showLoadMore={false} />
-      </Components.Section>
->>>>>>> ceaaa9c6
       <Components.Section title="Recent Discussion" titleLink="/AllComments" titleComponent={
         <div>
           {shortformFeedId && <Components.SectionSubtitle>
