import { Components, registerComponent, withCurrentUser} from 'meteor/vulcan:core';
import { getSetting } from 'meteor/vulcan:lib';
import React from 'react';
import { withStyles } from '@material-ui/core/styles';
import { Link } from 'react-router';

const styles = theme => ({
  recommendedReading: {
    marginTop: -20
  }
})

const testCollections = [
  {
    title: "Rationality: A-Z",
    id: "dummyId",
    user: {userName: "Eliezer_Yudkowsky", displayName: "EliezerYudkowsky", slug: "eliezer_yudkowsky"},
    summary: 'A set of essays by Eliezer Yudkowsky that serve as a long-form introduction to formative ideas behind Less Wrong, the Machine Intelligence Research Institute, the Center for Applied Rationality, and substantial parts of the effective altruism community.',
    imageId: "dVXiZtw_xrmvpm.png",
    color: "#B1D4B4",
    big: true,
  },
  {
    title: "The Codex",
    id: "dummyId2",
    user: {username: "Yvain", displayName: "Scott Alexander", slug: "yvain"},
    summary: "The Codex contains essays about science, medicine, philosophy, politics, and futurism. (There’s also one post about hallucinatory cactus-people, but it’s not representative)",
    imageId: "ItFKgn4_rrr58y.png",
    color: "#88ACB8",
    big: false,
  },
  {
    title: "Harry Potter and the Methods of Rationality",
    id: "dummyId3",
    user: {userName: "Eliezer_Yudkowsky", displayName: "EliezerYudkowsky", slug: "eliezer_yudkowsky"},
    summary: "In an Alternate Universe, Petunia married a scientist. Now Rationalist!Harry enters the wizarding world armed with Enlightenment ideals and the experimental spirit.",
    imageId: "uu4fJ5R_zeefim.png",
    color: "#757AA7",
    big: false,
  }
]

const Home = (props, context) => {
  const { currentUser, router, classes } = props;
  const currentView = _.clone(router.location.query).view || (currentUser && currentUser.currentFrontpageFilter) || (currentUser ? "frontpage" : "curated");
  let recentPostsTerms = _.isEmpty(router.location.query) ? {view: currentView, limit: 10} : _.clone(router.location.query)

  recentPostsTerms.forum = true
  if (recentPostsTerms.view === "curated" && currentUser) {
    recentPostsTerms.offset = 3
  }

  const curatedPostsTerms = {view:"curated", limit:3}
  let recentPostsTitle = "Recent Posts"
  switch (recentPostsTerms.view) {
    case "frontpage":
      recentPostsTitle = "Frontpage Posts"; break;
    case "curated":
      if (currentUser) {
        recentPostsTitle = "More Curated"; break;
      } else {
        recentPostsTitle = "Curated Posts"; break;
      }
    case "community":
      recentPostsTitle = "All Posts"; break;
    default:
      return "Recent Posts";
  }

  const lat = currentUser && currentUser.mongoLocation && currentUser.mongoLocation.coordinates[1]
  const lng = currentUser && currentUser.mongoLocation && currentUser.mongoLocation.coordinates[0]
  let eventsListTerms = {
    view: 'events',
    limit: 3,
  }
  if (lat && lng) {
    eventsListTerms = {
      view: 'nearbyEvents',
      lat: lat,
      lng: lng,
      limit: 3,
    }
  }

  return (
    <div>
<<<<<<< HEAD
=======
      <Components.HeadTags image={getSetting('siteImage')} />
>>>>>>> 77a3ceb7
      { !currentUser ?
        <Components.Section
          contentStyle={{marginTop: '-20px'}}
          title="Recommended Reading"
          titleLink="/library"
          titleComponent= {<Components.SectionSubtitle>
            <Link to="/library">Sequence Library</Link>
          </Components.SectionSubtitle>}
        >
          <div className={classes.recommendedReading}>
            <Components.CollectionsCard collection={testCollections[0]} big={true} url={"/rationality"}/>
            <Components.CollectionsCard collection={testCollections[1]} float={"left"} url={"/codex"}/>
            <Components.CollectionsCard collection={testCollections[2]} float={"right"} url={"/hpmor"}/>
          </div>
        </Components.Section> :
        <div>
          <Components.Section
            title="Recommended Sequences"
            titleLink="/library"
            titleComponent= {<Components.SectionSubtitle to="/library">
              <Link to="/library">Sequence Library</Link>
            </Components.SectionSubtitle>}
          >
            <Components.SequencesGridWrapper
              terms={{view:"curatedSequences", limit:3}}
              showAuthor={true}
              showLoadMore={false}
            className="frontpage-sequences-grid-list" />
          </Components.Section>
          <Components.Section title="Curated Content">
            <Components.PostsList terms={curatedPostsTerms} showHeader={false} showLoadMore={false}/>
          </Components.Section>
        </div>}
      <Components.Section title={recentPostsTitle}
        titleComponent= {<div className="recent-posts-title-component">
          <Components.PostsViews />
        </div>} >
        <Components.PostsList terms={recentPostsTerms} showHeader={false} />
      </Components.Section>
      <Components.Section
        title="Community"
        titleLink="/community"
        titleComponent={<div>
          <Components.SectionSubtitle>
          <Link to="/community">Find Events Nearby</Link>
          </Components.SectionSubtitle>
        </div>}
      >
        <Components.PostsList
          terms={eventsListTerms}
          showLoadMore={false}
          showHeader={false} />
      </Components.Section>
      <Components.Section title="Recent Discussion" titleLink="/AllComments">
        <Components.RecentDiscussionThreadsList terms={{view: 'recentDiscussionThreadsList', limit:6}}/>
      </Components.Section>
    </div>
  )
};

registerComponent('Home', Home, withCurrentUser, withStyles(styles));<|MERGE_RESOLUTION|>--- conflicted
+++ resolved
@@ -84,10 +84,7 @@
 
   return (
     <div>
-<<<<<<< HEAD
-=======
       <Components.HeadTags image={getSetting('siteImage')} />
->>>>>>> 77a3ceb7
       { !currentUser ?
         <Components.Section
           contentStyle={{marginTop: '-20px'}}
