import React, { useState } from 'react';
import { Components, registerComponent, getSetting } from '../../lib/vulcan-lib';
import { useUpdate } from '../../lib/crud/withUpdate';
import { useCurrentUser } from '../common/withUser';
import Users from '../../lib/collections/users/collection';
import { Link } from '../../lib/reactRouterWrapper';
import { useLocation } from '../../lib/routeUtil';
import { useTimezone } from './withTimezone';
import { AnalyticsContext, useTracking } from '../../lib/analyticsEvents';
import * as _ from 'underscore';
import { defaultFilterSettings } from '../../lib/filterSettings';
import moment from '../../lib/moment-timezone';
import ExpandMoreIcon from '@material-ui/icons/ExpandMore';
import ChevronRightIcon from '@material-ui/icons/ChevronRight';

<<<<<<< HEAD
=======
const styles = theme => ({
  toggleFilters: {
    display: "flex",
    alignItems: "center",
    color: theme.palette.grey[600],
    fontStyle: "italic"
  },
  rightIcon: {
    marginLeft: -6,
  },
  downIcon: {
    marginLeft: -4,
    marginRight: 3
  }
})

>>>>>>> af2e0f7a
const latestPostsName = getSetting('forumType') === 'EAForum' ? 'Frontpage Posts' : 'Latest Posts'

const useFilterSettings = (currentUser: UsersCurrent|null) => {
  const defaultSettings = currentUser?.frontpageFilterSettings ? currentUser.frontpageFilterSettings : defaultFilterSettings;

  return useState(defaultSettings);
}

<<<<<<< HEAD
const HomeLatestPosts = () => {
=======
const HomeLatestPosts = ({classes}:{classes: ClassesType}) => {
>>>>>>> af2e0f7a
  const currentUser = useCurrentUser();
  const location = useLocation();
  const { captureEvent } = useTracking()

  const {mutate: updateUser} = useUpdate({
    collection: Users,
    fragmentName: 'UsersCurrent',
  });

  const [filterSettings, setFilterSettings] = useFilterSettings(currentUser);
  const [filterSettingsVisible, setFilterSettingsVisible] = useState(false);
  const { timezone } = useTimezone();
  useTracking({eventType:"frontpageFilterSettings", eventProps: {filterSettings, filterSettingsVisible}, captureOnMount: true})

  const { query } = location;
  const { SingleColumnSection, SectionTitle, PostsList2, LWTooltip, TagFilterSettings } = Components
  const limit = parseInt(query.limit) || 13
  const now = moment().tz(timezone);
  const dateCutoff = now.subtract(90, 'days').format("YYYY-MM-DD");

  const recentPostsTerms = {
    ...query,
    filterSettings: filterSettings,
    after: dateCutoff,
    view: "magic",
    forum: true,
    limit:limit
  }
  const latestTitle = (
    <div>
      <p>Recent posts, sorted by a mix of 'new' and 'highly upvoted'.</p>
      <p>By default shows only frontpage posts, and can optionally include community posts.</p>
      <p>Frontpage posts are selected by moderators as especially interesting or useful to people with interest in doing good effectively.</p>
    </div>
  )

  const filterTooltip = "Change filters on coronavirus content and community posts in the Frontpage Posts section."

  return (
    <AnalyticsContext pageSectionContext="latestPosts">
        <SingleColumnSection>
          <SectionTitle title={<LWTooltip title={latestTitle} placement="top"><span>{latestPostsName}</span></LWTooltip>}>
            <LWTooltip title={filterTooltip}>
              <a className={classes.toggleFilters} onClick={() => {
                  setFilterSettingsVisible(!filterSettingsVisible)
                  captureEvent("filterSettingsClicked", {
                    settingsVisible: !filterSettingsVisible,
                    settings: filterSettings,
                    pageSectionContext: "latestPosts"
                  })
                }}>
              {filterSettingsVisible ? 
                <><ExpandMoreIcon className={classes.downIcon}/> Hide Tag Filters</>
                : 
                <><ChevronRightIcon className={classes.rightIcon} /> Show Tag Filters</>
              }                
              </a>
            </LWTooltip>
          </SectionTitle>
          <AnalyticsContext pageSectionContext="tagFilterSettings">
              {filterSettingsVisible && <TagFilterSettings
                filterSettings={filterSettings} setFilterSettings={(newSettings) => {
                  setFilterSettings(newSettings)
                  if (currentUser) {
                    updateUser({
                      selector: { _id: currentUser._id},
                      data: {
                        frontpageFilterSettings: newSettings
                      },
                    })
                  }
                }}
            />}
          </AnalyticsContext>
          <AnalyticsContext listContext={"latestPosts"}>
            <PostsList2 terms={recentPostsTerms}>
              <Link to={"/allPosts"}>Advanced Sorting/Filtering</Link>
            </PostsList2>
          </AnalyticsContext>
        </SingleColumnSection>
    </AnalyticsContext>
  )
}

const HomeLatestPostsComponent = registerComponent('HomeLatestPosts', HomeLatestPosts);

declare global {
  interface ComponentTypes {
    HomeLatestPosts: typeof HomeLatestPostsComponent
  }
}<|MERGE_RESOLUTION|>--- conflicted
+++ resolved
@@ -13,8 +13,6 @@
 import ExpandMoreIcon from '@material-ui/icons/ExpandMore';
 import ChevronRightIcon from '@material-ui/icons/ChevronRight';
 
-<<<<<<< HEAD
-=======
 const styles = theme => ({
   toggleFilters: {
     display: "flex",
@@ -31,7 +29,6 @@
   }
 })
 
->>>>>>> af2e0f7a
 const latestPostsName = getSetting('forumType') === 'EAForum' ? 'Frontpage Posts' : 'Latest Posts'
 
 const useFilterSettings = (currentUser: UsersCurrent|null) => {
@@ -40,11 +37,7 @@
   return useState(defaultSettings);
 }
 
-<<<<<<< HEAD
-const HomeLatestPosts = () => {
-=======
 const HomeLatestPosts = ({classes}:{classes: ClassesType}) => {
->>>>>>> af2e0f7a
   const currentUser = useCurrentUser();
   const location = useLocation();
   const { captureEvent } = useTracking()
@@ -129,7 +122,7 @@
   )
 }
 
-const HomeLatestPostsComponent = registerComponent('HomeLatestPosts', HomeLatestPosts);
+const HomeLatestPostsComponent = registerComponent('HomeLatestPosts', HomeLatestPosts, {styles});
 
 declare global {
   interface ComponentTypes {
