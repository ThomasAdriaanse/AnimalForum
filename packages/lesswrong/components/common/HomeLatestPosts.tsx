import React, { useState } from 'react';
import { Components, registerComponent } from '../../lib/vulcan-lib';
import { useUpdate } from '../../lib/crud/withUpdate';
import { useCurrentUser } from '../common/withUser';
import Users from '../../lib/collections/users/collection';
import { Link } from '../../lib/reactRouterWrapper';
import { useLocation } from '../../lib/routeUtil';
import { useTimezone } from './withTimezone';
import { AnalyticsContext, useTracking } from '../../lib/analyticsEvents';
import * as _ from 'underscore';
<<<<<<< HEAD
import { defaultFilterSettings, filterSettingsToString } from '../../lib/filterSettings';
import { numPostsOnHomePage } from '../../lib/abTests';
import { useABTest } from '../../lib/abTestUtil';
=======
import { defaultFilterSettings } from '../../lib/filterSettings';
>>>>>>> 35455294
import moment from '../../lib/moment-timezone';
import { forumTypeSetting } from '../../lib/instanceSettings';
import ExpandMoreIcon from '@material-ui/icons/ExpandMore';
import ChevronRightIcon from '@material-ui/icons/ChevronRight';

const styles = theme => ({
  toggleFilters: {
    display: "flex",
    alignItems: "center",
    color: theme.palette.grey[600],
    fontStyle: "italic"
  },
  rightIcon: {
    marginLeft: -6,
  },
  downIcon: {
    marginLeft: -4,
    marginRight: 3
  }
})

const latestPostsName = forumTypeSetting.get() === 'EAForum' ? 'Frontpage Posts' : 'Latest Posts'

const useFilterSettings = (currentUser: UsersCurrent|null) => {
  const defaultSettings = currentUser?.frontpageFilterSettings ? currentUser.frontpageFilterSettings : defaultFilterSettings;

  return useState(defaultSettings);
}

const HomeLatestPosts = ({classes}:{classes: ClassesType}) => {
  const currentUser = useCurrentUser();
  const location = useLocation();
  const { captureEvent } = useTracking()

  const {mutate: updateUser} = useUpdate({
    collection: Users,
    fragmentName: 'UsersCurrent',
  });

  const [filterSettings, setFilterSettings] = useFilterSettings(currentUser);
  const [filterSettingsVisible, setFilterSettingsVisible] = useState(false);
<<<<<<< HEAD
  
  const numPostsOnHomePageGroup: string = useABTest(numPostsOnHomePage);
  const numPosts = parseInt(numPostsOnHomePageGroup);

  const { query } = location;
  const { SingleColumnSection, SectionTitle, PostsList2, LWTooltip, TagFilterSettings, SettingsIcon } = Components
  const limit = parseInt(query.limit) || numPosts

  const { timezone } = useTimezone();
=======
  const { timezone } = useTimezone();
  useTracking({eventType:"frontpageFilterSettings", eventProps: {filterSettings, filterSettingsVisible}, captureOnMount: true})

  const { query } = location;
  const { SingleColumnSection, SectionTitle, PostsList2, LWTooltip, TagFilterSettings } = Components
  const limit = parseInt(query.limit) || 13
>>>>>>> 35455294
  const now = moment().tz(timezone);
  const dateCutoff = now.subtract(90, 'days').format("YYYY-MM-DD");
  
  const recentPostsTerms = {
    ...query,
    filterSettings: filterSettings,
    after: dateCutoff,
    view: "magic",
    forum: true,
    limit:limit
  }

  const latestTitle = (
    <div>
      <p>Recent posts, sorted by a mix of 'new' and 'highly upvoted'.</p>
      <p>By default shows only frontpage posts, and can optionally include personal blogposts.</p>
      <p><em>Moderators promote posts to frontpage if they seem to be:</em></p>
      <ul>
        <li>Aiming to explain rather than persuade</li>
        <li>Relatively timeless (avoiding reference to current events or local social knowledge)</li>
        <li>Reasonably relevant to the average LW user</li>
      </ul>
    </div>
  )

  const filterTooltip = "Change filters on coronavirus content and personal blogposts in the Latest Posts section."

  return (
    <AnalyticsContext pageSectionContext="latestPosts">
        <SingleColumnSection>
          <SectionTitle title={<LWTooltip title={latestTitle} placement="top"><span>{latestPostsName}</span></LWTooltip>}>
            <LWTooltip title={filterTooltip}>
              <a className={classes.toggleFilters} onClick={() => {
                  setFilterSettingsVisible(!filterSettingsVisible)
                  captureEvent("filterSettingsClicked", {
                    settingsVisible: !filterSettingsVisible,
                    settings: filterSettings,
                    pageSectionContext: "latestPosts"
                  })
                }}>
              {filterSettingsVisible ? 
                <><ExpandMoreIcon className={classes.downIcon}/> Hide Tag Filters</>
                : 
                <><ChevronRightIcon className={classes.rightIcon} /> Show Tag Filters</>
              }                
              </a>
            </LWTooltip>
          </SectionTitle>
          <AnalyticsContext pageSectionContext="tagFilterSettings">
              {filterSettingsVisible && <TagFilterSettings
                filterSettings={filterSettings} setFilterSettings={(newSettings) => {
                  setFilterSettings(newSettings)
                  if (currentUser) {
                    updateUser({
                      selector: { _id: currentUser._id},
                      data: {
                        frontpageFilterSettings: newSettings
                      },
                    })
                  }
                }}
            />}
          </AnalyticsContext>
          <AnalyticsContext listContext={"latestPosts"}>
            <PostsList2 terms={recentPostsTerms}>
              <Link to={"/allPosts"}>Advanced Sorting/Filtering</Link>
            </PostsList2>
          </AnalyticsContext>
        </SingleColumnSection>
    </AnalyticsContext>
  )
}

const HomeLatestPostsComponent = registerComponent('HomeLatestPosts', HomeLatestPosts, {styles});

declare global {
  interface ComponentTypes {
    HomeLatestPosts: typeof HomeLatestPostsComponent
  }
}<|MERGE_RESOLUTION|>--- conflicted
+++ resolved
@@ -8,13 +8,9 @@
 import { useTimezone } from './withTimezone';
 import { AnalyticsContext, useTracking } from '../../lib/analyticsEvents';
 import * as _ from 'underscore';
-<<<<<<< HEAD
-import { defaultFilterSettings, filterSettingsToString } from '../../lib/filterSettings';
+import { defaultFilterSettings } from '../../lib/filterSettings';
 import { numPostsOnHomePage } from '../../lib/abTests';
 import { useABTest } from '../../lib/abTestUtil';
-=======
-import { defaultFilterSettings } from '../../lib/filterSettings';
->>>>>>> 35455294
 import moment from '../../lib/moment-timezone';
 import { forumTypeSetting } from '../../lib/instanceSettings';
 import ExpandMoreIcon from '@material-ui/icons/ExpandMore';
@@ -48,6 +44,7 @@
   const currentUser = useCurrentUser();
   const location = useLocation();
   const { captureEvent } = useTracking()
+  useTracking({eventType:"frontpageFilterSettings", eventProps: {filterSettings, filterSettingsVisible}, captureOnMount: true})
 
   const {mutate: updateUser} = useUpdate({
     collection: Users,
@@ -56,24 +53,15 @@
 
   const [filterSettings, setFilterSettings] = useFilterSettings(currentUser);
   const [filterSettingsVisible, setFilterSettingsVisible] = useState(false);
-<<<<<<< HEAD
   
   const numPostsOnHomePageGroup: string = useABTest(numPostsOnHomePage);
   const numPosts = parseInt(numPostsOnHomePageGroup);
 
   const { query } = location;
-  const { SingleColumnSection, SectionTitle, PostsList2, LWTooltip, TagFilterSettings, SettingsIcon } = Components
+  const { SingleColumnSection, SectionTitle, PostsList2, LWTooltip, TagFilterSettings } = Components
   const limit = parseInt(query.limit) || numPosts
-
+  
   const { timezone } = useTimezone();
-=======
-  const { timezone } = useTimezone();
-  useTracking({eventType:"frontpageFilterSettings", eventProps: {filterSettings, filterSettingsVisible}, captureOnMount: true})
-
-  const { query } = location;
-  const { SingleColumnSection, SectionTitle, PostsList2, LWTooltip, TagFilterSettings } = Components
-  const limit = parseInt(query.limit) || 13
->>>>>>> 35455294
   const now = moment().tz(timezone);
   const dateCutoff = now.subtract(90, 'days').format("YYYY-MM-DD");
   
