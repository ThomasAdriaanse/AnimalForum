--- conflicted
+++ resolved
@@ -14,15 +14,20 @@
   }
 })
 
-<<<<<<< HEAD
-const LWTooltip = ({children, title, placement="bottom-start", tooltip=true, flip=true, clickable=false, inlineBlock=true, disabled = false, classes, className}: {
-  children?: any,
-  title?: any,
-=======
-const LWTooltip = ({classes, className, children, title, placement="bottom-start", tooltip=true, flip=true, clickable=false, inlineBlock=true}: {
+const LWTooltip = ({
+  children,
+  title,
+  placement="bottom-start",
+  tooltip=true,
+  flip=true,
+  clickable=false,
+  inlineBlock=true,
+  disabled=false,
+  classes,
+  className,
+}: {
   children?: ReactNode,
   title?: ReactNode,
->>>>>>> 348e779e
   placement?: PopperPlacementType,
   tooltip?: boolean,
   flip?: boolean,
