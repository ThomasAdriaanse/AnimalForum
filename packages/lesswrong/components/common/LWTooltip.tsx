import React from 'react';
import { registerComponent, Components } from '../../lib/vulcan-lib';
import { useHover } from './withHover';

const styles = theme => ({
  root: {
    // inline-block makes sure that the popper placement works properly (without flickering). "block" would also work, but there may be situations where we want to wrap an object in a tooltip that shouldn't be a block element.
    display: "inline-block",
  },
  tooltip: {
    maxWidth: 300
  }
})

interface ExternalProps {
  children?: React.ReactNode,
  title?: any,
  placement?: string,
  tooltip?: boolean,
  flip?: boolean,
  muiClasses?: any,
  enterDelay?: number,
}
interface LWTooltipProps extends ExternalProps, WithStylesProps, WithHoverProps {
}

<<<<<<< HEAD
const LWTooltip = ({classes, children, title, placement="bottom-start", tooltip=true, flip=true}: LWTooltipProps) => {
=======
const LWTooltip = ({classes, children, title, placement="bottom-start", hover, anchorEl, stopHover, tooltip=true, flip=true, muiClasses=undefined, enterDelay=undefined}: LWTooltipProps) => {
>>>>>>> a1a3e6fa
  const { LWPopper } = Components
  const { hover, everHovered, anchorEl, stopHover, eventHandlers } = useHover({
    pageElementContext: "tooltipHovered",
    title: typeof title=="string" ? title : undefined
  });
  
  return <span className={classes.root} {...eventHandlers}>
    { /* Only render the LWPopper if this element has ever been hovered. (But
         keep it in the React tree thereafter, so it can remember its state and
         can have a closing animation if applicable. */ }
    {everHovered && <LWPopper
      placement={placement}
      open={hover}
      anchorEl={anchorEl}
      onMouseEnter={stopHover}
      tooltip={tooltip}
      modifiers={{
        flip: {
          enabled: flip
        }
      }}
      classes={muiClasses}
      enterDelay={enterDelay}
    >
      <div className={classes.tooltip}>{title}</div>
    </LWPopper>}
    
    {children}
  </span>
}

const LWTooltipComponent = registerComponent<ExternalProps>("LWTooltip", LWTooltip, { styles });

declare global {
  interface ComponentTypes {
    LWTooltip: typeof LWTooltipComponent
  }
}
<|MERGE_RESOLUTION|>--- conflicted
+++ resolved
@@ -24,11 +24,7 @@
 interface LWTooltipProps extends ExternalProps, WithStylesProps, WithHoverProps {
 }
 
-<<<<<<< HEAD
-const LWTooltip = ({classes, children, title, placement="bottom-start", tooltip=true, flip=true}: LWTooltipProps) => {
-=======
-const LWTooltip = ({classes, children, title, placement="bottom-start", hover, anchorEl, stopHover, tooltip=true, flip=true, muiClasses=undefined, enterDelay=undefined}: LWTooltipProps) => {
->>>>>>> a1a3e6fa
+const LWTooltip = ({classes, children, title, placement="bottom-start", tooltip=true, flip=true, muiClasses=undefined, enterDelay=undefined}: LWTooltipProps) => {
   const { LWPopper } = Components
   const { hover, everHovered, anchorEl, stopHover, eventHandlers } = useHover({
     pageElementContext: "tooltipHovered",
