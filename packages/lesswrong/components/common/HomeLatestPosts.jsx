import { Components, registerComponent, withUpdate } from 'meteor/vulcan:core';
import React, { PureComponent } from 'react';
import withUser from '../common/withUser';
import Tooltip from '@material-ui/core/Tooltip';
import Users from 'meteor/vulcan:users';
import { withRouter, Link } from '../../lib/reactRouterWrapper.js';

class HomeLatestPosts extends PureComponent {

  toggleFilter = () => {
    const { updateUser, currentUser, router } = this.props

    let query = _.clone(router.location.query) || {view: "magic"}
    const currentFilter = query.filter || (currentUser && currentUser.currentFrontpageFilter) || "frontpage";

    const newFilter = (currentFilter === "frontpage") ? "includeMetaAndPersonal" : "frontpage"
    if (currentUser) {
      updateUser({
        selector: { _id: currentUser._id},
        data: {
          currentFrontpageFilter: newFilter,
        },
      })
    }
    query.filter = newFilter
    const location = { pathname: router.location.pathname, query };
    router.replace(location);
  }

  render () {
    const { currentUser, router } = this.props;
    const { SingleColumnSection, SectionTitle, PostsList2, SectionFooterCheckbox } = Components

    const query = _.clone(router.location.query) || {}
    const currentFilter = query.filter || (currentUser && currentUser.currentFrontpageFilter) || "frontpage";
    const limit = parseInt(query.limit) || 10

    const recentPostsTerms = {
      ...query,
      view: "magic",
      filter: currentFilter,
      forum: true,
      limit:limit
    }

    const latestTitle = (
      <div>
        <p>Recent posts, sorted by a mix of 'new' and 'highly upvoted'.</p>
        <p>By default shows only frontpage posts, and can optionally include personal blogposts.</p>
        <p><em>Moderators promote posts to frontpage if they seem to be:</em></p>
        <ul>
          <li>Aiming to explain rather than persuade</li>
          <li>Relatively timeless (avoiding reference to current events or local social knowledge)</li>
          <li>Reasonably relevant to the average LW user</li>
        </ul>
      </div>
    )

    const personalBlogpostTooltip = <div>
      <div>
        By default, the home page only displays Frontpage Posts, which meet criteria including:
      </div>
      <ul>
        <li>Usefulness, novelty and relevance</li>
        <li>Timeless content (minimize reference to current events</li>
        <li>Explain, rather than persuade</li>
      </ul>
      <div>
        Members can write about whatever they want on their personal blog. Personal blogposts are a good fit for:
      </div>
      <ul>
        <li>Niche topics, less relevant to most members</li>
        <li>Meta-discussion of LessWrong (site features, interpersonal community dynamics)</li>
        <li>Topics that are difficult to discuss rationally</li>
        <li>Personal ramblings</li>
      </ul>
      <div>
        All posts are submitted as personal blogposts. Moderators manually move some to frontpage
      </div>
    </div>

    return (
      <SingleColumnSection>
        <SectionTitle title={<Tooltip title={latestTitle} placement="left-start"><span>Latest Posts</span></Tooltip>}/>
        <PostsList2 terms={recentPostsTerms}>
          <Link to={"/allPosts"}>View All Posts</Link>
<<<<<<< HEAD
          <SectionFooterCheckbox 
            onClick={this.toggleFilter} 
            value={!(currentFilter === "frontpage")} 
            label={"Include Personal Posts"}
            />
=======
          <Tooltip title={personalBlogpostTooltip}>
            <div>
              <SectionFooterCheckbox 
                onClick={this.toggleFilter} 
                value={!(currentFilter === "frontpage")} 
                label={"Include Personal Blogposts"} 
                />
            </div>
          </Tooltip>
>>>>>>> dc184f72
        </PostsList2>
      </SingleColumnSection>
    )
  }
}

const withUpdateOptions = {
  collection: Users,
  fragmentName: 'UsersCurrent',
}

registerComponent('HomeLatestPosts', HomeLatestPosts, withUser, withRouter, [withUpdate, withUpdateOptions]);<|MERGE_RESOLUTION|>--- conflicted
+++ resolved
@@ -84,13 +84,6 @@
         <SectionTitle title={<Tooltip title={latestTitle} placement="left-start"><span>Latest Posts</span></Tooltip>}/>
         <PostsList2 terms={recentPostsTerms}>
           <Link to={"/allPosts"}>View All Posts</Link>
-<<<<<<< HEAD
-          <SectionFooterCheckbox 
-            onClick={this.toggleFilter} 
-            value={!(currentFilter === "frontpage")} 
-            label={"Include Personal Posts"}
-            />
-=======
           <Tooltip title={personalBlogpostTooltip}>
             <div>
               <SectionFooterCheckbox 
@@ -100,7 +93,6 @@
                 />
             </div>
           </Tooltip>
->>>>>>> dc184f72
         </PostsList2>
       </SingleColumnSection>
     )
