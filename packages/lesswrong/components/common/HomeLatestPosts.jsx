--- conflicted
+++ resolved
@@ -10,14 +10,6 @@
 class HomeLatestPosts extends PureComponent {
 
   toggleFilter = () => {
-<<<<<<< HEAD
-    const { updateUser, currentUser, router } = this.props
-
-    let query = _.clone(router.location.query) || {view: "magic"}
-    const currentFilter = query.filter || (currentUser && currentUser.currentFrontpageFilter) || "frontpage";
-
-    const newFilter = (currentFilter === "frontpage") ? "frontpageAndMeta" : "frontpage"
-=======
     const { updateUser, currentUser } = this.props
     const { location, history } = this.props // From withLocation, withNavigation
     const { query, pathname } = location;
@@ -25,7 +17,6 @@
     const currentFilter = newQuery.filter || (currentUser && currentUser.currentFrontpageFilter) || "frontpage";
     const newFilter = (currentFilter === "frontpage") ? "includeMetaAndPersonal" : "frontpage"
 
->>>>>>> 5e0b5390
     if (currentUser) {
       updateUser({
         selector: { _id: currentUser._id},
