--- conflicted
+++ resolved
@@ -73,9 +73,6 @@
     marginRight: -theme.spacing.unit,
     display: "flex",
   },
-<<<<<<< HEAD
-
-=======
   headroomPinnedOpen: {
     "& .headroom--unpinned": {
       transform: "none",
@@ -84,7 +81,6 @@
       position: "fixed",
     },
   },
->>>>>>> 117fbe85
 });
 
 class Header extends Component {
@@ -102,7 +98,7 @@
   handleNotificationToggle = () => {
     this.handleSetNotificationDrawerOpen(!this.state.notificationOpen);
   }
-  
+
   handleSetNotificationDrawerOpen = (isOpen) => {
     if (isOpen) {
       this.props.editMutation({
@@ -118,7 +114,7 @@
       this.setState({notificationOpen: false})
     }
   }
-  
+
   // Set whether Headroom (the auto-hiding top bar) is pinned so it doesn't
   // hide on scroll. Called by SearchBar, which pins the header open when a
   // search is active.
@@ -135,7 +131,7 @@
     const query = location && location.query
     const { subtitleLink = "", subtitleText = "" } = getHeaderSubtitleData(routeName, query, params, client) || {}
     const notificationTerms = {view: 'userNotifications', userId: currentUser ? currentUser._id : "", type: "newMessage"}
-    
+
     const { SearchBar, UsersMenu, UsersAccountMenu, NotificationsMenuButton,
       NavigationMenu, NotificationsMenu } = Components;
 
