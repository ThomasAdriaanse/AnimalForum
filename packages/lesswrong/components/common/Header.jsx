import React, { Component } from 'react';
import PropTypes from 'prop-types';
import { Components, registerComponent, withUpdate, getSetting } from 'meteor/vulcan:core';
import { withRouter, Link } from '../../lib/reactRouterWrapper.js';
import NoSSR from 'react-no-ssr';
import Headroom from 'react-headroom'
import { withStyles, withTheme } from '@material-ui/core/styles';
import AppBar from '@material-ui/core/AppBar';
import Toolbar from '@material-ui/core/Toolbar';
import IconButton from '@material-ui/core/IconButton';
import MenuIcon from '@material-ui/icons/Menu';
import TocIcon from '@material-ui/icons/Toc';
import Typography from '@material-ui/core/Typography';
import Hidden from '@material-ui/core/Hidden';
import { withApollo } from 'react-apollo';
import Users from 'meteor/vulcan:users';
import getHeaderSubtitleData from '../../lib/modules/utils/getHeaderSubtitleData';
import grey from '@material-ui/core/colors/grey';
import withUser from '../common/withUser';
import withErrorBoundary from '../common/withErrorBoundary';
import classNames from 'classnames';

export const getHeaderTextColor = theme => {
  if (theme.palette.headerType === 'primary') {
    return theme.palette.primary.contrastText
  } else if (theme.palette.headerType === 'secondary') {
    return theme.palette.secondary.contrastText
  } else if (theme.palette.type === "dark") {
    return theme.palette.getContrastText(grey[900])
  } else {
    return theme.palette.getContrastText(grey[100])
  }
}

const styles = theme => ({
  appBar: {
    boxShadow: "0 1px 1px rgba(0, 0, 0, 0.05), 0 1px 1px rgba(0, 0, 0, 0.05)",
  },
  root: {
    flexGrow: 1,
    "@media print": {
      display: "none"
    }
  },
  title: {
    flex: 1,
    position: "relative",
    top: 3,
    paddingRight: theme.spacing.unit
  },
  titleLink: {
    color: getHeaderTextColor(theme),
    verticalAlign: 'middle',
    fontSize: 19,
    position: "relative",
    display: 'inline-flex',
    alignItems: 'center',
    top: 3,
    '&:hover, &:focus, &:active': {
      textDecoration: 'none',
      opacity: 0.7,
    }
  },
  subtitle: {
    marginLeft: '1em',
    paddingLeft: '1em',
    textTransform: 'uppercase',
    borderLeft: `1px solid ${grey[400]}`,
  },
  menuButton: {
    marginLeft: -theme.spacing.unit,
    marginRight: theme.spacing.unit,
  },
  siteLogo: {
    marginLeft: -theme.spacing.unit * 1.5
  },
  hideOnDesktop: {
    [theme.breakpoints.up('lg')]: {
      display:"none"
    }
  },
  hideOnMobile: {
    [theme.breakpoints.down('md')]: {
      display:"none"
    }
  },
  rightHeaderItems: {
    marginRight: -theme.spacing.unit,
    display: "flex",
  },
  // Prevent rearranging of mobile header when search loads after SSR
  searchSSRStandin: {
    minWidth: 48
  },
  headroom: {
    // Styles for header scrolling, provided by react-headroom
    // https://github.com/KyleAMathews/react-headroom
    "& .headroom": {
      top: 0,
      left: 0,
      right: 0,
      zIndex: 1300,
    },
    "& .headroom--unfixed": {
      position: "relative",
      transform: "translateY(0)",
    },
    "& .headroom--scrolled": {
      transition: "transform 200ms ease-in-out",
    },
    "& .headroom--unpinned": {
      position: "fixed",
      transform: "translateY(-100%)",
    },
    "& .headroom--pinned": {
      position: "fixed",
      transform: "translateY(0%)",
    },
  },
  headroomPinnedOpen: {
    "& .headroom--unpinned": {
      transform: "none !important",
    },
    "& .headroom--unfixed": {
      position: "fixed !important",
    },
  },
});

class Header extends Component {
  state = {
    navigationOpen: false,
    notificationOpen: false,
    notificationHasOpened: false,
    searchOpen: false,
  }

  setNavigationOpen = (open) => {
    this.setState({navigationOpen: open})
  }

  handleNotificationToggle = () => {
    this.handleSetNotificationDrawerOpen(!this.state.notificationOpen);
  }

  handleSetNotificationDrawerOpen = (isOpen) => {
    if (isOpen) {
      this.props.editMutation({
        documentId: this.props.currentUser._id,
        set: {lastNotificationsCheck: new Date()},
        unset: {}
      })
      this.setState({
        notificationOpen: true,
        notificationHasOpened: true
      })
    } else {
      this.setState({notificationOpen: false})
    }
  }

  // We do two things when the search is open:
  //  1) Pin the header open with the Headroom component
  //  2) Hide the username on mobile so users with long usernames can still
  //     enter search queries
  // Called by SearchBar.
  setSearchOpen = (isOpen) => {
    this.setState({
      searchOpen: isOpen
    });
  }

  renderNavigationMenuButton = () => {
    const {standaloneNavigationPresent, toggleStandaloneNavigation, classes, toc} = this.props
    return <React.Fragment>
      <IconButton
        className={classNames(
          classes.menuButton,
          {[classes.hideOnDesktop]: standaloneNavigationPresent}
        )}
        color="inherit"
        aria-label="Menu"
        onClick={()=>this.setNavigationOpen(true)}
      >
      {/* Show the ToC icon if there's a table of contents being displayed  */}
        {toc && toc.sections ? (
          <span>
            <Hidden smDown implementation="css">
              <MenuIcon />
            </Hidden>
            <Hidden mdUp implementation="css">
              <TocIcon />
            </Hidden>
          </span>
        ) : <MenuIcon />}
      </IconButton>
      {standaloneNavigationPresent && <IconButton
        className={classNames(
          classes.menuButton,
          classes.hideOnMobile
        )}
        color="inherit"
        aria-label="Menu"
        onClick={toggleStandaloneNavigation}
      >
        <MenuIcon />
      </IconButton>}
    </React.Fragment>
  }

  render() {
    // TODO;(EA Forum) Will need to trim some props
    const { currentUser, classes, location, routes, params, client, theme, searchResultsArea, toc } = this.props
    const { notificationOpen, notificationHasOpened, navigationOpen, searchOpen } = this.state
    const routeName = routes[1].name
    const query = location && location.query
    const { subtitleLink = "", subtitleText = "" } = getHeaderSubtitleData(routeName, query, params, client) || {}
    const notificationTerms = {view: 'userNotifications', userId: currentUser ? currentUser._id : "", type: "newMessage"}

    const {
      SearchBar, UsersMenu, UsersAccountMenu, NotificationsMenuButton, NavigationDrawer,
      NotificationsMenu, KarmaChangeNotifier
    } = Components;

    return (
      <div className={classes.root}>
        <Headroom
          disableInlineStyles
          downTolerance={10} upTolerance={10}
          className={classNames(
            classes.headroom,
            { [classes.headroomPinnedOpen]: searchOpen }
          )}
        >
          <AppBar className={classes.appBar} position="static" color={theme.palette.headerType || "default"}>
            <Toolbar disableGutters>
              {this.renderNavigationMenuButton()}
              <Typography className={classes.title} variant="title" color="textSecondary">
                <Hidden smDown implementation="css">
                  <Link to="/" className={classes.titleLink}>
                    <div className={classes.siteLogo}><Components.SiteLogo/></div>
                    {getSetting('forumSettings.headerTitle', 'LESSWRONG')}
                  </Link>
                  {subtitleLink && <span className={classes.subtitle}>
                    <Link to={subtitleLink} className={classes.titleLink}>
                      {subtitleText}
                    </Link>
                  </span>}
                </Hidden>
                <Hidden mdUp implementation="css">
                  <Link to="/" className={classes.titleLink}>
                    <div className={classes.siteLogo}><Components.SiteLogo/></div>
                    {getSetting('forumSettings.shortForumTitle', 'LW')}
                  </Link>
                </Hidden>
              </Typography>
              <div className={classes.rightHeaderItems}>
<<<<<<< HEAD
                <NoSSR onSSR={<div className={classes.searchSSRStandin} />}>
                  <SearchBar onSetIsActive={this.setHeadroomPinnedOpen} searchResultsArea={searchResultsArea} />
=======
                <NoSSR onSSR={classes.searchSSRStandin}>
                  <SearchBar onSetIsActive={this.setSearchOpen} searchResultsArea={searchResultsArea} />
>>>>>>> 2494d22b
                </NoSSR>
                {currentUser && <div className={searchOpen && classes.hideOnMobile}>
                  <UsersMenu color={getHeaderTextColor(theme)} />
                </div>}
                {!currentUser && <UsersAccountMenu color={getHeaderTextColor(theme)} />}
                {currentUser && <KarmaChangeNotifier documentId={currentUser._id}/>}
                {currentUser && <NotificationsMenuButton color={getHeaderTextColor(theme)} toggle={this.handleNotificationToggle} terms={{view: 'userNotifications', userId: currentUser._id}} open={notificationOpen}/>}
              </div>
            </Toolbar>
          </AppBar>
          <NavigationDrawer
            open={navigationOpen}
            handleOpen={() => this.setNavigationOpen(true)}
            handleClose={() => this.setNavigationOpen(false)}
            toc={toc}
          />
        </Headroom>
        {currentUser && <NotificationsMenu open={notificationOpen} hasOpened={notificationHasOpened} terms={notificationTerms} setIsOpen={this.handleSetNotificationDrawerOpen} />}
      </div>
    )
  }
}

Header.displayName = "Header";

Header.propTypes = {
  currentUser: PropTypes.object,
  classes: PropTypes.object.isRequired,
  routes: PropTypes.array.isRequired,
  location: PropTypes.object.isRequired,
  params: PropTypes.object,
  client: PropTypes.object.isRequired,
  searchResultsArea: PropTypes.object,
};

// TODO;(EA Forum) Rename to edit

const withUpdateOptions = {
  collection: Users,
  fragmentName: 'UsersCurrent',
};

// TODO;(EA Forum) remove withApollo
registerComponent('Header', Header, withErrorBoundary, withRouter, withApollo, [withUpdate, withUpdateOptions], withUser, withStyles(styles, { name: 'Header'}), withTheme());<|MERGE_RESOLUTION|>--- conflicted
+++ resolved
@@ -255,13 +255,8 @@
                 </Hidden>
               </Typography>
               <div className={classes.rightHeaderItems}>
-<<<<<<< HEAD
                 <NoSSR onSSR={<div className={classes.searchSSRStandin} />}>
-                  <SearchBar onSetIsActive={this.setHeadroomPinnedOpen} searchResultsArea={searchResultsArea} />
-=======
-                <NoSSR onSSR={classes.searchSSRStandin}>
                   <SearchBar onSetIsActive={this.setSearchOpen} searchResultsArea={searchResultsArea} />
->>>>>>> 2494d22b
                 </NoSSR>
                 {currentUser && <div className={searchOpen && classes.hideOnMobile}>
                   <UsersMenu color={getHeaderTextColor(theme)} />
