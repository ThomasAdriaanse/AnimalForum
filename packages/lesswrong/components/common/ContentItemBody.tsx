--- conflicted
+++ resolved
@@ -5,12 +5,9 @@
 import { captureException }from '@sentry/core';
 import { isServer } from '../../lib/executionEnvironment';
 import { linkIsExcludedFromPreview } from '../linkPreview/HoverPreviewLink';
-<<<<<<< HEAD
 import { isEAForum } from '../../lib/instanceSettings';
-=======
 import withUser from './withUser';
 import { withLocation } from '../../lib/routeUtil';
->>>>>>> 91982398
 
 const styles = (theme: ThemeType): JssStyles => ({
   scrollIndicatorWrapper: {
