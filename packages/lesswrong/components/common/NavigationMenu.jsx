import { Components, registerComponent, getSetting } from 'meteor/vulcan:core';
import React from 'react';
import SwipeableDrawer from '@material-ui/core/SwipeableDrawer';
import MenuItem from '@material-ui/core/MenuItem';
import Divider from '@material-ui/core/Divider';
import classNames from 'classnames';
import { withStyles } from '@material-ui/core/styles';
import { Link } from 'react-router';
import Home from '@material-ui/icons/Home';
import LocalLibrary from '@material-ui/icons/LocalLibrary';
import Details from '@material-ui/icons/Details';
import ListAlt from '@material-ui/icons/ListAlt';
import Public from '@material-ui/icons/Public';
import ListItemIcon from '@material-ui/core/ListItemIcon';
import Tooltip from '@material-ui/core/Tooltip';

const styles = theme => ({
  drawerPaperWithoutToC: {
    width: 225,
  },

  // If there's a table of contents, make the drawer wider than if there isn't
  // one (because post section titles tend to be longer than top-level
  // navigation options).
  drawerPaperWithToC: {
    width: 300,
    overflow:"hidden",
  },
  tableOfContents: {
    padding: "16px 0 16px 16px",
    position:"absolute",
    overflowY:"scroll",
    left:55,
    maxWidth: 247,
    height:"100%",
    display:"none",
    [theme.breakpoints.down('sm')]: {
      display:"block"
    }
  },
  menuItem: {
    fontSize: 16,
    // ...theme.typography.postStyle,
    color: "rgba(0,0,0, 0.87)",
  },
  indented: {
    paddingLeft: 35,
  },
  navButton: {
    padding:theme.spacing.unit,
    paddingLeft: theme.spacing.unit*2,
  },
  navButtons: {
    display: "flex",
    flexDirection: "column",
    width:55,
    backgroundColor: theme.palette.grey[100],
    paddingTop: theme.spacing.unit*2,
    paddingBottom: theme.spacing.unit,
    borderRight: "solid 1px rgba(0,0,0,.1)",
    height:"100%",
    color: theme.palette.grey[600],
    [theme.breakpoints.up('md')]: {
      display:"none"
    }
  },
  about: {
    fontSize: 22,
    fontWeight: 600,
    fontFamily: ['sans-serif'].join(','),
    position:"relative",
    left:4,
    width: 24,
    textAlign:"center"
  },
  sequences: {
    fontSize: 20,
    fontWeight: 600,
    position:"relative",
    left:4,
    width: 24,
    textAlign:"center",
    color: theme.palette.grey[500]
  },
  divider: {
    marginTop:theme.spacing.unit,
    marginBottom:theme.spacing.unit
  },
  menuIcon: {
    width:24,
    color: theme.palette.grey[600]
  },
  defaultNavMenu: {
    marginTop: theme.spacing.unit
  },
  hideDefaultNav: {
    [theme.breakpoints.down('sm')]: {
      display:"none"
    }
  }
});

const NavigationMenu = ({open, handleOpen, handleClose, classes, toc}) => {
  const af = getSetting('AlignmentForum', false);

  const NavigationMenuLink = ({to, label, icon, indent=false}) => (
    <MenuItem
      onClick={handleClose}
      component={Link} to={to}
      classes={{
        root: classNames(classes.menuItem, {[classes.indented]: indent})
      }}
    >
      <ListItemIcon className={classes.menuIcon}><span>{icon}</span></ListItemIcon> {label}
    </MenuItem>
  )
  const showToc = toc && toc.sections

  return <SwipeableDrawer
    open={open}
    onClose={(event) => handleClose()}
    onOpen={(event) => handleOpen()}
    classes={{
      paper: showToc ? classes.drawerPaperWithToC : classes.drawerPaperWithoutToC
    }}
  >
    {showToc && <div className={classes.navButtons}>
      <Tooltip title="Home" placement="right">
        <Link to="/" className={classes.navButton}>
          <Home/>
        </Link>
      </Tooltip>
<<<<<<< HEAD
      <Tooltip title="Posts by Date" placement="right">
        <Link to="/daily" className={classes.navButton}>
=======
      <Divider className={classes.divider}/>
      <Tooltip title="Library" placement="right">
        <Link to="/library" className={classes.navButton}>
          <LocalLibrary/>
        </Link>
      </Tooltip>
      <Tooltip title="Rationality A:Z" placement="right">
        <Link to="/rationality" className={classes.navButton}>
          <span className={classes.sequences}>R</span>
        </Link>
      </Tooltip>
      <Tooltip title="Codex" placement="right">
        <Link to="/codex" className={classes.navButton}>
          <span className={classes.sequences}>C</span>
        </Link>
      </Tooltip>
      <Tooltip title="Harry Potter and the Methods of Rationality" placement="right">
        <Link to="/hpmor" className={classes.navButton}>
          <span className={classes.sequences}>H</span>
        </Link>
      </Tooltip>
      <Divider className={classes.divider}/>
      <Tooltip title="Community Events" placement="right">
        <Link to="/community" className={classes.navButton}>
          <Public/>
        </Link>
      </Tooltip>
      <Tooltip title="All Posts" placement="right">
        <Link to="/allPosts" className={classes.navButton}>
>>>>>>> 1e96c5f8
          <ListAlt/>
        </Link>
      </Tooltip>
      <Tooltip title="Community" placement="right">
        <Link to="/community" className={classes.navButton}>
          <Details/>
        </Link>
      </Tooltip>
      <Tooltip title="About" placement="right">
        <Link to="/about" className={classes.navButton}>
          <span className={classes.about}>?</span>
        </Link>
      </Tooltip>
    </div>}
    <div className={classNames(classes.defaultNavMenu, {[classes.hideDefaultNav]:showToc})}>
      <NavigationMenuLink icon={<Home/>} to="/" label="Home"/>

      <Divider className={classes.divider}/>

<<<<<<< HEAD
      <NavigationMenuLink icon={<ListAlt/>} to={"/daily"} label="Posts by Date"/>
      <NavigationMenuLink icon={<Details/>} to={"/community"} label="Community"/>
=======
      {!af && <NavigationMenuLink icon={<LocalLibrary/>} to="/library" label="Library"/>}
      {!af && <NavigationMenuLink indent={true} to="/rationality" label="Rationality: A-Z"/>}
      {!af && <NavigationMenuLink indent={true} to="/codex" label="The Codex"/>}
      {!af && <NavigationMenuLink indent={true} to="/hpmor" label="HPMOR"/>}

      <Divider className={classes.divider}/>

      {!af && <NavigationMenuLink icon={<Public/>} to={"/community"} label="Community Events"/>}
      <NavigationMenuLink icon={<ListAlt/>} to={"/allPosts"} label="All Posts"/>
      <NavigationMenuLink icon={<Details/>} to={"/meta"} label="Meta"/>
>>>>>>> 1e96c5f8
      <NavigationMenuLink icon={<span className={classes.about}>?</span>} to={"/about"} label="About"/>
    </div>
    {showToc && <React.Fragment>
      <div className={classes.tableOfContents}>
        <Components.TableOfContentsList
          sectionData={toc}
          onClickSection={() => handleClose()}
          drawerStyle={true}
        />
      </div>
    </React.Fragment>}
  </SwipeableDrawer>;
}


registerComponent('NavigationMenu', NavigationMenu, withStyles(styles, { name: "NavigationMenu" }));<|MERGE_RESOLUTION|>--- conflicted
+++ resolved
@@ -130,46 +130,10 @@
           <Home/>
         </Link>
       </Tooltip>
-<<<<<<< HEAD
-      <Tooltip title="Posts by Date" placement="right">
-        <Link to="/daily" className={classes.navButton}>
-=======
       <Divider className={classes.divider}/>
-      <Tooltip title="Library" placement="right">
-        <Link to="/library" className={classes.navButton}>
-          <LocalLibrary/>
-        </Link>
-      </Tooltip>
-      <Tooltip title="Rationality A:Z" placement="right">
-        <Link to="/rationality" className={classes.navButton}>
-          <span className={classes.sequences}>R</span>
-        </Link>
-      </Tooltip>
-      <Tooltip title="Codex" placement="right">
-        <Link to="/codex" className={classes.navButton}>
-          <span className={classes.sequences}>C</span>
-        </Link>
-      </Tooltip>
-      <Tooltip title="Harry Potter and the Methods of Rationality" placement="right">
-        <Link to="/hpmor" className={classes.navButton}>
-          <span className={classes.sequences}>H</span>
-        </Link>
-      </Tooltip>
-      <Divider className={classes.divider}/>
-      <Tooltip title="Community Events" placement="right">
-        <Link to="/community" className={classes.navButton}>
-          <Public/>
-        </Link>
-      </Tooltip>
       <Tooltip title="All Posts" placement="right">
         <Link to="/allPosts" className={classes.navButton}>
->>>>>>> 1e96c5f8
           <ListAlt/>
-        </Link>
-      </Tooltip>
-      <Tooltip title="Community" placement="right">
-        <Link to="/community" className={classes.navButton}>
-          <Details/>
         </Link>
       </Tooltip>
       <Tooltip title="About" placement="right">
@@ -183,21 +147,10 @@
 
       <Divider className={classes.divider}/>
 
-<<<<<<< HEAD
-      <NavigationMenuLink icon={<ListAlt/>} to={"/daily"} label="Posts by Date"/>
-      <NavigationMenuLink icon={<Details/>} to={"/community"} label="Community"/>
-=======
-      {!af && <NavigationMenuLink icon={<LocalLibrary/>} to="/library" label="Library"/>}
-      {!af && <NavigationMenuLink indent={true} to="/rationality" label="Rationality: A-Z"/>}
-      {!af && <NavigationMenuLink indent={true} to="/codex" label="The Codex"/>}
-      {!af && <NavigationMenuLink indent={true} to="/hpmor" label="HPMOR"/>}
-
       <Divider className={classes.divider}/>
 
-      {!af && <NavigationMenuLink icon={<Public/>} to={"/community"} label="Community Events"/>}
       <NavigationMenuLink icon={<ListAlt/>} to={"/allPosts"} label="All Posts"/>
-      <NavigationMenuLink icon={<Details/>} to={"/meta"} label="Meta"/>
->>>>>>> 1e96c5f8
+      <NavigationMenuLink icon={<Details/>} to={"/meta"} label="Community"/>
       <NavigationMenuLink icon={<span className={classes.about}>?</span>} to={"/about"} label="About"/>
     </div>
     {showToc && <React.Fragment>
