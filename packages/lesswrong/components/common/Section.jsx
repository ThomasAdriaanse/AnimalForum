import { Components, registerComponent } from 'meteor/vulcan:core';
import { Link } from 'react-router';
import React from 'react';

<<<<<<< HEAD
const Section = ({contentStyle, title, titleWidth = 220, contentWidth = 715, titleLink, titleComponent, subscribeLinks = null, children}) => {

  return (
    <div className="section" style={{width: `${titleWidth+contentWidth+5}px`, display: 'flex'}}>
      <div className="section-title" style={{width: `${titleWidth}px`}}>
        <div className="section-title-top">
          {title && !titleLink && <h2>{title}</h2> }
          {title && titleLink && <Link to={titleLink}><h2>{title}</h2></Link> }
        </div>
        { subscribeLinks }
        <div className="section-title-bottom">
          {titleComponent ? titleComponent : null}
        </div>
      </div>
      <div className="section-content" style={{width: `${contentWidth}px`, ...contentStyle}}>
        {children}
      </div>
    </div>
=======
import { withStyles } from '@material-ui/core/styles';
import Typography from '@material-ui/core/Typography';
import Grid from '@material-ui/core/Grid';


const BORDER_TOP_WIDTH = 3

const styles = (theme) => ({
  section: {
    marginBottom: theme.spacing.unit * 4,
    [theme.breakpoints.only('md')]: {
      marginLeft: 15
    },
    [theme.breakpoints.up('lg')]: {
      marginLeft: 50
    },
  },
  sectionTitleContainer: {
    [theme.breakpoints.up('md')]: {
      textAlign: 'right',
      display: 'inline',
      maxWidth: 240,
    },
  },
  sectionTitle: {
    ...theme.typography.postStyle,
    [theme.breakpoints.down('sm')]: {
      borderTopWidth: BORDER_TOP_WIDTH,
      borderTopStyle: 'solid',
      paddingTop: theme.spacing.unit
    },
    [theme.breakpoints.up('md')]: {
      display: 'inline',
      position: 'relative',
      top: theme.spacing.unit + BORDER_TOP_WIDTH,
      '&:before': {
        top: (theme.spacing.unit - BORDER_TOP_WIDTH) * -1,
        position: 'absolute',
        width: '100%',
        borderTopStyle: 'solid',
        borderTopWidth: BORDER_TOP_WIDTH,
        content: '""'
      }
    }
  },
  sectionTitleTop: {
    [theme.breakpoints.up('md')]: {
      paddingBottom: theme.spacing.unit,
      marginBottom: theme.spacing.unit
    }
  },
  // left to provide overrides
  sectionTitleBottom: {},
  sectionContent: {
    maxWidth: 715
  }
})

const Section = ({contentStyle, title, /*titleWidth = 220, contentWidth = 715,*/ titleLink, titleComponent, children, classes}) => {

  return (
    <Components.ErrorBoundary>
      <Grid container className={classes.section} spacing={24}>
        <Grid item xs={12} md={3} className={classes.sectionTitleContainer}>
          {title && <div className={classes.sectionTitleTop}>
            <Typography variant="display2" className={classes.sectionTitle}>
              {!titleLink ? <span>{title}</span> : <Link to={titleLink}>{title}</Link>}
            </Typography>
          </div>}
          {titleComponent && <div className={classes.sectionTitleBottom}>
            {titleComponent}
          </div>}
        </Grid>
        <Grid item xs={12} md={9}>
          <div className={classes.sectionContent}>
            {children}
          </div>
        </Grid>
      </Grid>
    </Components.ErrorBoundary>
>>>>>>> 4036f861
  )
};

registerComponent('Section', Section, withStyles(styles, { name: 'Section'}));<|MERGE_RESOLUTION|>--- conflicted
+++ resolved
@@ -1,27 +1,6 @@
 import { Components, registerComponent } from 'meteor/vulcan:core';
 import { Link } from 'react-router';
 import React from 'react';
-
-<<<<<<< HEAD
-const Section = ({contentStyle, title, titleWidth = 220, contentWidth = 715, titleLink, titleComponent, subscribeLinks = null, children}) => {
-
-  return (
-    <div className="section" style={{width: `${titleWidth+contentWidth+5}px`, display: 'flex'}}>
-      <div className="section-title" style={{width: `${titleWidth}px`}}>
-        <div className="section-title-top">
-          {title && !titleLink && <h2>{title}</h2> }
-          {title && titleLink && <Link to={titleLink}><h2>{title}</h2></Link> }
-        </div>
-        { subscribeLinks }
-        <div className="section-title-bottom">
-          {titleComponent ? titleComponent : null}
-        </div>
-      </div>
-      <div className="section-content" style={{width: `${contentWidth}px`, ...contentStyle}}>
-        {children}
-      </div>
-    </div>
-=======
 import { withStyles } from '@material-ui/core/styles';
 import Typography from '@material-ui/core/Typography';
 import Grid from '@material-ui/core/Grid';
@@ -80,7 +59,7 @@
   }
 })
 
-const Section = ({contentStyle, title, /*titleWidth = 220, contentWidth = 715,*/ titleLink, titleComponent, children, classes}) => {
+const Section = ({contentStyle, title, /*titleWidth = 220, contentWidth = 715,*/ titleLink, titleComponent, subscribeLinks = null, children, classes}) => {
 
   return (
     <Components.ErrorBoundary>
@@ -91,6 +70,7 @@
               {!titleLink ? <span>{title}</span> : <Link to={titleLink}>{title}</Link>}
             </Typography>
           </div>}
+          { subscribeLinks }
           {titleComponent && <div className={classes.sectionTitleBottom}>
             {titleComponent}
           </div>}
@@ -102,7 +82,6 @@
         </Grid>
       </Grid>
     </Components.ErrorBoundary>
->>>>>>> 4036f861
   )
 };
 
