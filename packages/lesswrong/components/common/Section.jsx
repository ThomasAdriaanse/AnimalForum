import { Components, registerComponent } from 'meteor/vulcan:core';
import { Link } from 'react-router';
import React from 'react';

import { withStyles } from '@material-ui/core/styles';
import Typography from '@material-ui/core/Typography';
import Grid from '@material-ui/core/Grid';


const BORDER_TOP_WIDTH = 3

const styles = (theme) => ({
  section: {
    marginBottom: theme.spacing.unit * 4,
    [theme.breakpoints.only('md')]: {
      marginLeft: 15
    },
    [theme.breakpoints.up('lg')]: {
      marginLeft: 50
    },
  },
  sectionTitleContainer: {
    [theme.breakpoints.up('md')]: {
      textAlign: 'right',
      display: 'inline',
      maxWidth: 240,
    },
  },
  sectionTitle: {
    [theme.breakpoints.down('sm')]: {
      borderTopWidth: BORDER_TOP_WIDTH,
      borderTopStyle: 'solid',
      paddingTop: theme.spacing.unit
    },
    [theme.breakpoints.up('md')]: {
      display: 'inline',
      position: 'relative',
      top: theme.spacing.unit + BORDER_TOP_WIDTH,
      '&:before': {
        top: (theme.spacing.unit - BORDER_TOP_WIDTH) * -1,
        position: 'absolute',
        width: '100%',
        borderTopStyle: 'solid',
        borderTopWidth: BORDER_TOP_WIDTH,
        content: '""'
      }
    }
  },
  sectionTitleTop: {
    [theme.breakpoints.up('md')]: {
      paddingBottom: theme.spacing.unit,
      marginBottom: theme.spacing.unit
    }
  },
  // left to provide overrides
  sectionTitleBottom: {},
  sectionContent: {
    maxWidth: 715
  }
})

const Section = ({contentStyle, title, /*titleWidth = 220, contentWidth = 715,*/ titleLink, titleComponent, children, classes}) => {

  return (
<<<<<<< HEAD
    <Components.ErrorBoundary>
      <div className="section" style={{width: `${titleWidth+contentWidth+5}px`, display: 'flex'}}>
        <div className="section-title" style={{width: `${titleWidth}px`}}>
          <div className="section-title-top">
            {title && !titleLink && <h2>{title}</h2> }
            {title && titleLink && <Link to={titleLink}><h2>{title}</h2></Link> }
          </div>
          <div className="section-title-bottom">
            {titleComponent ? titleComponent : null}
          </div>
        </div>
        <div className="section-content" style={{width: `${contentWidth}px`, ...contentStyle}}>
          {children}
        </div>
      </div>
    </Components.ErrorBoundary>
=======
    <Grid container className={classes.section} spacing={24}>
      <Grid item xs={12} md={3} className={classes.sectionTitleContainer}>
        {title && <div className={classes.sectionTitleTop}>
          <Typography variant="display1" className={classes.sectionTitle}>
            {!titleLink ? <span>{title}</span> : <Link to={titleLink}>{title}</Link>}
          </Typography>
        </div>}
        {titleComponent && <div className={classes.sectionTitleBottom}>
          {titleComponent}
        </div>}
      </Grid>
      <Grid item xs={12} md={9}>
        <div className={classes.sectionContent}>
          {children}
        </div>
      </Grid>
    </Grid>
>>>>>>> 0e784ebe
  )
};

registerComponent('Section', Section, withStyles(styles, { name: 'Section'}));<|MERGE_RESOLUTION|>--- conflicted
+++ resolved
@@ -62,42 +62,25 @@
 const Section = ({contentStyle, title, /*titleWidth = 220, contentWidth = 715,*/ titleLink, titleComponent, children, classes}) => {
 
   return (
-<<<<<<< HEAD
     <Components.ErrorBoundary>
-      <div className="section" style={{width: `${titleWidth+contentWidth+5}px`, display: 'flex'}}>
-        <div className="section-title" style={{width: `${titleWidth}px`}}>
-          <div className="section-title-top">
-            {title && !titleLink && <h2>{title}</h2> }
-            {title && titleLink && <Link to={titleLink}><h2>{title}</h2></Link> }
+      <Grid container className={classes.section} spacing={24}>
+        <Grid item xs={12} md={3} className={classes.sectionTitleContainer}>
+          {title && <div className={classes.sectionTitleTop}>
+            <Typography variant="display1" className={classes.sectionTitle}>
+              {!titleLink ? <span>{title}</span> : <Link to={titleLink}>{title}</Link>}
+            </Typography>
+          </div>}
+          {titleComponent && <div className={classes.sectionTitleBottom}>
+            {titleComponent}
+          </div>}
+        </Grid>
+        <Grid item xs={12} md={9}>
+          <div className={classes.sectionContent}>
+            {children}
           </div>
-          <div className="section-title-bottom">
-            {titleComponent ? titleComponent : null}
-          </div>
-        </div>
-        <div className="section-content" style={{width: `${contentWidth}px`, ...contentStyle}}>
-          {children}
-        </div>
-      </div>
+        </Grid>
+      </Grid>
     </Components.ErrorBoundary>
-=======
-    <Grid container className={classes.section} spacing={24}>
-      <Grid item xs={12} md={3} className={classes.sectionTitleContainer}>
-        {title && <div className={classes.sectionTitleTop}>
-          <Typography variant="display1" className={classes.sectionTitle}>
-            {!titleLink ? <span>{title}</span> : <Link to={titleLink}>{title}</Link>}
-          </Typography>
-        </div>}
-        {titleComponent && <div className={classes.sectionTitleBottom}>
-          {titleComponent}
-        </div>}
-      </Grid>
-      <Grid item xs={12} md={9}>
-        <div className={classes.sectionContent}>
-          {children}
-        </div>
-      </Grid>
-    </Grid>
->>>>>>> 0e784ebe
   )
 };
 
