import { Components, getFragment, registerComponent } from '../../lib/vulcan-lib';
import React, { useState } from 'react';
import times from 'lodash/times';
import groupBy from 'lodash/groupBy';
import maxBy from 'lodash/maxBy';
import { commentBodyStyles } from '../../themes/stylePiping';
import gql from 'graphql-tag';
import { useMutation, useQuery } from '@apollo/client';
import { useCurrentUser } from '../common/withUser';
import classNames from 'classnames';
import { randomId } from '../../lib/random';
import { elicitSourceId, elicitSourceURL } from '../../lib/publicSettings';
import { useDialog } from '../common/withDialog';
import sortBy from 'lodash/sortBy';
import some from 'lodash/some';
import withErrorBoundary from '../common/withErrorBoundary';

const elicitDataFragment = `
  _id
  title
  notes
  resolvesBy
  resolution
  predictions {
    _id,
    predictionId,
    prediction,
    createdAt,
    notes,
    sourceUrl,
    sourceId,
    binaryQuestionId
    creator {
      _id,
      displayName,
      sourceUserId
      lwUser {
        ...UsersMinimumInfo
      }
    }
  }
`

const elicitQuery = gql`
  query ElicitBlockData($questionId: String) {
    ElicitBlockData(questionId: $questionId) {
     ${elicitDataFragment}
    }
  }
  ${getFragment("UsersMinimumInfo")}
`;

const rootHeight = 50
const rootPaddingTop = 12

const styles = (theme: ThemeType): JssStyles => ({
  root: {
    ...commentBodyStyles(theme),
    position: 'relative',
    paddingTop: rootPaddingTop,
    marginBottom: 0
  },
  histogramRoot: {
    height: rootHeight,
    display: 'flex'
  },
  histogramBucket: {
    display: 'flex',
    flexGrow: 1,
    justifyContent: 'flex-end',
    '&:hover $sliceColoredArea': {
      backgroundColor: "rgba(0,0,0,0.15)"
    },
    '&:hover $usersInBucket': {
      display: 'block'
    }
  },
  histogramSlice: {
    flexGrow: 1,
    marginTop: 'auto',
    width: '10%',
    height: '100%',
    cursor: 'pointer',
    position: 'relative',
    display: 'flex',
    flexDirection: 'column',
    '&:hover': {
      '& $additionalVoteArea': {
        backgroundColor: "rgba(0,0,0,0.05)"
      },
      '& $sliceColoredArea': {
        backgroundColor: "rgba(0,0,0,0.2)"
      },
      '& $sliceNumber': {
        opacity: 1,
      }
    }
  },
  histogramBucketCurrentUser: {
    '& $sliceColoredArea': {
      backgroundColor: theme.palette.primary.main
    },
    '&:hover $sliceColoredArea': {
      backgroundColor: theme.palette.primary.main
    },
    '&:hover $histogramSliceCurrentUser $sliceColoredArea': {
      backgroundColor: theme.palette.primary.dark
    },
    '& $sliceColoredArea:hover': {
      backgroundColor: theme.palette.primary.dark
    },
    '&:hover $additionalVoteArea': {
      backgroundColor: 'transparent',
      height: '0% !important'
    }
  },
  histogramSliceCurrentUser: {
    '& $sliceColoredArea': {
      backgroundColor: theme.palette.primary.dark
    },
    '&:hover': {
      '& $additionalVoteArea': {
        backgroundColor: 'transparent'
      },
      '& $sliceColoredArea': {
        backgroundColor: theme.palette.primary.dark
      }
    }
  },
  sliceNumber: {
    opacity: 0,
    whiteSpace: 'nowrap',
    position: 'absolute',
    top: -20
  },
  invertedSliceNumber: {
    // This number is right-aligned in the slice (and so overflows left) because
    // if it were left-aligned or centered, it would escape the widget's bounding
    // box on the right side, causing horizontal scrolling
    right: 0
  },
  sliceColoredArea: {
    backgroundColor: "rgba(0,0,0,0.1)",
  },
  additionalVoteArea: {
    marginTop: 'auto',
    position: 'relative'
  },
  titleSection: {
    textAlign: 'center',
    width: '100%',
    color: 'rgba(0,0,0,0.6)',
    marginTop: 4,
    paddingBottom: 4,
    display: 'flex',
    justifyContent: 'space-between'
  },
  hiddenTitleSection: {
    opacity: 0
  },
  startPercentage: {
    whiteSpace: 'nowrap',
  },
  endPercentage: {
    whiteSpace: 'nowrap'
  },
  title: {
    padding: '0px 10px'
  },
  usersInBucket: {
    position: 'absolute',
    bottom: 0,
    left: 0,
    display: 'none',
    whiteSpace: 'nowrap',
    overflow: 'hidden',
    textOverflow: 'ellipsis',
    width: '100%',
    color: 'rgba(0,0,0,0.6)',
    height: `calc(100% - ${rootHeight + rootPaddingTop}px)`,
    paddingTop: 4,
    zIndex: 1 // Ensure that the users are displayed on top of the title element
  },
  name: {
    marginRight: 4
  }
})

const ElicitBlock = ({ classes, questionId = "IyWNjzc5P" }: {
  classes: ClassesType,
  questionId: String
}) => {
  const currentUser = useCurrentUser();
  const [hideTitle, setHideTitle] = useState(false);
  const {openDialog} = useDialog();
  const { UsersName } = Components;
  const { data, loading } = useQuery(elicitQuery, { ssr: true, variables: { questionId } })
  const [makeElicitPrediction] = useMutation(gql`
    mutation ElicitPrediction($questionId:String, $prediction: Int) {
      MakeElicitPrediction(questionId:$questionId, prediction: $prediction) {
        ${elicitDataFragment}
      }
    }
    ${getFragment("UsersMinimumInfo")}  
  `);
  const sortedPredictions = sortBy(data?.ElicitBlockData?.predictions || [], ({prediction}) => prediction)
  const roughlyGroupedData = groupBy(sortedPredictions, ({prediction}) => Math.floor(prediction / 10) * 10)
  const finelyGroupedData = groupBy(sortedPredictions, ({prediction}) => Math.floor(prediction))
  const userHasPredicted = currentUser && some(
    sortedPredictions,
    (prediction: any) => prediction?.creator?.lwUser?._id === currentUser._id
  );
  const [revealed, setRevealed] = useState(false);
  const predictionsHidden = currentUser?.hideElicitPredictions && !userHasPredicted && !revealed;
  
  const maxSize = (maxBy(Object.values(roughlyGroupedData), arr => arr.length) || []).length

  return <div className={classes.root}>
    <div className={classes.histogramRoot}>
      {times(10, (bucket) => <div key={bucket} 
        className={classNames(classes.histogramBucket, {
          [classes.histogramBucketCurrentUser]: roughlyGroupedData[`${bucket*10}`]?.some(({creator}) => currentUser && creator?.displayName === currentUser.displayName)
        })}
        onMouseEnter={() => roughlyGroupedData[`${bucket*10}`]?.length && setHideTitle(true)}
        onMouseLeave={() => setHideTitle(false)}
      >
        {times(10, offset => {
          const prob = (bucket*10) + offset;
          const isCurrentUserSlice = finelyGroupedData[`${prob}`]?.some(({creator}) => currentUser && creator?.sourceUserId === currentUser._id)
          if (prob === 0) return null
          return <div 
            className={classNames(classes.histogramSlice, {
              [classes.histogramSliceCurrentUser]: isCurrentUserSlice
            })}
            key={prob}
            data-num-largebucket={roughlyGroupedData[`${bucket*10}`]?.length || 0}
            data-num-smallbucket={finelyGroupedData[`${prob}`]?.length || 0}
            onClick={() => {
              if (currentUser) {
                const predictions = data?.ElicitBlockData?.predictions || []
                const filteredPredictions = predictions.filter(prediction => prediction?.creator?.sourceUserId !== currentUser._id)
                // When you click on the slice that corresponds to your current prediction, you cancel it (i.e. double-clicking cancels any current predictions)
                const newPredictions = isCurrentUserSlice ? filteredPredictions : [createNewElicitPrediction(data?.ElicitBlockData?._id, prob, currentUser), ...filteredPredictions]

                setRevealed(true);

                void makeElicitPrediction({
                  variables: { questionId, prediction: !isCurrentUserSlice ? prob : null },
                  optimisticResponse: {
                    __typename: "Mutation",
                    MakeElicitPrediction: {
                      ...data?.ElicitBlockData,
                      __typename: "ElicitBlockData",
                      predictions: newPredictions
                    }
                  }
                })
              } else {
                openDialog({
                  componentName: "LoginPopup",
                  componentProps: {}
                });
              }
            }}
          >
            <div 
              className={classes.additionalVoteArea} 
              style={{height: `${(1 / (maxSize+1))*100 || 0}%`}}
            >
              <div className={classNames(classes.sliceNumber, {[classes.invertedSliceNumber]: prob > 94})}>{prob}%</div>
            </div>
            {!predictionsHidden && <div
              className={classes.sliceColoredArea}
              style={{height: `${(roughlyGroupedData[`${bucket*10}`]?.length / (maxSize+1))*100 || 0}%`}}
            />}
          </div>
        })}
<<<<<<< HEAD
        {roughlyGroupedData[`${bucket*10}`] && <div className={classes.usersInBucket}>
          {roughlyGroupedData[`${bucket*10}`]?.map(({creator, prediction, sourceId}, i) => <span key={creator?._id} className={classes.name}>
            {creator?.lwUser ? <UsersName user={creator?.lwUser} tooltipPlacement={"bottom"} /> : creator?.displayName} ({prediction}%){i !== (roughlyGroupedData[`${bucket*10}`].length - 1) && ","}
=======
        {!predictionsHidden && roughlyGroupedData[`${bucket*10}`] && <div className={classes.usersInBucket}>
          {roughlyGroupedData[`${bucket*10}`]?.map(({creator, prediction}, i) => <span key={creator?._id} className={classes.name}>
            {creator?.lwUser ? <UsersName user={creator?.lwUser} /> : creator?.displayName} ({prediction}%){i !== (roughlyGroupedData[`${bucket*10}`].length - 1) && ","}
>>>>>>> 4ee8c4dd
          </span>)}
        </div>}
      </div>)}
    </div>
    
    <div className={classNames(classes.titleSection, {[classes.hiddenTitleSection]: hideTitle})}>
      <div className={classes.startPercentage}>1%</div>
      <div className={classes.title}>
        {data?.ElicitBlockData?.title || (loading ? null : "Can't find Question Title on Elicit")}
        {!loading && predictionsHidden && <a onClick={()=>setRevealed(true)}>
          {" "}(Reveal)
        </a>}
      </div>
      <div className={classes.endPercentage}>99%</div>
    </div>
  </div>
    
}

const ElicitBlockComponent = registerComponent('ElicitBlock', ElicitBlock, {
  styles,
  hocs: [withErrorBoundary],
});

declare global {
  interface ComponentTypes {
    ElicitBlock: typeof ElicitBlockComponent
  }
}

function createNewElicitPrediction(questionId: string, prediction: number, currentUser: UsersMinimumInfo) {
  return {
    __typename: "ElicitPrediction",
    _id: randomId(),
    predictionId: randomId(),
    prediction: prediction,
    createdAt: new Date(),
    notes: "",
    sourceUrl: elicitSourceURL.get(),
    sourceId: elicitSourceId.get(),
    binaryQuestionId: questionId,
    creator: {
      __typename: "ElicitUser",
      _id: randomId(),
      displayName: currentUser.displayName,
      sourceUserId: currentUser._id, 
      lwUser: currentUser
    }
  }
}<|MERGE_RESOLUTION|>--- conflicted
+++ resolved
@@ -275,15 +275,9 @@
             />}
           </div>
         })}
-<<<<<<< HEAD
-        {roughlyGroupedData[`${bucket*10}`] && <div className={classes.usersInBucket}>
+        {!predictionsHidden && roughlyGroupedData[`${bucket*10}`] && <div className={classes.usersInBucket}>
           {roughlyGroupedData[`${bucket*10}`]?.map(({creator, prediction, sourceId}, i) => <span key={creator?._id} className={classes.name}>
             {creator?.lwUser ? <UsersName user={creator?.lwUser} tooltipPlacement={"bottom"} /> : creator?.displayName} ({prediction}%){i !== (roughlyGroupedData[`${bucket*10}`].length - 1) && ","}
-=======
-        {!predictionsHidden && roughlyGroupedData[`${bucket*10}`] && <div className={classes.usersInBucket}>
-          {roughlyGroupedData[`${bucket*10}`]?.map(({creator, prediction}, i) => <span key={creator?._id} className={classes.name}>
-            {creator?.lwUser ? <UsersName user={creator?.lwUser} /> : creator?.displayName} ({prediction}%){i !== (roughlyGroupedData[`${bucket*10}`].length - 1) && ","}
->>>>>>> 4ee8c4dd
           </span>)}
         </div>}
       </div>)}
