--- conflicted
+++ resolved
@@ -22,11 +22,7 @@
   },
 })
 
-<<<<<<< HEAD
-const PostActionsButton = ({post, vertical, includeBookmark=true, classes}: {
-=======
-const PostActionsButton = ({post, popperPlacement='right-start', vertical, classes}: {
->>>>>>> 339360ed
+const PostActionsButton = ({post, popperPlacement='right-start', vertical, includeBookmark=true, classes}: {
   post: PostsList|SunshinePostsList,
   popperPlacement?: PopperPlacementType,
   vertical?: boolean,
