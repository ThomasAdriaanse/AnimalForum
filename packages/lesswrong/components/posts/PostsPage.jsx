import {
  Components,
  getRawComponent,
  withDocument,
  registerComponent,
  getActions,
  withMutation } from 'meteor/vulcan:core';

import withNewEvents from '../../lib/events/withNewEvents.jsx';
import React, { Component } from 'react';
import PropTypes from 'prop-types';
import { connect } from 'react-redux';
import { bindActionCreators } from 'redux';
import { FormattedMessage } from 'meteor/vulcan:i18n';
import { Link, withRouter } from 'react-router'
import { LinkContainer } from 'react-router-bootstrap';
import DropdownButton from 'react-bootstrap/lib/DropdownButton';
import MenuItem from 'react-bootstrap/lib/MenuItem';
import { Posts, Comments } from 'meteor/example-forum';
import moment from 'moment';
import { withStyles } from '@material-ui/core/styles';
import Typography from '@material-ui/core/Typography';
import { postBodyStyles } from '../../themes/stylePiping'
import classNames from 'classnames';
import withUser from '../common/withUser';

const styles = theme => ({
    header: {
      maxWidth: 650,
      marginLeft: 'auto',
      marginRight: 'auto',
      marginBottom: 40,
    },
    title: {
      textAlign: 'center',
      margin: '45px 0',
      ...theme.typography.display3,
<<<<<<< HEAD
      fontWeight: 700,
=======
      ...theme.typography.postStyle,
      ...theme.typography.headerStyle,
>>>>>>> 0951bf3d
      color: theme.palette.text.primary,
    },
    voteTop: {
      position: 'relative',
      fontSize: 35,
      marginTop: -35,
      display: 'flex',
      justifyContent: 'center',
      alignItems: 'center',
      textAlign: 'center'
    },
    voteDivider: {
      borderTopColor: theme.palette.grey[600],
      width: 80,
      WebkitMarginBefore: 0,
      WebkitMarginAfter: 0,
      WebkitMarginStart: 0,
      WebkitMarginEnd: 0
    },
    author: {
      marginTop: 18,
      textAlign: 'center',
      ...theme.typography.postStyle
    },
    mainContent: {
      position: 'relative',
      maxWidth: 650,
      minHeight: 200,
      fontSize: 20,
      marginLeft: 'auto',
      marginRight: 'auto',
      marginBottom: 40,
    },
    postContent: postBodyStyles(theme),
    metadata: {
      ...theme.typography.postStyle,
    },
    subtitle: {
      ...theme.typography.subtitle,
    },
    voteBottom: {
      position: 'relative',
      fontSize: 45,
      display: 'flex',
      justifyContent: 'center',
      alignItems: 'center',
      textAlign: 'center',
    },
    postFooter: {
      marginBottom: 30,
    },
    draft: {
      color: theme.palette.secondary.light
    }
})

class PostsPage extends Component {
  renderCommentViewSelector() {

    let views = ["top", "new"];
    const query = _.clone(this.props.router.location.query);

    return (
      <DropdownButton
        bsStyle="default"
        className="views btn-secondary"
        title={this.context.intl.formatMessage({id: "posts.view"})}
        id="views-dropdown"
      >
        {views.map(view =>
          <LinkContainer key={view} to={{pathname: this.props.router.location.pathname, query: {...query, view: view}}} className="dropdown-item">
            <MenuItem>
              { /* borrow the text from post views */ }
              <FormattedMessage id={"posts."+view}/>
            </MenuItem>
          </LinkContainer>
        )}
      </DropdownButton>
    )

  }

  getCommentCountStr = (post) => {
    let count = Posts.getCommentCount(post)

    if (!count) {
        return "No comments"
    } else if (count == 1) {
        return "1 comment"
    } else {
        return count + " comments"
    }
  }

  getNavTitle = () => {
    const post = this.props.document
    if (post && post.canonicalSequence && post.canonicalSequence.title) {
      return post.canonicalSequence.title
    } else if (post && post.canonicalBook && post.canonicalBook.title) {
      return post.canonicalBook.title
    } else if (post && post.canonicalCollection && post.canonicalCollection.title) {
      return post.canonicalCollection.title
    }
  }

  getNavTitleUrl = () => {
    const post = this.props.document
    if (post && post.canonicalSequence && post.canonicalSequence.title) {
      return "/s/" + post.canonicalSequenceId
    } else if (post && post.canonicalCollectionSlug) {
      return "/" + post.canonicalCollectionSlug
    }
  }

  renderSequenceNavigation = () => {
    const post = this.props.document
    const sequenceId = this.props.params.sequenceId || post.canonicalSequenceId;
    const canonicalCollectionSlug = post.canonicalCollectionSlug;
    const title = this.getNavTitle()
    const titleUrl = this.getNavTitleUrl()

    if (sequenceId && !canonicalCollectionSlug) {
      return (
        <Components.SequencesNavigation
          documentId={sequenceId}
          post={post} />
      )
    } else if (canonicalCollectionSlug && title && titleUrl) {
      return (
        <Components.CollectionsNavigation
                  title={ title }
                  titleUrl={ titleUrl }
                  nextPostSlug={ post.canonicalNextPostSlug }
                  prevPostSlug={ post.canonicalPrevPostSlug }
                  nextPostUrl={ post.canonicalNextPostSlug && "/" + post.canonicalCollectionSlug + "/" + post.canonicalNextPostSlug }
                  prevPostUrl={ post.canonicalPrevPostSlug && "/" + post.canonicalCollectionSlug + "/" + post.canonicalPrevPostSlug }
                />
      )
    }
  }

  renderPostDate = () => {
    const post = this.props.document;
    const { classes } = this.props
    const calendarFormat = {sameElse : 'MMMM Do YY, HH:mm'}
    if (post.isEvent) {
      return <div>
        <div className="posts-page-event-times">
          <span className="posts-page-event-times-start"> From: {post.startTime ? moment(post.startTime).calendar({}, calendarFormat): "TBD"} </span>
          {post.endTime && <span className="posts-page-event-times-start"> To: {moment(post.endTime).calendar({}, calendarFormat)} </span>}
        </div>
      </div>
    } else {
      return <div className={classes.subtitle}>
        {moment(post.postedAt).format('MMM D, YYYY')}
      </div>
    }
  }

  renderEventLocation = () => {
    const post = this.props.document;
    if (post.isEvent && post.location) {
      return <div className="posts-page-event-location">
        {post.location}
      </div>
    }
  }

  renderEventLinks = () => {
    const post = this.props.document;
    if (post.isEvent) {
      return <div className="posts-page-event-links">
        <Components.GroupLinks document={post} />
      </div>
    }
  }

  renderContactInfo = () => {
    const post = this.props.document;
    if (post.isEvent && post.contactInfo) {
      return <div className="posts-page-event-contact">
        Contact: {post.contactInfo}
      </div>
    }
  }

  renderPostMetadata = () => {
    const post = this.props.document;
    const { classes } = this.props
    return <div className={classNames("posts-page-content-body-metadata", classes.metadata)}>
      <div className="posts-page-content-body-metadata-date">
        {this.renderPostDate()}
        {this.renderEventLocation()}
        {this.renderEventLinks()}
        {this.renderContactInfo()}
      </div>
      <div className="posts-page-content-body-metadata-comments">
        <a href="#comments">{ this.getCommentCountStr(post) }</a>
      </div>
      <div className="posts-page-content-body-metadata-actions">
        {Posts.options.mutations.edit.check(this.props.currentUser, post) &&
          <div className="posts-page-content-body-metadata-action">
            <Link to={{pathname:'/editPost', query:{postId: post._id, eventForm: post.isEvent}}}>
              Edit
            </Link>
          </div>
        }
        <Components.PostsPageAdminActions post={post} />
        {/* {Users.canDo(this.props.currentUser, "posts.edit.all") ?
          <div className="posts-page-content-body-metadata-action">
            <Components.DialogGroup title="Stats" trigger={<Link>Stats</Link>}>
          <Components.PostVotesInfo documentId={ post._id } />
            </Components.DialogGroup>
          </div> : null
        } */}
      </div>
    </div>
  }

  render() {
    const { loading, document, currentUser, location, router, classes } = this.props
    if (loading) {
      return <div><Components.Loading/></div>
    } else if (!document) {
      return <div><FormattedMessage id="app.404"/></div>
    } else {

      // IBETA FORUM
      if (!currentUser) return <Components.GuestWelcomeScreen />

      const post = document
      let query = location && location.query
      const view = _.clone(router.location.query).view || Comments.getDefaultView(post, currentUser)
      const description = post.plaintextExcerpt ? post.plaintextExcerpt : (post.body && post.body.substring(0, 300))
      const commentTerms = _.isEmpty(query) ? {view: view, limit: 500} : {...query, limit:500}

      return (
        <Components.ErrorBoundary>
          <Components.HeadTags url={Posts.getPageUrl(post, true)} title={post.title} description={description}/>
          <div>
            <div className={classes.header}>
              <Typography variant="display3" className={classes.title}>
                {post.draft && <span className={classes.draft}>[Draft] </span>}
                {post.title}
              </Typography>
              {post.groupId && <Components.PostsGroupDetails post={post} documentId={post.groupId} />}
              <Components.ErrorBoundary>
                { this.renderSequenceNavigation() }
              </Components.ErrorBoundary>
              <div className={classes.voteTop}>
                <hr className={classes.voteDivider}/>
                <Components.ErrorBoundary>
                  <Components.PostsVote collection={Posts} post={post} currentUser={currentUser}/>
                </Components.ErrorBoundary>
                <hr className={classes.voteDivider}/>
              </div>
              <Typography variant="body1" component="span" color="textSecondary" className={classes.author}>
                {!post.user || post.hideAuthor ? '[deleted]' : <Components.UsersName user={post.user} />}
                { post.coauthors.map(coauthor=><span key={coauthor._id} >
                  , <Components.UsersName user={coauthor} />
                </span>)}
              </Typography>
            </div>
            <div className={classes.mainContent}>
              <Components.ErrorBoundary>
                {this.renderPostMetadata()}
              </Components.ErrorBoundary>
              <Components.ErrorBoundary>
                { post.isEvent && <Components.SmallMapPreviewWrapper post={post} /> }
              </Components.ErrorBoundary>
              <div className={classes.postContent}>
                <Components.LinkPostMessage post={post} />
                { post.htmlBody && <div dangerouslySetInnerHTML={{__html: post.htmlBody}}/> }
              </div>
            </div>
            <div className={classes.postFooter}>
              <div className={classes.voteBottom}>
                <Components.ErrorBoundary>
                  <Components.PostsVote collection={Posts} post={post} currentUser={currentUser}/>
                </Components.ErrorBoundary>
              </div>
              <Typography variant="body1" component="span" color="textSecondary" className={classes.author}>
                {!post.user || post.hideAuthor ? '[deleted]' : <Components.UsersName user={post.user} />}
              </Typography>
            </div>
          </div>
          {this.renderRecommendedReading()}
          <div id="comments">
            <Components.ErrorBoundary>
              <Components.PostsCommentsThread terms={{...commentTerms, postId: post._id}} post={post}/>
            </Components.ErrorBoundary>
          </div>
        </Components.ErrorBoundary>
      );
    }
  }

  renderRecommendedReading = () => {
    const post = this.props.document;
    const sequenceId = this.props.params.sequenceId || post.canonicalSequenceId;
    if (sequenceId) {
      return <div className="posts-page-recommended-reading">
        <Components.ErrorBoundary>
          <Components.RecommendedReadingWrapper documentId={sequenceId} post={post}/>
        </Components.ErrorBoundary>
      </div>
    }
  }

  async componentDidMount() {
    try {

      // destructure the relevant props
      const {
        // from the parent component, used in withDocument, GraphQL HOC
        documentId,
        // from connect, Redux HOC
        setViewed,
        postsViewed,
        // from withMutation, GraphQL HOC
        increasePostViewCount,
      } = this.props;

      // a post id has been found & it's has not been seen yet on this client session
      if (documentId && !postsViewed.includes(documentId)) {

        // trigger the asynchronous mutation with postId as an argument
        await increasePostViewCount({postId: documentId});

        // once the mutation is done, update the redux store
        setViewed(documentId);
      }

      //LESSWRONG: register page-visit event
      if(this.props.currentUser) {
        const registerEvent = this.props.registerEvent;
        const currentUser = this.props.currentUser;
        const eventProperties = {
          userId: currentUser._id,
          important: false,
          intercom: true,
        };

        if(this.props.document) {
          eventProperties.documentId = this.props.document._id;
          eventProperties.postTitle = this.props.document.title;
        } else if (this.props.documentId){
          eventProperties.documentId = this.props.documentId;
        }
        registerEvent('post-view', eventProperties);
      }
    } catch(error) {
      console.log("PostPage componentDidMount error:", error); // eslint-disable-line
    }
  }
}
PostsPage.displayName = "PostsPage";

PostsPage.propTypes = {
  documentId: PropTypes.string,
  document: PropTypes.object,
  postsViewed: PropTypes.array,
  setViewed: PropTypes.func,
  increasePostViewCount: PropTypes.func,
}

const queryOptions = {
  collection: Posts,
  queryName: 'postsSingleQuery',
  fragmentName: 'LWPostsPage',
  totalResolver: false,
  enableCache: true,
  ssr: true
};

const mutationOptions = {
  name: 'increasePostViewCount',
  args: {postId: 'String'},
};

const mapStateToProps = state => ({ postsViewed: state.postsViewed });
const mapDispatchToProps = dispatch => bindActionCreators(getActions().postsViewed, dispatch);

registerComponent(
  // component name used by Vulcan
  'PostsPage',
  // React component
  PostsPage,
  // HOC to give access to the current user
  withUser,
  // HOC to give access to LW2 event API
  withNewEvents,
  // HOC to give access to router and params
  withRouter,
  // HOC to load the data of the document, based on queryOptions & a documentId props
  [withDocument, queryOptions],
  // HOC to provide a single mutation, based on mutationOptions
  withMutation(mutationOptions),
  // HOC to give access to the redux store & related actions
  connect(mapStateToProps, mapDispatchToProps),
  // HOC to add JSS styles to component
  withStyles(styles, { name: "PostsPage" })
);<|MERGE_RESOLUTION|>--- conflicted
+++ resolved
@@ -35,12 +35,8 @@
       textAlign: 'center',
       margin: '45px 0',
       ...theme.typography.display3,
-<<<<<<< HEAD
-      fontWeight: 700,
-=======
       ...theme.typography.postStyle,
       ...theme.typography.headerStyle,
->>>>>>> 0951bf3d
       color: theme.palette.text.primary,
     },
     voteTop: {
