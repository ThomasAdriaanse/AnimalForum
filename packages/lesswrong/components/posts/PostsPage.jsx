--- conflicted
+++ resolved
@@ -256,26 +256,14 @@
       return <div><FormattedMessage id="app.404"/></div>
     } else {
 
-<<<<<<< HEAD
-      if (!this.props.currentUser) return <p>Please log in to see content during internal beta</p>
-
-      // console.log(`// missing post (_id: ${this.props.documentId})`);
-      return <div className="posts-page"><FormattedMessage id="app.404"/></div>
-
-    } else {
-      const post = this.props.document;
-      const userId = this.props.currentUser && this.props.currentUser._id;
-      const htmlBody = {__html: post.htmlBody};
-      let query = this.props.location && this.props.location.query
-      const commentTerms = _.isEmpty(query) ? {view: 'postCommentsTop', limit: 500}: {...query, limit:500};
-
-=======
+      // IBETA FORUM
+      if (!currentUser) return <p>Please log in to see content during internal beta</p>
+
       const post = document
       const htmlBody = {__html: post.htmlBody}
       let query = location && location.query
       const commentTerms = _.isEmpty(query) ? {view: 'postCommentsTop', limit: 500} : {...query, limit:500}
 
->>>>>>> 069d56d1
       return (
         <div>
           <Components.HeadTags url={Posts.getPageUrl(post)} title={post.title} image={post.thumbnailUrl} description={post.excerpt} />
