--- conflicted
+++ resolved
@@ -5,11 +5,6 @@
 import { registerComponent } from '../../lib/vulcan-lib';
 import { forumTypeSetting } from '../../lib/instanceSettings';
 
-<<<<<<< HEAD
-const defaultCheckboxLabel = 'Moderators may promote to Frontpage'
-
-=======
->>>>>>> 8a6b4fa2
 const defaultTooltipLWAF = ({classes}: {classes: ClassesType}) => <div className={classes.tooltip}>
   <p>LW moderators will consider this post for frontpage</p>
   <p className={classes.guidelines}>Things to aim for:</p>
