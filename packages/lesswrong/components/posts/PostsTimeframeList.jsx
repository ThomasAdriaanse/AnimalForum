--- conflicted
+++ resolved
@@ -87,13 +87,8 @@
   }
 
   render() {
-<<<<<<< HEAD
-    const { timezone, classes, postListParameters, timeframe, before } = this.props
-    const { after, dim } = this.state
-=======
-    const { classes, postListParameters } = this.props
+    const { timezone, classes, postListParameters } = this.props
     const { timeframe, after, before, dim } = this.state
->>>>>>> 4f21bc1e
     const { PostsTimeBlock } = Components
 
     const timeBlock = timeframeToTimeBlock[timeframe]
