import React, { PureComponent } from 'react';
import PropTypes from 'prop-types';
import moment from 'moment-timezone';
import { Components, registerComponent } from 'meteor/vulcan:core';
import { withStyles } from '@material-ui/core/styles'
import Typography from '@material-ui/core/Typography'
import classNames from 'classnames';
import { getDateRange, timeframeToTimeBlock } from './timeframeUtils'
import withTimezone from '../common/withTimezone';

const styles = theme => ({
  loading: {
    opacity: .4,
  },
  loadMore: {
    ...theme.typography.postStyle,
    color: theme.palette.primary.main
  }
})

const loadMoreTimeframeMessages = {
  'daily': 'Load More Days',
  'weekly': 'Load More Weeks',
  'monthly': 'Load More Months',
  'yearly': 'Load More Years',
}

class PostsTimeframeList extends PureComponent {

  constructor(props) {
    super(props);
    this.state = {
      // after goes backwards in time when we load more time blocks
      after: props.after,
      // See below for reasoning behind inclusion
      before: props.before,
      // Must include timeframe in state if we include after. Although timeframe
      // as stored in state is the same as the timeframe passed down from props
      // 99.999% of the time...
      // > Ok, it's setting the after prop at the same time as the timeframe,
      // but the state is dirty and takes a few milliseconds to catch up,
      // during which time the PTL has asked for 1200 days worth of posts.
      timeframe: props.timeframe,
      dim: props.dimWhenLoading,
    };
  }

  componentDidUpdate (prevProps) {
    // If we receive a new `after` or `postListParameters` prop, it's because
    // our parent is asking us to change what we've loaded. Throw away any
    // previous updates to the `after` state and redim for reloading.
    if (
      prevProps.after !== this.props.after ||
       // Next two presumeably redundant, but included for completeness
      prevProps.before !== this.props.before ||
      prevProps.timeframe !== this.props.timeframe ||
      !_.isEqual(prevProps.postListParameters, this.props.postListParameters)
    ) {
      this.setState({
        after: this.props.after,
        before: this.props.before,
        timeframe: this.props.timeframe,
        dim: this.props.dimWhenLoading,
      })
    }
  }

  loadMoreTimeBlocks = (e) => {
    e.preventDefault();
    const { timeframe, numTimeBlocks } = this.props
    const timeBlock = timeframeToTimeBlock[timeframe]
    const loadMoreAfter = moment(this.state.after, 'YYYY-MM-DD')
      .subtract(numTimeBlocks, timeBlock)
      .format('YYYY-MM-DD');
    this.setState({
      after: loadMoreAfter,
    });
  }

  // Calculating when all the components have loaded looks like a mess of
  // brittleness, we'll just cease to be dim as soon as a single timeBlock has
  // loaded
  timeBlockLoadComplete = () => {
    if (this.state.dim) {
      this.setState({dim: false})
    }
  }

  render() {
<<<<<<< HEAD
    const { timezone, classes, postListParameters } = this.props
=======
    const { timezone, classes, postListParameters, displayShortform } = this.props
>>>>>>> fdfebfd8
    const { timeframe, after, before, dim } = this.state
    const { PostsTimeBlock } = Components

    const timeBlock = timeframeToTimeBlock[timeframe]
    const dates = getDateRange(after, before, timeBlock)

    return (
      <div className={classNames({[classes.loading]: dim})}>
        {dates.map((date, index) =>
          <PostsTimeBlock
            key={date.toString()}
            startDate={moment.tz(date, timezone)}
            timeframe={timeframe}
            terms={{
              ...postListParameters,
              // NB: 'before', as a parameter for a posts view, is inclusive
              before: moment.tz(date, timezone)
                .endOf(timeBlock).format('YYYY-MM-DD'),
              after: moment.tz(date, timezone)
                .startOf(timeBlock).format('YYYY-MM-DD'),
              limit: 16
            }}
            timeBlockLoadComplete={this.timeBlockLoadComplete}
            hideIfEmpty={index===0}
            displayShortform={displayShortform}
          />
        )}
        <Typography variant="body1" className={classes.loadMore} onClick={this.loadMoreTimeBlocks}>
          <a>{loadMoreTimeframeMessages[timeframe]}</a>
        </Typography>
      </div>
    )
  }
}

PostsTimeframeList.propTypes = {
  after: PropTypes.string,
  before: PropTypes.string, // exclusive
};

registerComponent('PostsTimeframeList', PostsTimeframeList,
  withTimezone,
  withStyles(styles, {name: "PostsTimeframeList"})
);<|MERGE_RESOLUTION|>--- conflicted
+++ resolved
@@ -87,11 +87,7 @@
   }
 
   render() {
-<<<<<<< HEAD
-    const { timezone, classes, postListParameters } = this.props
-=======
     const { timezone, classes, postListParameters, displayShortform } = this.props
->>>>>>> fdfebfd8
     const { timeframe, after, before, dim } = this.state
     const { PostsTimeBlock } = Components
 
