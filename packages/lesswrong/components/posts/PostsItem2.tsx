import { Components, registerComponent } from '../../lib/vulcan-lib';
import React from 'react';
import { Link } from '../../lib/reactRouterWrapper';
import { postGetPageUrl, postGetLastCommentedAt, postGetLastCommentPromotedAt, postGetCommentCount, postCanDelete } from "../../lib/collections/posts/helpers";
import { sequenceGetPageUrl } from "../../lib/collections/sequences/helpers";
import { collectionGetPageUrl } from "../../lib/collections/collections/helpers";
import withErrorBoundary from '../common/withErrorBoundary';
import CloseIcon from '@material-ui/icons/Close';
import ArchiveIcon from '@material-ui/icons/Archive';
import { useCurrentUser } from "../common/withUser";
import classNames from 'classnames';
import { useRecordPostView } from '../hooks/useRecordPostView';
import { NEW_COMMENT_MARGIN_BOTTOM } from '../comments/CommentsListSection'
import { AnalyticsContext } from "../../lib/analyticsEvents";
import { cloudinaryCloudNameSetting } from '../../lib/publicSettings';
import { getReviewPhase, postEligibleForReview, postIsVoteable, REVIEW_YEAR } from '../../lib/reviewUtils';
import qs from "qs";
import { PopperPlacementType } from '@material-ui/core/Popper';
export const MENU_WIDTH = 18
export const KARMA_WIDTH = 42

export const styles = (theme: ThemeType): JssStyles => ({
  row: {
    display: "flex",
    alignItems: "center",
    justifyContent: "space-between"
  },
  root: {
    position: "relative",
    [theme.breakpoints.down('xs')]: {
      width: "100%"
    },
    '&:hover $actions': {
      opacity: .2,
    },
    '&:hover $archiveButton': {
      opacity: .2,
    }
  },
  background: {
    width: "100%",
    background: theme.palette.panelBackground.default,
  },
  checkboxWidth: {
    width: "calc(100% - 24px)"
  },
  translucentBackground: {
    width: "100%",
    background: theme.palette.panelBackground.translucent,
    backdropFilter: "blur(1px)"
  },
  postsItem: {
    display: "flex",
    position: "relative",
    paddingTop: 10,
    paddingBottom: 10,
    alignItems: "center",
    flexWrap: "nowrap",
    [theme.breakpoints.down('xs')]: {
      flexWrap: "wrap",
      paddingTop: theme.spacing.unit,
      paddingBottom: theme.spacing.unit,
      paddingLeft: 5
    },
  },
  withGrayHover: {
    '&:hover': {
      backgroundColor: theme.palette.panelBackground.postsItemHover,
    },
  },
  hasSmallSubtitle: {
    '&&': {
      top: -5,
    }
  },
  bottomBorder: {
    borderBottom: theme.palette.border.itemSeparatorBottom,
  },
  commentsBackground: {
    backgroundColor: theme.palette.panelBackground.postsItemExpandedComments,
    [theme.breakpoints.down('xs')]: {
      paddingLeft: theme.spacing.unit/2,
      paddingRight: theme.spacing.unit/2
    }
  },
  karma: {
    width: KARMA_WIDTH,
    justifyContent: "center",
    [theme.breakpoints.down('xs')]:{
      width: "unset",
      justifyContent: "flex-start",
      marginLeft: 2,
      marginRight: theme.spacing.unit
    }
  },
  title: {
    minHeight: 26,
    flex: 1500,
    maxWidth: "fit-content",
    overflow: "hidden",
    textOverflow: "ellipsis",
    marginRight: 12,
    [theme.breakpoints.up('sm')]: {
      position: "relative",
      top: 3,
    },
    [theme.breakpoints.down('xs')]: {
      order:-1,
      height: "unset",
      maxWidth: "unset",
      width: "100%",
      paddingRight: theme.spacing.unit,
      flex: "unset",
    },
    '&:hover': {
      opacity: 1,
    }
  },
  spacer: {
    flex: 1,
    [theme.breakpoints.down('xs')]: {
      display: "none"
    },
  },
  author: {
    justifyContent: "flex",
    overflow: "hidden",
    whiteSpace: "nowrap",
    textOverflow: "ellipsis", // I'm not sure this line worked properly?
    marginRight: theme.spacing.unit*1.5,
    zIndex: theme.zIndexes.postItemAuthor,
    flex: 1000,
    maxWidth: "fit-content",
    [theme.breakpoints.down('xs')]: {
      justifyContent: "flex-end",
      width: "unset",
      marginLeft: 0,
      flex: "unset"
    }
  },
  event: {
    maxWidth: 250,
    overflow: "hidden",
    whiteSpace: "nowrap",
    textOverflow: "ellipsis", // I'm not sure this line worked properly?
    marginRight: theme.spacing.unit*1.5,
    [theme.breakpoints.down('xs')]: {
      width: "unset",
      marginLeft: 0,
    }
  },
  newCommentsSection: {
    width: "100%",
    paddingLeft: theme.spacing.unit*2,
    paddingRight: theme.spacing.unit*2,
    paddingTop: theme.spacing.unit,
    cursor: "pointer",
    marginBottom: NEW_COMMENT_MARGIN_BOTTOM,
    [theme.breakpoints.down('xs')]: {
      padding: 0,
    }
  },
  actions: {
    opacity: 0,
    display: "flex",
    position: "absolute",
    top: 0,
    right: -MENU_WIDTH - 6,
    width: MENU_WIDTH,
    height: "100%",
    cursor: "pointer",
    alignItems: "center",
    justifyContent: "center",
    [theme.breakpoints.down('sm')]: {
      display: "none"
    }
  },
  archiveButton: {
    opacity: 0,
    display: "flex",
    position: "absolute",
    top: 1,
    right: -3*MENU_WIDTH,
    width: MENU_WIDTH,
    height: "100%",
    cursor: "pointer",
    alignItems: "center",
    justifyContent: "center",
    [theme.breakpoints.down('sm')]: {
      display: "none"
    }
  },
  mobileSecondRowSpacer: {
    [theme.breakpoints.up('sm')]: {
      display: "none",
    },
    flexGrow: 1,
  },
  mobileActions: {
    cursor: "pointer",
    width: MENU_WIDTH,
    opacity: .5,
    marginRight: theme.spacing.unit,
    display: "none",
    [theme.breakpoints.down('xs')]: {
      display: "block"
    }
  },
  nonMobileIcons: {
    [theme.breakpoints.up('sm')]: {
      display: "none"
    }
  },
  mobileDismissButton: {
    display: "none",
    opacity: 0.75,
    verticalAlign: "middle",
    position: "relative",
    cursor: "pointer",
    right: 10,
    [theme.breakpoints.down('xs')]: {
      display: "inline-block"
    }
  },
  subtitle: {
    color: theme.palette.grey[700],
    fontFamily: theme.typography.commentStyle.fontFamily,

    [theme.breakpoints.up('sm')]: {
      position: "absolute",
      left: 42,
      bottom: 5,
      zIndex: theme.zIndexes.nextUnread,
    },
    [theme.breakpoints.down('xs')]: {
      order: -1,
      width: "100%",
      marginTop: -2,
      marginBottom: 3,
      marginLeft: 1,
    },
    "& a": {
      color: theme.palette.primary.main,
    },
  },
  sequenceImage: {
    position: "relative",
    marginLeft: -60,
    opacity: 0.6,
    height: 48,
    width: 146,

    // Negative margins that are the opposite of the padding on postsItem, since
    // the image extends into the padding.
    marginTop: -12,
    marginBottom: -12,
    [theme.breakpoints.down('xs')]: {
      marginTop: 0,
      marginBottom: 0,
      position: "absolute",
      overflow: 'hidden',
      right: 0,
      bottom: 0,
      height: "100%",
    },

    // Overlay a white-to-transparent gradient over the image
    "&:after": {
      content: "''",
      position: "absolute",
      width: "100%",
      height: "100%",
      left: 0,
      top: 0,
      background: `linear-gradient(to right, ${theme.palette.panelBackground.default} 0%, ${theme.palette.panelBackground.translucent2} 60%, transparent 100%)`,
    }
  },
  sequenceImageImg: {
    height: 48,
    width: 146,
    [theme.breakpoints.down('xs')]: {
      height: "100%",
      width: 'auto'
    },
  },
  reviewCounts: {
    width: 50
  },
  noReviews: {
    color: theme.palette.grey[400]
  },
  dense: {
    paddingTop: 7,
    paddingBottom:8
  },
  withRelevanceVoting: {
      marginLeft: 28
  },
  bookmark: {
    marginLeft: theme.spacing.unit/2,
    marginRight: theme.spacing.unit*1.5,
    position: "relative",
    top: 2,
  },
  isRead: {
    // this is just a placeholder, enabling easier theming.
  },
  checkbox: {
    marginRight: 10
  }
})

const dismissRecommendationTooltip = "Don't remind me to finish reading this sequence unless I visit it again";

const archiveDraftTooltip = "Archive this draft (hide from list)"

const cloudinaryCloudName = cloudinaryCloudNameSetting.get()

const isSticky = (post: PostsList, terms: PostsViewTerms) => {
  if (post && terms && terms.forum) {
    return (
      post.sticky ||
      (terms.af && post.afSticky) ||
      (terms.meta && post.metaSticky)
    )
  }
}

const PostsItem2 = ({
  post,
  tagRel=null,
  defaultToShowComments=false,
  sequenceId, 
  chapter,
  terms,
  resumeReading,
  dismissRecommendation,
  toggleDeleteDraft, 
  showBottomBorder=true,
  showQuestionTag=true,
  showDraftTag=true,
  showPersonalIcon=true,
  showIcons=true,
  showPostedAt=true,
  defaultToShowUnreadComments=false,
  dense=false,
  bookmark=false,
  showNominationCount=false,
  showReviewCount=false,
  hideAuthor=false,
  hideTrailingButtons=false,
  tooltipPlacement="bottom-end",
  classes,
  curatedIconLeft=false,
  strikethroughTitle=false,
  translucentBackground=false,
  forceSticky=false,
  showReadCheckbox=false
}: {
  /** post: The post displayed.*/
  post: PostsList,
  /** tagRel: (Optional) The relationship between this post and a tag. If
  /* provided, UI will be shown with the score and voting on this post's
  /* relevance to that tag.*/
  tagRel?: WithVoteTagRel|null,
  /** defaultToShowComments: (bool) If set, comments will be expanded by default.*/
  defaultToShowComments?: boolean,
  /** sequenceId, chapter: If set, these will be used for making a nicer URL.*/
  sequenceId?: string,
  chapter?: any,
  /** index: If this is part of a list of PostsItems, its index (starting from
  /* zero) into that list. Used for special casing some styling at start of
  /* the list.*/
  index?: number,
  /**
   * terms: If this is part of a list generated from a query, the terms of that
   * query. Used for figuring out which sticky icons to apply, if any.
   */
  terms?: any,
  /** resumeReading: If this is a Resume Reading suggestion, the corresponding
  /* partiallyReadSequenceItem (see schema in users/schema). Used for
  /* the sequence-image background.*/
  resumeReading?: any,
  /** dismissRecommendation: If this is a Resume Reading suggestion, a callback to dismiss it.*/
  dismissRecommendation?: any,
  /** if this a draft, a callback to archive/unarchive it */
  toggleDeleteDraft?: (post: PostsList) => void,
  showBottomBorder?: boolean,
  showQuestionTag?: boolean,
  showDraftTag?: boolean,
  showPersonalIcon?: boolean
  showIcons?: boolean,
  showPostedAt?: boolean,
  defaultToShowUnreadComments?: boolean,
  /** dense: (bool) Slightly reduce margins to make this denser. Used on the AllPosts page.*/
  dense?: boolean,
  /** bookmark: (bool) Whether this is a bookmark. Adds a clickable bookmark icon.*/
  bookmark?: boolean,
  /** showNominationCount: (bool) whether this should display it's number of Review nominations*/
  showNominationCount?: boolean,
  showReviewCount?: boolean,
  hideAuthor?: boolean,
  hideTrailingButtons?: boolean,
  tooltipPlacement?: PopperPlacementType,
  classes: ClassesType,
  curatedIconLeft?: boolean,
  strikethroughTitle?: boolean
  translucentBackground?: boolean,
  forceSticky?: boolean,
  showReadCheckbox?: boolean
}) => {
  const [showComments, setShowComments] = React.useState(defaultToShowComments);
  const [readComments, setReadComments] = React.useState(false);
  const { isRead, recordPostView } = useRecordPostView(post);

  const currentUser = useCurrentUser();

  const toggleComments = React.useCallback(
    () => {
      recordPostView({post, extraEventProperties: {type: "toggleComments"}})
      setShowComments(!showComments);
      setReadComments(true);
    },
    [post, recordPostView, setShowComments, showComments, setReadComments]
  );

<<<<<<< HEAD
  const markAsRead = () => {
    recordPostView({post, extraEventProperties: {type: "markAsRead"}})
    setMarkedVisitedAt(new Date()) 
  }

  const compareVisitedAndCommentedAt = (lastVisitedAt: Date, lastCommentedAt: Date | null) => {
    const newComments = lastCommentedAt ? lastVisitedAt < lastCommentedAt : false;
=======
  const compareVisitedAndCommentedAt = (lastVisitedAt, lastCommentedAt) => {
    const newComments = lastVisitedAt < lastCommentedAt;
>>>>>>> 1548599e
    return (isRead && newComments && !readComments)
  }

  const hasUnreadComments = () => {
    const lastCommentedAt = postGetLastCommentedAt(post)
    const lastVisitedAt = post.lastVisitedAt
    return compareVisitedAndCommentedAt(lastVisitedAt, lastCommentedAt)
  }

  const hasNewPromotedComments = () => {
    const lastVisitedAt = post.lastVisitedAt
    const lastCommentPromotedAt = postGetLastCommentPromotedAt(post)
    return compareVisitedAndCommentedAt(lastVisitedAt, lastCommentPromotedAt)
  }

  const hadUnreadComments = () => {
    const lastCommentedAt = postGetLastCommentedAt(post)
    return compareVisitedAndCommentedAt(post.lastVisitedAt, lastCommentedAt)
  }

  const { PostsItemComments, PostsItemKarma, PostsTitle, PostsUserAndCoauthors, LWTooltip, 
    PostActionsButton, PostsItemIcons, PostsItem2MetaInfo, PostsItemTooltipWrapper,
    BookmarkButton, PostsItemDate, PostsItemNewCommentsWrapper, AnalyticsTracker,
    AddToCalendarButton, PostsItemReviewVote, ReviewPostButton, PostReadCheckbox } = (Components as ComponentTypes)

  const postLink = postGetPageUrl(post, false, sequenceId || chapter?.sequenceId);
  const postEditLink = `/editPost?${qs.stringify({postId: post._id, eventForm: post.isEvent})}`

  const renderComments = showComments || (defaultToShowUnreadComments && hadUnreadComments())
  const condensedAndHiddenComments = defaultToShowUnreadComments && !showComments

  const dismissButton = (currentUser && resumeReading &&
    <LWTooltip title={dismissRecommendationTooltip} placement="right">
      <CloseIcon onClick={() => dismissRecommendation()}/>
    </LWTooltip>
  )
  
  const archiveButton = (currentUser && post.draft && postCanDelete(currentUser, post) && 
    <LWTooltip title={archiveDraftTooltip} placement="right">
      <ArchiveIcon onClick={() => toggleDeleteDraft && toggleDeleteDraft(post)}/>
    </LWTooltip>
  )

  const commentTerms: CommentsViewTerms = {
    view:"postsItemComments", 
    limit:7, 
    postId: post._id, 
    after: (defaultToShowUnreadComments && !showComments) ? post.lastVisitedAt : null
  }

  const reviewCountsTooltip = `${post.nominationCount2019 || 0} nomination${(post.nominationCount2019 === 1) ? "" :"s"} / ${post.reviewCount2019 || 0} review${(post.nominationCount2019 === 1) ? "" :"s"}`

  return (
    <AnalyticsContext pageElementContext="postItem" postId={post._id} isSticky={isSticky(post, terms)}>
      <div className={classes.row}>
        {showReadCheckbox && <div className={classes.checkbox}>
          <PostReadCheckbox post={post} width={14} />
        </div>}
        <div className={classNames(
          classes.root,
          {
            [classes.background]: !translucentBackground,
            [classes.checkboxWidth]: showReadCheckbox,
            [classes.translucentBackground]: translucentBackground,
            [classes.bottomBorder]: showBottomBorder,
            [classes.commentsBackground]: renderComments,
            [classes.isRead]: isRead && !showReadCheckbox  // readCheckbox and post-title read-status don't aesthetically match
          })}
        >
          <PostsItemTooltipWrapper
            post={post}
            placement={tooltipPlacement}
            className={classNames(
              classes.postsItem,
              classes.withGrayHover, {
                [classes.dense]: dense,
                [classes.withRelevanceVoting]: !!tagRel
              }
            )}
          >
                {tagRel && <Components.PostsItemTagRelevance tagRel={tagRel} post={post} />}
                <PostsItem2MetaInfo className={classes.karma}>
                  {post.isEvent ? <AddToCalendarButton post={post} /> : <PostsItemKarma post={post} />}
                </PostsItem2MetaInfo>

                <span className={classNames(classes.title, {[classes.hasSmallSubtitle]: !!resumeReading})}>
                  <AnalyticsTracker
                      eventType={"postItem"}
                      captureOnMount={(eventData) => eventData.capturePostItemOnMount}
                      captureOnClick={false}
                  >
                    <PostsTitle
                      postLink={post.draft ? postEditLink : postLink}
                      post={post}
                      read={isRead && !showReadCheckbox} // readCheckbox and post-title read-status don't aesthetically match
                      sticky={isSticky(post, terms) || forceSticky}
                      showQuestionTag={showQuestionTag}
                      showDraftTag={showDraftTag}
                      {...(showPersonalIcon ? {showPersonalIcon} : {})}
                      curatedIconLeft={curatedIconLeft}
                      strikethroughTitle={strikethroughTitle}
                    />
                  </AnalyticsTracker>
                </span>

                {(resumeReading?.sequence || resumeReading?.collection) &&
                  <div className={classes.subtitle}>
                    {resumeReading.numRead ? "Next unread in " : "First post in "}<Link to={
                      resumeReading.sequence
                        ? sequenceGetPageUrl(resumeReading.sequence)
                        : collectionGetPageUrl(resumeReading.collection)
                    }>
                      {resumeReading.sequence ? resumeReading.sequence.title : resumeReading.collection?.title}
                    </Link>
                    {" "}
                    {(resumeReading.numRead>0) && <span>({resumeReading.numRead}/{resumeReading.numTotal} read)</span>}
                  </div>
                
                }

                { post.isEvent && !post.onlineEvent && <PostsItem2MetaInfo className={classes.event}>
                  <Components.EventVicinity post={post} />
                </PostsItem2MetaInfo>}

                {/* space in-between title and author if there is width remaining */}
                <span className={classes.spacer} />

                { !post.isEvent && !hideAuthor && <PostsItem2MetaInfo className={classes.author}>
                  <PostsUserAndCoauthors post={post} abbreviateIfLong={true} newPromotedComments={hasNewPromotedComments()} tooltipPlacement="top"/>
                </PostsItem2MetaInfo>}

                {showPostedAt && !resumeReading && <PostsItemDate post={post} />}

                <div className={classes.mobileSecondRowSpacer}/>

                {<div className={classes.mobileActions}>
                  {!resumeReading && <PostActionsButton post={post} />}
                </div>}

                {showIcons && <div className={classes.nonMobileIcons}>
                  <PostsItemIcons post={post}/>
                </div>}

                {!resumeReading && <PostsItemComments
                  small={false}
                  commentCount={postGetCommentCount(post)}
                  onClick={toggleComments}
                  unreadComments={hasUnreadComments()}
                  newPromotedComments={hasNewPromotedComments()}
                />}

                {getReviewPhase() === "NOMINATIONS" && <PostsItemReviewVote post={post}/>}
                
                {postEligibleForReview(post) && postIsVoteable(post)  && getReviewPhase() === "REVIEWS" && <ReviewPostButton post={post} year={REVIEW_YEAR+""} reviewMessage={<LWTooltip title={<div><div>What was good about this post? How it could be improved? Does it stand the test of time?</div><p><em>{post.reviewCount || "No"} review{post.reviewCount !== 1 && "s"}</em></p></div>} placement="bottom">
                  Review
                </LWTooltip>}/>}

                {(showNominationCount || showReviewCount) && <LWTooltip title={reviewCountsTooltip} placement="top">
                  
                  <PostsItem2MetaInfo className={classes.reviewCounts}>
                    {showNominationCount && <span>{post.nominationCount2019 || 0}</span>}
                    {/* TODO:(Review) still 2019 */}
                    {showReviewCount && <span>{" "}<span className={classes.noReviews}>{" "}•{" "}</span>{post.reviewCount2019 || <span className={classes.noReviews}>0</span>}</span>}
                  </PostsItem2MetaInfo>
                  
                </LWTooltip>}
                {bookmark && <div className={classes.bookmark}>
                  <BookmarkButton post={post}/>
                </div>}
                <div className={classes.mobileDismissButton}>
                  {dismissButton}
                </div>

                {resumeReading &&
                  <div className={classes.sequenceImage}>
                    <img className={classes.sequenceImageImg}
                      src={`https://res.cloudinary.com/${cloudinaryCloudName}/image/upload/c_fill,dpr_2.0,g_custom,h_96,q_auto,w_292/v1/${
                        resumeReading.sequence?.gridImageId
                          || resumeReading.collection?.gridImageId
                          || "sequences/vnyzzznenju0hzdv6pqb.jpg"
                      }`}
                    />
                  </div>
                }
          </PostsItemTooltipWrapper>

          {!hideTrailingButtons && <>
            {<div className={classes.actions}>
              {dismissButton}
              {!resumeReading && <PostActionsButton post={post} vertical />}
            </div>}
            {<div className={classes.archiveButton}>
              {archiveButton}
            </div>}
          </>}
          {renderComments && <div className={classes.newCommentsSection} onClick={toggleComments}>
            <PostsItemNewCommentsWrapper
              terms={commentTerms}
              post={post}
              treeOptions={{
                highlightDate: post.lastVisitedAt,
                condensed: condensedAndHiddenComments,
              }}
            />
          </div>}
        </div>
      </div>
    </AnalyticsContext>
  )
};

const PostsItem2Component = registerComponent('PostsItem2', PostsItem2, {
  styles,
  stylePriority: 1,
  hocs: [withErrorBoundary],
  areEqual: {
    terms: "deep",
  },
});

declare global {
  interface ComponentTypes {
    PostsItem2: typeof PostsItem2Component
  }
}<|MERGE_RESOLUTION|>--- conflicted
+++ resolved
@@ -424,18 +424,8 @@
     [post, recordPostView, setShowComments, showComments, setReadComments]
   );
 
-<<<<<<< HEAD
-  const markAsRead = () => {
-    recordPostView({post, extraEventProperties: {type: "markAsRead"}})
-    setMarkedVisitedAt(new Date()) 
-  }
-
   const compareVisitedAndCommentedAt = (lastVisitedAt: Date, lastCommentedAt: Date | null) => {
     const newComments = lastCommentedAt ? lastVisitedAt < lastCommentedAt : false;
-=======
-  const compareVisitedAndCommentedAt = (lastVisitedAt, lastCommentedAt) => {
-    const newComments = lastVisitedAt < lastCommentedAt;
->>>>>>> 1548599e
     return (isRead && newComments && !readComments)
   }
 
