--- conflicted
+++ resolved
@@ -614,25 +614,15 @@
                 }
           </PostsItemTooltipWrapper>
 
-<<<<<<< HEAD
-          {<div className={classes.actions}>
-            {dismissButton}
-            {!resumeReading && <PostActionsButton post={post} vertical />}
-          </div>}
-          {<div className={classes.archiveButton}>
-            {archiveButton}
-          </div>}
-=======
           {!hideTrailingButtons && <>
-            <div className={classes.actions}>
+            {<div className={classes.actions}>
               {dismissButton}
-              {!resumeReading && <PostsPageActions post={post} vertical />}
-            </div>
-            <div className={classes.archiveButton}>
+              {!resumeReading && <PostActionsButton post={post} vertical />}
+            </div>}
+            {<div className={classes.archiveButton}>
               {archiveButton}
-            </div>
+            </div>}
           </>}
->>>>>>> a132ec7d
           {renderComments && <div className={classes.newCommentsSection} onClick={toggleComments}>
             <PostsItemNewCommentsWrapper
               terms={commentTerms}
