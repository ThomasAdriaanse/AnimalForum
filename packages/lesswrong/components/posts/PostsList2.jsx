import { Components, registerComponent, useMulti, Utils } from 'meteor/vulcan:core';
import React, { useState, useEffect } from 'react';
import PropTypes from 'prop-types';
import { Posts } from '../../lib/collections/posts';
import { FormattedMessage } from 'meteor/vulcan:i18n';
import classNames from 'classnames';
import { withStyles } from '@material-ui/core/styles'
import { useTracking } from "../../lib/analyticsEvents";

const Error = ({error}) => <div>
  <FormattedMessage id={error.id} values={{value: error.value}}/>{error.message}
</div>;

const styles = theme => ({
  itemIsLoading: {
    opacity: .4,
  },
  loading: {
    '&&:after': {
      content: "''",
      marginLeft: 0,
      marginRight: 0,
    }
  },
  loadMore: {
    flexGrow: 1,
    textAlign: "left",
    '&&:after': {
      content: "''",
      marginLeft: 0,
      marginRight: 0,
    }
  }
})

// A list of posts, defined by a query that returns them.
//
// Props:
//  * children: Child elements will be put in a footer section
//  * terms: The search terms used to select the posts that will be shown.
//  * dimWhenLoading: Apply a style that grays out the list while it's in a
//    loading state (default false)
//  * showLoading: Display a loading spinner while loading (default true)
//  * showLoadMore: Show a Load More link in the footer if there are potentially
//    more posts (default true)
//  * showNoResults: Show a placeholder if there are no results (otherwise
//    render only whiteness) (default true)
//  * hideLastUnread: If the initial set of posts ends with N consecutive
//    already-read posts, hide the last N-1 of them. Used for abbreviating
//    read posts from the Recently Curated section on the front page.
const PostsList2 = ({
  children, terms,
  dimWhenLoading = false,
  showLoading = true, 
  showLoadMore = true, 
  showNoResults = true,
  hideLastUnread = false,
  enableTotal=false,
  showNominationCount,
  showReviewCount,
  classes,
  dense,
  defaultToShowUnreadComments
}) => {
  const [haveLoadedMore, setHaveLoadedMore] = useState(false);
  const { results, loading, error, count, totalCount, loadMore, limit } = useMulti({
    terms: terms,
    
    collection: Posts,
    queryName: 'postsListQuery',
    fragmentName: 'PostsList',
    enableTotal: enableTotal,
    fetchPolicy: 'cache-and-network',
    ssr: true
  });
  
  // TODO-Q: Is there a composable way to check whether this is the second
  //         time that networkStatus === 1, in order to prevent the loading
  //         indicator showing up on initial pageload?
  //
  //         Alternatively, is there a better way of checking that this is
  //         in fact the best way of checking loading status?

  // TODO-A (2019-2-20): For now, solving this with a flag that determines whether
  //                     to dim the list during loading, so that the pages where that
  //                     behavior was more important can work fine. Will probably
  //                     fix this for real when Apollo 2 comes out

  const { Loading, PostsItem2, LoadMore, PostsNoResults, SectionFooter } = Components

  let hidePosts = null;
  if (hideLastUnread && results?.length && !haveLoadedMore) {
    // If the list ends with N sequential read posts, hide N-1 of them.
    let numUnreadAtEnd = 0;
    for (let i=results.length-1; i>=0; i--) {
      // FIXME: This uses the initial-load version of the read-status, and won't
      // update based on the client-side read status cache.
      if (results[i].isRead) numUnreadAtEnd++;
      else break;
    }
    if (numUnreadAtEnd > 1) {
      const numHiddenAtEnd = numUnreadAtEnd - 1;
      hidePosts = [..._.times(results.length-numHiddenAtEnd, i=>false), ..._.times(numHiddenAtEnd, i=>true)];
    }
  }

<<<<<<< HEAD
  //Analytics Tracking
  // const displayedPosts = ((hidePosts) ? results.filter((post, i) => hidePosts[i]) : results) || []
  const postIds = (results||[]).map((post) => post._id)
  useTracking({eventType: "postList", eventProps: {postIds, hidePosts}, captureOnMount: eventProps => eventProps.postIds.length})

  if (!results && loading) return <Loading />

  // We don't actually know if there are more posts here,
  // but if this condition fails to meet we know that there definitely are no more posts
  const maybeMorePosts = !!(results && results.length && (results.length >= limit))
  

=======
  let orderedResults = results
  if (defaultToShowUnreadComments) {
    orderedResults = _.sortBy(results, (post) => { 
      return !post.lastVisitedAt || (post.lastVisitedAt >=  Posts.getLastCommentedAt(post));
    })
  }
>>>>>>> 0bec01a3

  return (
    <div className={classNames({[classes.itemIsLoading]: loading && dimWhenLoading})}>
      {error && <Error error={Utils.decodeIntlError(error)} />}
      {loading && showLoading && dimWhenLoading && <Loading />}
      {results && !results.length && showNoResults && <PostsNoResults />}


      {orderedResults && orderedResults.map((post, i) => {
        const props = { post, index: i, terms, showNominationCount, showReviewCount, dense, defaultToShowUnreadComments, showQuestionTag: terms.filter!=="questions" }

        return (hidePosts && hidePosts[i])
          ? <PostsItem2 key={post._id} index={i} {...props} hideOnSmallScreens />
          : <PostsItem2 key={post._id} index={i} {...props} />
      })}
      {(showLoadMore || children?.length>0) && <SectionFooter>
        {(showLoadMore) &&
          <div className={classes.loadMore}>
            <LoadMore
              loadMore={() => {
                loadMore();
                setHaveLoadedMore(true);
              }}
              disabled={!maybeMorePosts}
              count={count}
              totalCount={totalCount}
            />
            { !dimWhenLoading && showLoading && loading && <Loading />}
          </div>
        }
        { children }
      </SectionFooter>}
    </div>
  )
}

PostsList2.propTypes = {
  terms: PropTypes.object,
  dimWhenLoading: PropTypes.bool,
  showLoading: PropTypes.bool,
  showLoadMore: PropTypes.bool,
  showNoResults: PropTypes.bool,
  hideLastUnread: PropTypes.bool,
  classes: PropTypes.object.isRequired,
};

registerComponent('PostsList2', PostsList2,
  withStyles(styles, {name:"PostsList2"}));<|MERGE_RESOLUTION|>--- conflicted
+++ resolved
@@ -51,8 +51,8 @@
 const PostsList2 = ({
   children, terms,
   dimWhenLoading = false,
-  showLoading = true, 
-  showLoadMore = true, 
+  showLoading = true,
+  showLoadMore = true,
   showNoResults = true,
   hideLastUnread = false,
   enableTotal=false,
@@ -104,9 +104,7 @@
     }
   }
 
-<<<<<<< HEAD
   //Analytics Tracking
-  // const displayedPosts = ((hidePosts) ? results.filter((post, i) => hidePosts[i]) : results) || []
   const postIds = (results||[]).map((post) => post._id)
   useTracking({eventType: "postList", eventProps: {postIds, hidePosts}, captureOnMount: eventProps => eventProps.postIds.length})
 
@@ -115,16 +113,12 @@
   // We don't actually know if there are more posts here,
   // but if this condition fails to meet we know that there definitely are no more posts
   const maybeMorePosts = !!(results && results.length && (results.length >= limit))
-  
 
-=======
   let orderedResults = results
   if (defaultToShowUnreadComments) {
-    orderedResults = _.sortBy(results, (post) => { 
-      return !post.lastVisitedAt || (post.lastVisitedAt >=  Posts.getLastCommentedAt(post));
-    })
-  }
->>>>>>> 0bec01a3
+       orderedResults = _.sortBy(results, (post) => {
+           return !post.lastVisitedAt || (post.lastVisitedAt >=  Posts.getLastCommentedAt(post));
+      })
 
   return (
     <div className={classNames({[classes.itemIsLoading]: loading && dimWhenLoading})}>
