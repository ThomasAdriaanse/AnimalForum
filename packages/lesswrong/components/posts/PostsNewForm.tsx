import { Components, registerComponent, getFragment, getSetting } from '../../lib/vulcan-lib';
import { useMessages } from '../common/withMessages';
import { Posts } from '../../lib/collections/posts';
import React from 'react';
import { useCurrentUser } from '../common/withUser'
import { useLocation, useNavigation } from '../../lib/routeUtil';
import NoSsr from '@material-ui/core/NoSsr';

const styles = theme => ({
  formSubmit: {
    display: "flex",
    flexWrap: "wrap",
  }
})

const PostsNewForm = ({classes}: {
  classes: ClassesType,
}) => {
  const { query } = useLocation();
  const { history } = useNavigation();
<<<<<<< HEAD

=======
  const currentUser = useCurrentUser();
  const { flash } = useMessages();
  
>>>>>>> 5f471776
  const { PostSubmit, WrappedSmartForm, WrappedLoginForm, SubmitToFrontpageCheckbox } = Components
  const userHasModerationGuidelines = currentUser && currentUser.moderationGuidelines && currentUser.moderationGuidelines.originalContents
  const af = getSetting('forumType') === 'AlignmentForum'
  const prefilledProps = {
    isEvent: query && !!query.eventForm,
    types: query && query.ssc ? ['SSC'] : [],
    meta: query && !!query.meta,
    af: af || (query && !!query.af),
    groupId: query && query.groupId,
    moderationStyle: currentUser && currentUser.moderationStyle,
    moderationGuidelines: userHasModerationGuidelines ? currentUser!.moderationGuidelines : undefined
  }
  const eventForm = query && query.eventForm

  if (!Posts.options.mutations.new.check(currentUser)) {
    return (<WrappedLoginForm />);
  }
  const NewPostsSubmit = (props) => {
    return <div className={classes.formSubmit}>
      {!eventForm && <SubmitToFrontpageCheckbox {...props} />}
      <PostSubmit {...props} />
    </div>
  }

  return (
    <div className="posts-new-form">
      <NoSsr>
        <WrappedSmartForm
          collection={Posts}
          mutationFragment={getFragment('PostsPage')}
          prefilledProps={prefilledProps}
          successCallback={post => {
            history.push({pathname: Posts.getPageUrl(post)});
            flash({ id: 'posts.created_message', properties: { title: post.title }, type: 'success'});
          }}
          eventForm={eventForm}
          repeatErrors
          formComponents={{
            FormSubmit: NewPostsSubmit,
          }}
        />
      </NoSsr>
    </div>
  );
}

const PostsNewFormComponent = registerComponent('PostsNewForm', PostsNewForm, {styles});

declare global {
  interface ComponentTypes {
    PostsNewForm: typeof PostsNewFormComponent
  }
}
<|MERGE_RESOLUTION|>--- conflicted
+++ resolved
@@ -18,13 +18,9 @@
 }) => {
   const { query } = useLocation();
   const { history } = useNavigation();
-<<<<<<< HEAD
-
-=======
   const currentUser = useCurrentUser();
   const { flash } = useMessages();
   
->>>>>>> 5f471776
   const { PostSubmit, WrappedSmartForm, WrappedLoginForm, SubmitToFrontpageCheckbox } = Components
   const userHasModerationGuidelines = currentUser && currentUser.moderationGuidelines && currentUser.moderationGuidelines.originalContents
   const af = getSetting('forumType') === 'AlignmentForum'
@@ -77,4 +73,4 @@
   interface ComponentTypes {
     PostsNewForm: typeof PostsNewFormComponent
   }
-}
+}