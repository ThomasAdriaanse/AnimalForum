import React from 'react';
import { Components, registerComponent} from '../../lib/vulcan-lib';
import { useMulti } from '../../lib/crud/withMulti';
import { unflattenComments } from '../../lib/utils/unflatten';
import { CommentTreeOptions } from '../comments/commentTree';

const styles = (theme: ThemeType): JssStyles => ({
  title: {
    fontSize: 10,
    ...theme.typography.commentStyle,
    color: theme.palette.grey[700],
    marginBottom: 4
  }
})

<<<<<<< HEAD
const PostsItemNewCommentsWrapper = ({ terms, classes, title, post, treeOptions, forceSingleLine }: {
  terms: any,
=======
const PostsItemNewCommentsWrapper = ({ terms, classes, title, highlightDate, post, condensed, markAsRead, forceSingleLine, hideSingleLineMeta }: {
  terms: CommentsViewTerms,
>>>>>>> 55f7844a
  classes: ClassesType,
  title?: string,
  post: PostsList,
  treeOptions: CommentTreeOptions,
  forceSingleLine?: any,
}) => {
  const { loading, results } = useMulti({
    terms,
    collectionName: "Comments",
    fragmentName: 'CommentsList',
    fetchPolicy: 'cache-first',
    limit: 5,
  });
  const { Loading, CommentsList, NoContent } = Components

  if (!loading && results && !results.length) {
    return <NoContent>No comments found</NoContent>
  } 
  
  else {
    const lastCommentId = results && results[0]?._id
    const nestedComments = unflattenComments(results);
    return (
      <div>
        {title && <div className={classes.title}>{title}</div>}
        <CommentsList
          treeOptions={{
            ...treeOptions,
            lastCommentId: lastCommentId,
            post: post,
          }}
          comments={nestedComments}
          startThreadTruncated={true}
          forceSingleLine={forceSingleLine}
        />
        {loading && <Loading/>}
      </div>
    );
  }
};

const PostsItemNewCommentsWrapperComponent = registerComponent(
  'PostsItemNewCommentsWrapper', PostsItemNewCommentsWrapper, {
    styles,
  }
);

declare global {
  interface ComponentTypes {
    PostsItemNewCommentsWrapper: typeof PostsItemNewCommentsWrapperComponent
  }
}
<|MERGE_RESOLUTION|>--- conflicted
+++ resolved
@@ -13,13 +13,8 @@
   }
 })
 
-<<<<<<< HEAD
 const PostsItemNewCommentsWrapper = ({ terms, classes, title, post, treeOptions, forceSingleLine }: {
-  terms: any,
-=======
-const PostsItemNewCommentsWrapper = ({ terms, classes, title, highlightDate, post, condensed, markAsRead, forceSingleLine, hideSingleLineMeta }: {
   terms: CommentsViewTerms,
->>>>>>> 55f7844a
   classes: ClassesType,
   title?: string,
   post: PostsList,
