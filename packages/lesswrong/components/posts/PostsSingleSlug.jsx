import { Components, registerComponent } from 'meteor/vulcan:core';
import React from 'react';
import { useLocation } from '../../lib/routeUtil.js';
<<<<<<< HEAD
import { usePostBySlug } from './usePostBySlug.js';
=======
import { usePostBySlug } from './usePost.js';
>>>>>>> 4dd3e0d2

const PostsSingleSlug = () => {
  const { params, query } = useLocation();
  const version = query?.revision
  const slug = params.slug;
  const { post, loading } = usePostBySlug({ slug });
  
  if (post) {
    return <Components.PostsPageWrapper documentId={post._id} sequenceId={null} version={version} />
  } else {
    return loading ? <Components.Loading/> : <Components.Error404 />
  }
};

registerComponent('PostsSingleSlug', PostsSingleSlug);<|MERGE_RESOLUTION|>--- conflicted
+++ resolved
@@ -1,11 +1,7 @@
 import { Components, registerComponent } from 'meteor/vulcan:core';
 import React from 'react';
 import { useLocation } from '../../lib/routeUtil.js';
-<<<<<<< HEAD
-import { usePostBySlug } from './usePostBySlug.js';
-=======
 import { usePostBySlug } from './usePost.js';
->>>>>>> 4dd3e0d2
 
 const PostsSingleSlug = () => {
   const { params, query } = useLocation();
