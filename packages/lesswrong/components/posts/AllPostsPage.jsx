--- conflicted
+++ resolved
@@ -61,13 +61,8 @@
   render() {
     const { classes, currentUser, location } = this.props
     const { showSettings } = this.state
-<<<<<<< HEAD
-    const { PostsListSettings, PostsList2, SingleColumnSection, SectionTitle, PostsDailyList, MetaInfo, TabNavigationMenu } = Components
+    const { PostsListSettings, PostsList2, SingleColumnSection, SectionTitle, PostsDailyList, MetaInfo, TabNavigationMenu, SettingsIcon } = Components
     const query = parseQuery(location)
-=======
-    const { PostsListSettings, PostsList2, SingleColumnSection, SectionTitle, PostsDailyList, MetaInfo, TabNavigationMenu, SettingsIcon } = Components
-    const query = _.clone(router.location.query) || {}
->>>>>>> c6d3441d
 
     const currentView = query.view || (currentUser && currentUser.allPostsView) || "daily"
     const currentFilter = query.filter || (currentUser && currentUser.allPostsFilter) || "all"
