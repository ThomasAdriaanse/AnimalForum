import { Components, registerComponent, getFragment, withMessages, getSetting } from 'meteor/vulcan:core';
import { Posts } from '../../lib/collections/posts';
import React from 'react';
import PropTypes from 'prop-types';
import withUser from '../common/withUser'
import { withStyles } from '@material-ui/core/styles';
import { useLocation, useNavigation } from '../../lib/routeUtil.js';
import NoSsr from '@material-ui/core/NoSsr';

const styles = theme => ({
  formSubmit: {
    display: "flex",
    flexWrap: "wrap",
  }
})

const PostsNewForm = ({currentUser, flash, classes}) => {
  const { query } = useLocation();
  const { history } = useNavigation();
<<<<<<< HEAD

  const { PostSubmit, WrappedSmartForm, WrappedLoginForm } = Components
  const mapsAPIKey = getSetting('googleMaps.apiKey', null);
=======
  
  const { PostSubmit, WrappedSmartForm, WrappedLoginForm, SubmitToFrontpageCheckbox } = Components
>>>>>>> f6e71c85
  const userHasModerationGuidelines = currentUser && currentUser.moderationGuidelines && currentUser.moderationGuidelines.originalContents
  const af = getSetting('forumType') === 'AlignmentForum'
  const prefilledProps = {
    isEvent: query && !!query.eventForm,
    types: query && query.ssc ? ['SSC'] : [],
    meta: query && !!query.meta,
    af: af || (query && !!query.af),
    groupId: query && query.groupId,
    moderationStyle: currentUser && currentUser.moderationStyle,
    moderationGuidelines: userHasModerationGuidelines ? currentUser.moderationGuidelines : undefined
  }
  const eventForm = query && query.eventForm

  if (!Posts.options.mutations.new.check(currentUser)) {
    return (<WrappedLoginForm />);
  }
  const NewPostsSubmit = (props) => {
    return <div className={classes.formSubmit}>
      <PostSubmit {...props} />
    </div>
  }

  return (
    <div className="posts-new-form">
      <NoSsr>
        <WrappedSmartForm
          collection={Posts}
          mutationFragment={getFragment('PostsPage')}
          prefilledProps={prefilledProps}
          successCallback={post => {
            history.push({pathname: Posts.getPageUrl(post)});
            flash({ id: 'posts.created_message', properties: { title: post.title }, type: 'success'});
          }}
          eventForm={eventForm}
          repeatErrors
          formComponents={{
            FormSubmit: NewPostsSubmit,
          }}
        />
      </NoSsr>
    </div>
  );
}


PostsNewForm.propTypes = {
  closeModal: PropTypes.func,
  flash: PropTypes.func,
}

registerComponent('PostsNewForm', PostsNewForm, withMessages, withUser, withStyles(styles, { name: "PostsNewForm" }));<|MERGE_RESOLUTION|>--- conflicted
+++ resolved
@@ -17,14 +17,8 @@
 const PostsNewForm = ({currentUser, flash, classes}) => {
   const { query } = useLocation();
   const { history } = useNavigation();
-<<<<<<< HEAD
-
+  
   const { PostSubmit, WrappedSmartForm, WrappedLoginForm } = Components
-  const mapsAPIKey = getSetting('googleMaps.apiKey', null);
-=======
-  
-  const { PostSubmit, WrappedSmartForm, WrappedLoginForm, SubmitToFrontpageCheckbox } = Components
->>>>>>> f6e71c85
   const userHasModerationGuidelines = currentUser && currentUser.moderationGuidelines && currentUser.moderationGuidelines.originalContents
   const af = getSetting('forumType') === 'AlignmentForum'
   const prefilledProps = {
