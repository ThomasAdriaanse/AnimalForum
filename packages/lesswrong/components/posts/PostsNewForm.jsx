import { Components, registerComponent, getFragment, withMessages, getSetting } from 'meteor/vulcan:core';
import { Posts } from '../../lib/collections/posts';
import React from 'react';
import PropTypes from 'prop-types';
import { Helmet } from 'react-helmet';
import withUser from '../common/withUser'
import { withStyles } from '@material-ui/core/styles';
import { useLocation, useNavigation } from '../../lib/routeUtil.js';
import NoSsr from '@material-ui/core/NoSsr';

const styles = theme => ({
  formSubmit: {
    display: "flex",
    flexWrap: "wrap",
  }
})

<<<<<<< HEAD
const PostsNewForm = ({router, currentUser, flash, classes}) => {
  const { PostSubmit, WrappedSmartForm, WrappedLoginForm } = Components
=======
const PostsNewForm = ({currentUser, flash, classes}) => {
  const { query } = useLocation();
  const { history } = useNavigation();
  
  const { PostSubmit, WrappedSmartForm, WrappedLoginForm, SubmitToFrontpageCheckbox } = Components
>>>>>>> 5e0b5390
  const mapsAPIKey = getSetting('googleMaps.apiKey', null);
  const userHasModerationGuidelines = currentUser && currentUser.moderationGuidelines && currentUser.moderationGuidelines.originalContents
  const af = getSetting('forumType') === 'AlignmentForum'
  const prefilledProps = {
    isEvent: query && !!query.eventForm,
    types: query && query.ssc ? ['SSC'] : [],
    meta: query && !!query.meta,
    frontpageDate: af ? new Date() : null,
    af: af || (query && !!query.af),
    groupId: query && query.groupId,
    moderationStyle: currentUser && currentUser.moderationStyle,
    moderationGuidelines: userHasModerationGuidelines ? currentUser.moderationGuidelines : undefined
  }
  const eventForm = query && query.eventForm

  if (!Posts.options.mutations.new.check(currentUser)) {
    return (<WrappedLoginForm />);
  }
  const NewPostsSubmit = (props) => {
    return <div className={classes.formSubmit}>
      <PostSubmit {...props} />
    </div>
  }

  return (
    <div className="posts-new-form">
      {prefilledProps.isEvent && <Helmet><script src={`https://maps.googleapis.com/maps/api/js?key=${mapsAPIKey}&libraries=places`}/></Helmet>}
      <NoSsr>
        <WrappedSmartForm
          collection={Posts}
          mutationFragment={getFragment('PostsPage')}
          prefilledProps={prefilledProps}
          successCallback={post => {
            history.push({pathname: Posts.getPageUrl(post)});
            flash({ id: 'posts.created_message', properties: { title: post.title }, type: 'success'});
          }}
          eventForm={eventForm}
          repeatErrors
          formComponents={{
            FormSubmit: NewPostsSubmit,
          }}
        />
      </NoSsr>
    </div>
  );
}


PostsNewForm.propTypes = {
  closeModal: PropTypes.func,
  flash: PropTypes.func,
}

registerComponent('PostsNewForm', PostsNewForm, withMessages, withUser, withStyles(styles, { name: "PostsNewForm" }));<|MERGE_RESOLUTION|>--- conflicted
+++ resolved
@@ -15,16 +15,11 @@
   }
 })
 
-<<<<<<< HEAD
-const PostsNewForm = ({router, currentUser, flash, classes}) => {
-  const { PostSubmit, WrappedSmartForm, WrappedLoginForm } = Components
-=======
 const PostsNewForm = ({currentUser, flash, classes}) => {
   const { query } = useLocation();
   const { history } = useNavigation();
-  
-  const { PostSubmit, WrappedSmartForm, WrappedLoginForm, SubmitToFrontpageCheckbox } = Components
->>>>>>> 5e0b5390
+
+  const { PostSubmit, WrappedSmartForm, WrappedLoginForm } = Components
   const mapsAPIKey = getSetting('googleMaps.apiKey', null);
   const userHasModerationGuidelines = currentUser && currentUser.moderationGuidelines && currentUser.moderationGuidelines.originalContents
   const af = getSetting('forumType') === 'AlignmentForum'
