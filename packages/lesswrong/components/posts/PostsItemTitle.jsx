--- conflicted
+++ resolved
@@ -161,14 +161,14 @@
 
       <span>{post.title}</span>
 
-<<<<<<< HEAD
-    {post.curatedDate && postItem2 && <span className={classes.postIcon}><PostsItemCuratedIcon /></span>}
-    {getSetting('forumType') !== 'AlignmentForum' && post.af && postItem2 && <span className={classes.postIcon}><PostsItemAlignmentIcon /></span> }
-=======
       {post.curatedDate && postItem2 && <span className={classes.postIcon}><PostsItemCuratedIcon /></span>}
-      {!getSetting('AlignmentForum', false) && post.af && postItem2 && <span className={classes.postIcon}><PostsItemAlignmentIcon /></span> }
+      
+      {getSetting('forumType') !== 'AlignmentForum' && post.af && postItem2 && 
+        <span className={classes.postIcon}>
+          <PostsItemAlignmentIcon />
+        </span> 
+      }
     </Typography>
->>>>>>> af928a1b
   </div>
 
   if (postItem2) {
