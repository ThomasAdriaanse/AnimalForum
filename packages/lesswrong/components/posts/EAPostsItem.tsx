<<<<<<< HEAD
import React from "react";
=======
import React, { FC, MouseEvent } from "react";
>>>>>>> 603ddc7b
import { registerComponent, Components } from "../../lib/vulcan-lib";
import { AnalyticsContext } from "../../lib/analyticsEvents";
import { usePostsItem, PostsItemConfig } from "./usePostsItem";
import { SoftUpArrowIcon } from "../icons/softUpArrowIcon";
import { HashLink } from "../common/HashLink";
<<<<<<< HEAD
=======
import { Link, useHistory } from "../../lib/reactRouterWrapper";
>>>>>>> 603ddc7b
import { SECTION_WIDTH } from "../common/SingleColumnSection";
import withErrorBoundary from "../common/withErrorBoundary";
import classNames from "classnames";
import { useClickableCell } from "../common/useClickableCell";

export const styles = (theme: ThemeType): JssStyles => ({
  root: {
    position: "relative",
    maxWidth: SECTION_WIDTH,
    display: "flex",
    alignItems: "center",
    background: theme.palette.grey[0],
    border: `1px solid ${theme.palette.grey[100]}`,
    borderRadius: theme.borderRadius.default,
    padding: `8px 12px 8px 0`,
    fontFamily: theme.palette.fonts.sansSerifStack,
    fontWeight: 500,
    fontSize: 14,
    color: theme.palette.grey[600],
    cursor: "pointer",
    [theme.breakpoints.down("xs")]: {
      paddingRight: 12,
    },
    "&:hover": {
      background: theme.palette.grey[50],
      border: `1px solid ${theme.palette.grey[250]}`,
    },
    "&:hover .PostsItemTrailingButtons-actions": {
      opacity: 0.2,
    },
    "&:hover .PostsItemTrailingButtons-archiveButton": {
      opacity: 0.2,
    },
  },
  karma: {
    width: 50,
    minWidth: 50,
    display: "flex",
    flexDirection: "column",
    alignItems: "center",
  },
  tagRelWrapper: {
    position: "relative",
    marginLeft: 30,
  },
  voteArrow: {
    color: theme.palette.grey[400],
    margin: "-6px 0 2px 0",
  },
  details: {
    flexGrow: 1,
    minWidth: 0, // flexbox black magic
  },
  title: {
    fontWeight: 650,
    fontSize: 16,
    fontFamily: theme.palette.fonts.sansSerifStack,
    marginBottom: 3,
    display: "-webkit-box",
    "-webkit-box-orient": "vertical",
    "-webkit-line-clamp": 2,
    [theme.breakpoints.down("xs")]: {
      "-webkit-line-clamp": 3,
    },
  },
  titleOverflow: {
    overflow: "hidden",
    textOverflow: "ellipsis",
  },
  meta: {
    display: "flex",
    alignItems: "center",
    "& > :first-child": {
      flexGrow: 1,
    },
  },
  secondaryContainer: {
    display: "flex",
    alignItems: "center",
  },
  audio: {
    "& svg": {
      width: 15,
      margin: "3px -8px 0 3px",
    },
  },
  tag: {
    margin: "0 5px 0 15px",
  },
  readTime: {
    minWidth: 75,
    textAlign: "right",
    whiteSpace: "nowrap",
    paddingRight: 10,
  },
  comments: {
    minWidth: 58,
    marginLeft: 4,
    display: "flex",
    alignItems: "center",
    "& svg": {
      height: 18,
      marginRight: 1,
    },
  },
  bookmark: {
    minWidth: 20,
    "&:hover": {
      opacity: 0.5,
    },
  },
  bookmarkIcon: {
    fontSize: 18,
    marginTop: 2,
    color: theme.palette.grey[600],
  },
  hideOnMobile: {
    [theme.breakpoints.down("xs")]: {
      display: "none",
    },
  },
  onlyMobile: {
    [theme.breakpoints.up("sm")]: {
      display: "none",
    },
  },
});

export type EAPostsListProps = PostsItemConfig & {
  classes: ClassesType,
};

const EAPostsItem = ({classes, ...props}: EAPostsListProps) => {
  const {
    post,
    postLink,
    tagRel,
    commentsLink,
    commentCount,
    primaryTag,
    hasAudio,
    sticky,
    showDraftTag,
    showPersonalIcon,
    showTrailingButtons,
    showMostValuableCheckbox,
    showDismissButton,
    showArchiveButton,
    onDismiss,
    onArchive,
    resumeReading,
    strikethroughTitle,
    isRead,
    showReadCheckbox,
    tooltipPlacement,
    analyticsProps,
  } = usePostsItem(props);
  const {onClick} = useClickableCell(postLink);

  const {
    PostsTitle, PostsItemDate, ForumIcon, BookmarkButton, PostsItemKarma, FooterTag,
    TruncatedAuthorsList, PostsItemTagRelevance, PostsItemTooltipWrapper,
    PostsItemTrailingButtons,
  } = Components;

  const SecondaryInfo = () => (
    <>
      <div className={classes.readTime}>
        {post.readTimeMinutes || 1}m read
      </div>
      <HashLink to={commentsLink} className={classes.comments}>
        <ForumIcon icon="Comment" />
        {commentCount}
      </HashLink>
      <div className={classes.bookmark}>
        <a> {/* The `a` tag prevents clicks from navigating to the post */}
          <BookmarkButton post={post} className={classes.bookmarkIcon} />
        </a>
      </div>
    </>
  );

  const TitleWrapper: FC = ({children}) => (
    <PostsItemTooltipWrapper post={post} placement={tooltipPlacement} As="span">
      <Link to={postLink}>{children}</Link>
    </PostsItemTooltipWrapper>
  );

  return (
    <AnalyticsContext {...analyticsProps}>
      <div className={classes.root} onClick={onClick}>
        <div className={classes.karma}>
          {tagRel
            ? <div className={classes.tagRelWrapper}>
              <PostsItemTagRelevance tagRel={tagRel} post={post} />
            </div>
            : <>
              <div className={classes.voteArrow}>
                <SoftUpArrowIcon />
              </div>
              <PostsItemKarma post={post} />
            </>
          }
        </div>
        <div className={classes.details}>
          <PostsTitle
            {...{
              post,
              sticky,
              showDraftTag,
              showPersonalIcon,
              strikethroughTitle,
            }}
            Wrapper={TitleWrapper}
            read={isRead && !showReadCheckbox}
            isLink={false}
            curatedIconLeft={false}
            iconsOnLeft
            wrap
            className={classes.title}
          />
          <div className={classes.meta}>
            <TruncatedAuthorsList
              post={post}
              after={<>, <PostsItemDate post={post} noStyles includeAgo /></>}
            />
            <div className={classNames(
              classes.secondaryContainer,
              classes.onlyMobile,
            )}>
              <SecondaryInfo />
            </div>
          </div>
        </div>
        <div className={classNames(classes.secondaryContainer, classes.hideOnMobile)}>
          <div className={classes.audio}>
            {hasAudio && <ForumIcon icon="VolumeUp" />}
          </div>
          <div className={classes.tag}>
            {primaryTag && <FooterTag tag={primaryTag} smallText />}
          </div>
          <SecondaryInfo />
        </div>
        <a> {/* The `a` tag prevents clicks from navigating to the post */}
          <PostsItemTrailingButtons
            {...{
              post,
              showTrailingButtons,
              showMostValuableCheckbox,
              showDismissButton,
              showArchiveButton,
              resumeReading,
              onDismiss,
              onArchive,
            }}
          />
        </a>
      </div>
    </AnalyticsContext>
  );
}

const EAPostsItemComponent = registerComponent(
  "EAPostsItem",
  EAPostsItem,
  {
    styles,
    stylePriority: 1,
    hocs: [withErrorBoundary],
    areEqual: {
      terms: "deep",
    },
  },
);

declare global {
  interface ComponentTypes {
    EAPostsItem: typeof EAPostsItemComponent
  }
}<|MERGE_RESOLUTION|>--- conflicted
+++ resolved
@@ -1,17 +1,10 @@
-<<<<<<< HEAD
-import React from "react";
-=======
-import React, { FC, MouseEvent } from "react";
->>>>>>> 603ddc7b
+import React, { FC } from "react";
 import { registerComponent, Components } from "../../lib/vulcan-lib";
 import { AnalyticsContext } from "../../lib/analyticsEvents";
 import { usePostsItem, PostsItemConfig } from "./usePostsItem";
 import { SoftUpArrowIcon } from "../icons/softUpArrowIcon";
 import { HashLink } from "../common/HashLink";
-<<<<<<< HEAD
-=======
-import { Link, useHistory } from "../../lib/reactRouterWrapper";
->>>>>>> 603ddc7b
+import { Link } from "../../lib/reactRouterWrapper";
 import { SECTION_WIDTH } from "../common/SingleColumnSection";
 import withErrorBoundary from "../common/withErrorBoundary";
 import classNames from "classnames";
