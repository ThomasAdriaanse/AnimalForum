import React, { FC, ReactNode, useRef } from "react";
import { registerComponent, Components } from "../../lib/vulcan-lib";
import { AnalyticsContext } from "../../lib/analyticsEvents";
import { usePostsItem, PostsItemConfig } from "./usePostsItem";
import { SoftUpArrowIcon } from "../icons/softUpArrowIcon";
import { Link } from "../../lib/reactRouterWrapper";
import { SECTION_WIDTH } from "../common/SingleColumnSection";
import withErrorBoundary from "../common/withErrorBoundary";
import classNames from "classnames";
import { useClickableCell } from "../common/useClickableCell";
import { useCurrentUser } from "../common/withUser";

export const styles = (theme: ThemeType): JssStyles => ({
  root: {
    display: "flex",
    alignItems: "center",
    justifyContent: "space-between",
    maxWidth: SECTION_WIDTH,
  },
  readCheckbox: {
    minWidth: 24,
  },
  expandedCommentsWrapper: {
    display: "flex",
    flexDirection: "column",
    minWidth: "100%",
    maxWidth: "100%",
    background: theme.palette.grey[0],
    border: `1px solid ${theme.palette.grey[100]}`,
    borderRadius: theme.borderRadius.default,
    "&:hover": {
      background: theme.palette.grey[50],
      border: `1px solid ${theme.palette.grey[250]}`,
    },
    "&:hover .PostsItemTrailingButtons-actions": {
      opacity: 0.2,
    },
    "&:hover .PostsItemTrailingButtons-archiveButton": {
      opacity: 0.2,
    },
  },
  container: {
    position: "relative",
    flexGrow: 1,
    maxWidth: "100%",
    display: "flex",
    alignItems: "center",
    padding: `8px 12px 8px 0`,
    fontFamily: theme.palette.fonts.sansSerifStack,
    fontWeight: 500,
    fontSize: 13,
    color: theme.palette.grey[600],
    cursor: "pointer",
    [theme.breakpoints.down("xs")]: {
      paddingRight: 12,
    },
  },
  karma: {
    width: 50,
    minWidth: 50,
    display: "flex",
    flexDirection: "column",
    alignItems: "center",
  },
  tagRelWrapper: {
    position: "relative",
    marginLeft: 30,
  },
  voteArrow: {
    color: theme.palette.grey[400],
    margin: "-6px 0 2px 0",
  },
  details: {
    flexGrow: 1,
    minWidth: 0, // flexbox black magic
  },
  title: {
    fontWeight: 600,
    fontSize: 16,
    fontFamily: theme.palette.fonts.sansSerifStack,
    marginBottom: 2,
    [theme.breakpoints.up("sm")]: {
      display: "flex",
      maxWidth: "100%",
    },
    [theme.breakpoints.down("xs")]: {
      display: "-webkit-box",
      "-webkit-box-orient": "vertical",
      "-webkit-line-clamp": 3,
    },
  },
  meta: {
    display: "flex",
    alignItems: "center",
    whiteSpace: "nowrap",
  },
  metaLeft: {
    flexGrow: 1,
    display: "flex",
    alignItems: "center",
    overflow: "hidden",
    "& > :first-child": {
      marginRight: 5,
    },
  },
  readTime: {
    "@media screen and (max-width: 350px)": {
      display: "none",
    },
  },
  secondaryContainer: {
    display: "flex",
    alignItems: "center",
  },
  audio: {
    marginLeft: 6,
    "& svg": {
      height: 13,
      margin: "3px -8px 0 3px",
    },
  },
  tag: {
    margin: "0 5px 0 15px",
  },
  comments: {
    minWidth: 58,
    marginLeft: 4,
    display: "flex",
    alignItems: "center",
    "& svg": {
      height: 18,
      marginRight: 1,
    },
    "&:hover": {
      color: theme.palette.grey[800],
      opacity: 1,
    },
    [theme.breakpoints.up("sm")]: {
      padding: '10px 0',
    }
  },
  newComments: {
    fontWeight: 700,
    color: theme.palette.grey[1000],
  },
  postActions: {
    minWidth: 20,
    marginLeft: -5,
    "& .PostActionsButton-icon": {
      fontSize: 20,
    },
    "&:hover .PostActionsButton-icon": {
      color: theme.palette.grey[700],
    },
  },
  hideOnMobile: {
    [theme.breakpoints.down("xs")]: {
      display: "none",
    },
  },
  onlyMobile: {
    [theme.breakpoints.up("sm")]: {
      display: "none",
    },
  },
  expandedComments: {
    padding: "0 12px 8px",
  },
  interactionWrapper: {
    "&:hover": {
      opacity: 1,
    },
  },
});

/**
 * By default, clicking anywhere on the post item will navigate to
 * the posts page. If an element needs to be clickable without doing
 * this it should be wrapped in an InteractionWrapper.
 */
const InteractionWrapper: FC<{
  children: ReactNode,
  classes: ClassesType,
}> = ({children, classes}) => (
  <a
    onClick={(e) => e.stopPropagation()}
    className={classes.interactionWrapper}
  >
    {children}
  </a>
);

export type EAPostsItemProps = PostsItemConfig & {
  classes: ClassesType,
};

const EAPostsItem = ({classes, ...props}: EAPostsItemProps) => {
  const {
    post,
    postLink,
    tagRel,
    commentCount,
    hasUnreadComments,
    primaryTag,
    hasAudio,
    sticky,
    showDraftTag,
    showPersonalIcon,
    showTrailingButtons,
    showMostValuableCheckbox,
    showDismissButton,
    showArchiveButton,
    onDismiss,
    onArchive,
    resumeReading,
    strikethroughTitle,
    curatedIconLeft,
    isRead,
    showReadCheckbox,
    tooltipPlacement,
    toggleComments,
    renderComments,
    commentTerms,
    condensedAndHiddenComments,
    isRepeated,
    analyticsProps,
  } = usePostsItem(props);
  const {onClick} = useClickableCell(postLink);
  const authorExpandContainer = useRef(null);
  const currentUser = useCurrentUser()

  if (isRepeated) {
    return null;
  }

  const {
    PostsTitle, PostsItemDate, ForumIcon, PostActionsButton, PostsItemKarma, FooterTag,
    TruncatedAuthorsList, PostsItemTagRelevance, PostsItemTooltipWrapper,
    PostsItemTrailingButtons, PostReadCheckbox, PostsItemNewCommentsWrapper,
  } = Components;

  const SecondaryInfo = () => (
    <>
      <a onClick={toggleComments} className={classNames(
        classes.comments,
        {[classes.newComments]: hasUnreadComments},
      )}>
        <ForumIcon icon="Comment" />
        {commentCount}
      </a>
      {currentUser && <div className={classes.postActions}>
        <InteractionWrapper classes={classes}>
<<<<<<< HEAD
          <PostActionsButton post={post} popperGap={16} />
=======
          <PostActionsButton post={post} popperPlacement="left-start" vertical />
>>>>>>> b98366eb
        </InteractionWrapper>
      </div>}
    </>
  );

  const TitleWrapper: FC = ({children}) => (
    <PostsItemTooltipWrapper post={post} placement={tooltipPlacement} As="span">
      <Link to={postLink}>{children}</Link>
    </PostsItemTooltipWrapper>
  );

  return (
    <AnalyticsContext {...analyticsProps}>
      <div className={classes.root}>
        {showReadCheckbox &&
          <div className={classes.readCheckbox}>
            <PostReadCheckbox post={post} width={14} />
          </div>
        }
        <div className={classes.expandedCommentsWrapper}>
          <div className={classes.container} onClick={onClick}>
            <div className={classes.karma}>
              {tagRel
                ? <div className={classes.tagRelWrapper}>
                  <InteractionWrapper classes={classes}>
                    <PostsItemTagRelevance tagRel={tagRel} post={post} />
                  </InteractionWrapper>
                </div>
                : <>
                  <div className={classes.voteArrow}>
                    <SoftUpArrowIcon />
                  </div>
                  <PostsItemKarma post={post} />
                </>
              }
            </div>
            <div className={classes.details}>
              <PostsTitle
                {...{
                  post,
                  sticky,
                  showDraftTag,
                  showPersonalIcon,
                  strikethroughTitle,
                  curatedIconLeft,
                }}
                Wrapper={TitleWrapper}
                read={isRead && !showReadCheckbox}
                isLink={false}
                className={classes.title}
              />
              <div className={classes.meta}>
                <div className={classes.metaLeft} ref={authorExpandContainer}>
                  <TruncatedAuthorsList
                    post={post}
                    expandContainer={authorExpandContainer}
                  />
                  <div>
                    {' · '}
                    <PostsItemDate post={post} noStyles includeAgo />
                    {(!post.fmCrosspost?.isCrosspost || post.fmCrosspost.hostedHere) && <span className={classes.readTime}>
                      {' · '}{post.readTimeMinutes || 1}m read
                    </span>}
                  </div>
                  <div className={classes.audio}>
                    {hasAudio && <ForumIcon icon="VolumeUp" />}
                  </div>
                </div>
                <div className={classNames(
                  classes.secondaryContainer,
                  classes.onlyMobile,
                )}>
                  <SecondaryInfo />
                </div>
              </div>
            </div>
            <div className={classNames(classes.secondaryContainer, classes.hideOnMobile)}>
              {/*
                * This is commented out for now as we'll likely experiment with
                * adding it back in the future
              <div className={classes.tag}>
                {primaryTag && !showReadCheckbox &&
                  <FooterTag tag={primaryTag} smallText />
                }
              </div>
                */}
              <SecondaryInfo />
            </div>
            <InteractionWrapper classes={classes}>
              <PostsItemTrailingButtons
                {...{
                  post,
                  showTrailingButtons,
                  showMostValuableCheckbox,
                  showDismissButton,
                  showArchiveButton,
                  resumeReading,
                  onDismiss,
                  onArchive,
                }}
              />
            </InteractionWrapper>
          </div>
          {renderComments &&
            <div className={classes.expandedComments}>
              <PostsItemNewCommentsWrapper
                terms={commentTerms}
                post={post}
                treeOptions={{
                  highlightDate: post.lastVisitedAt,
                  condensed: condensedAndHiddenComments,
                }}
              />
            </div>
          }
        </div>
      </div>
    </AnalyticsContext>
  );
}

const EAPostsItemComponent = registerComponent(
  "EAPostsItem",
  EAPostsItem,
  {
    styles,
    stylePriority: 1,
    hocs: [withErrorBoundary],
    areEqual: {
      terms: "deep",
    },
  },
);

declare global {
  interface ComponentTypes {
    EAPostsItem: typeof EAPostsItemComponent
  }
}<|MERGE_RESOLUTION|>--- conflicted
+++ resolved
@@ -250,11 +250,7 @@
       </a>
       {currentUser && <div className={classes.postActions}>
         <InteractionWrapper classes={classes}>
-<<<<<<< HEAD
-          <PostActionsButton post={post} popperGap={16} />
-=======
-          <PostActionsButton post={post} popperPlacement="left-start" vertical />
->>>>>>> b98366eb
+          <PostActionsButton post={post} popperGap={16} vertical />
         </InteractionWrapper>
       </div>}
     </>
