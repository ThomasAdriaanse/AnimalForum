import React, { PureComponent } from 'react';
import PropTypes from 'prop-types';
import moment from 'moment-timezone';
import { FormattedMessage } from 'meteor/vulcan:i18n';
import { Posts } from '../../lib/collections/posts';
import { withCurrentUser, withList, getSetting, Components, registerComponent } from 'meteor/vulcan:core';
import withTimezone from '../common/withTimezone';
import { withStyles } from '@material-ui/core/styles'
import Typography from '@material-ui/core/Typography'

const styles = theme => ({
  loading: {
    opacity: .4,
  },
  loadMore: {
    ...theme.typography.postStyle,
    color: theme.palette.primary.main
  }
})


import classNames from 'classnames';
class PostsDailyList extends PureComponent {

  constructor(props) {
    super(props);
    this.loadMoreDays = this.loadMoreDays.bind(this);
    this.state = {
      days: props.days,
      after: props.terms.after,
      daysLoaded: props.days,
      afterLoaded: props.terms.after,
      before: props.terms.before,
      //loading: true,
    };
  }

  // intercept prop change and only show more days once data is done loading
  UNSAFE_componentWillReceiveProps(nextProps) {
    if (nextProps.networkStatus === 2) {
      //this.setState({loading: true});
    } else {
      this.setState((prevState, props) => ({
        //loading: false,
        daysLoaded: prevState.days,
        afterLoaded: prevState.after,
      }));
    }
  }

  // Return a date string for each date which should have a section. This
  // includes all dates in the range, *except* that if the newest date has no
  // posts, it's omitted. (Because the end of the range is some fraction of a
  // day into the future, which would otherwise sometimes result in an awkward
  // empty slot for tomorrow, depending on the current time of day.)
  getDateRange(after, before, posts) {
    const mAfter = moment.utc(after, 'YYYY-MM-DD');
    const mBefore = moment.utc(before, 'YYYY-MM-DD');
    const daysCount = mBefore.diff(mAfter, 'days') + 1;
    const range = _.range(daysCount).map(
      i => moment.utc(before, 'YYYY-MM-DD').subtract(i, 'days')
        .tz(this.props.timezone)
        .format('YYYY-MM-DD')
    );
    
    if(this.getDatePosts(posts, range[0]).length == 0) {
      return _.rest(range);
    } else {
      return range;
    }
  }

  getDatePosts(posts, date) {
    const { timeField } = this.props.terms
    return _.filter(posts, post =>
      moment(new Date(timeField ? post[timeField] : post.postedAt))
        .tz(this.props.timezone)
        .format('YYYY-MM-DD') === date);
  }
  
  groupByDate(posts) {
    const { timeField } = this.props.terms
    
    return _.groupBy(posts, post =>
      moment(new Date(timeField ? post[timeField] : post.postedAt))
        .tz(this.props.timezone)
        .format('YYYY-MM-DD'));
  }

  // variant 1: reload everything each time (works with polling)
  loadMoreDays(e) {
    e.preventDefault();
    const numberOfDays = getSetting('forum.numberOfDays', 5);
    const loadMoreAfter = moment(this.state.after, 'YYYY-MM-DD').subtract(numberOfDays, 'days').format('YYYY-MM-DD');

    this.props.loadMore({
      ...this.props.terms,
      after: loadMoreAfter,
    });

    this.setState({
      days: this.state.days + this.props.increment,
      after: loadMoreAfter,
    });
  }

  // variant 2: only load new data (need to disable polling)
  loadMoreDaysInc(e) {
    e.preventDefault();
    const numberOfDays = getSetting('forum.numberOfDays', 5);
    const loadMoreAfter = moment(this.state.after, 'YYYY-MM-DD').subtract(numberOfDays, 'days').format('YYYY-MM-DD');
    const loadMoreBefore = moment(this.state.after, 'YYYY-MM-DD').subtract(1, 'days').format('YYYY-MM-DD');

    this.props.loadMoreInc({
      ...this.props.terms,
      before: loadMoreBefore,
      after: loadMoreAfter,
    });

    this.setState((prevState) => ({
        days: prevState.days + this.props.increment,
        after: loadMoreAfter,
      })
    );
  }

  render() {
    const { dimWhenLoading, loading, loadingMore, classes, currentUser, networkStatus } = this.props
    const posts = this.props.results;
    const dates = this.getDateRange(this.state.afterLoaded, this.state.before, posts);
    const { Loading, PostsDay } = Components
  
    const dim = dimWhenLoading && networkStatus !== 7

    if (loading && (!posts || !posts.length)) {
      return <Loading />
    } else {
      return (
        <div className={classNames("posts-daily", {[classes.loading]: dim})}>
          { loading && <Loading />}
          {dates.map((date, index) =>
<<<<<<< HEAD
            <PostsDay key={date.toString()} number={index}
=======
            <PostsDay key={index}
>>>>>>> 06e30d10
              date={moment(date)}
              posts={this.getDatePosts(posts, date)}
              networkStatus={networkStatus}
              currentUser={currentUser}
            />
          )}
          {loadingMore ? 
            <Loading /> 
            : 
            <Typography variant="body1" className={classes.loadMore} onClick={this.loadMoreDays}>
              <a><FormattedMessage id="posts.load_more_days"/></a>
            </Typography>
          }
        </div>
      )
    }
  }
}

PostsDailyList.propTypes = {
  currentUser: PropTypes.object,
  days: PropTypes.number,
  increment: PropTypes.number
};

PostsDailyList.defaultProps = {
  days: getSetting('forum.numberOfDays', 5),
  increment: getSetting('forum.numberOfDays', 5)
};

const options = {
  collection: Posts,
  queryName: 'postsDailyListQuery',
  fragmentName: 'PostsList',
  limit: 0,
  ssr: true,
};

registerComponent('PostsDailyList', PostsDailyList, withCurrentUser, [withList, options], withTimezone, withStyles(styles, {name: "PostsDailyList"}));<|MERGE_RESOLUTION|>--- conflicted
+++ resolved
@@ -139,11 +139,7 @@
         <div className={classNames("posts-daily", {[classes.loading]: dim})}>
           { loading && <Loading />}
           {dates.map((date, index) =>
-<<<<<<< HEAD
-            <PostsDay key={date.toString()} number={index}
-=======
-            <PostsDay key={index}
->>>>>>> 06e30d10
+            <PostsDay key={date.toString()}
               date={moment(date)}
               posts={this.getDatePosts(posts, date)}
               networkStatus={networkStatus}
