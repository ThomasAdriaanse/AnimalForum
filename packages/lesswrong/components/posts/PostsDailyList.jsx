--- conflicted
+++ resolved
@@ -31,13 +31,9 @@
 
   // Return a date string for each date which should have a section. This
   // includes all dates in the range
-<<<<<<< HEAD
-  // TODO(JP): Move to timeframeUtils
-=======
   // TODO(JP): Move to timeframeUtils once that exists
   // TODO(JP): This function is a bit janky, but I'm about to refactor it for
   // timeframe use, so we'll leave it for now
->>>>>>> 89b50c76
   getDateRange(after, before) {
     const mAfter = moment.utc(after, 'YYYY-MM-DD');
     const mBefore = moment.utc(before, 'YYYY-MM-DD');
@@ -67,46 +63,6 @@
       this.setState({dim: false})
     }
   }
-<<<<<<< HEAD
-
-  render() {
-    const { classes, timeframe, postListParameters } = this.props
-    const { after, before, dim } = this.state
-    const dates = this.getDateRange(after, before)
-    const { PostsDay } = Components
-
-    return (
-      <div className={classNames({[classes.loading]: dim})}>
-        {dates.map((date, index) =>
-          <PostsDay
-            key={date.toString()}
-            date={moment(date)}
-            terms={{
-              view: 'timeframe',
-              timeframe,
-              ...postListParameters,
-              before: moment(date).format('YYYY-MM-DD'),
-              after: moment(date).format('YYYY-MM-DD'),
-            }}
-            dayLoadComplete={this.dayLoadComplete}
-            hideIfEmpty={index===0}
-          />
-        )}
-        <Typography variant="body1" className={classes.loadMore} onClick={this.loadMoreDays}>
-          <a>Load More Days</a>
-        </Typography>
-      </div>
-    )
-  }
-}
-
-PostsDailyList.propTypes = {
-  currentUser: PropTypes.object,
-  days: PropTypes.number,
-  increment: PropTypes.number
-};
-=======
->>>>>>> 89b50c76
 
   render() {
     const { classes, postListParameters } = this.props
