--- conflicted
+++ resolved
@@ -31,106 +31,36 @@
   },
 })
 
-<<<<<<< HEAD
-const BookmarkButton = ({post, placement="right", className, classes}: {
+const BookmarkButton = ({
+  post,
+  withText,
+  placement="right",
+  className,
+  classes,
+}: {
   post: PostsBase,
-=======
-const BookmarkButton = ({classes, post, variant='icon', placement="right", className}: {
-  classes: ClassesType,
-  post: PostsBase,
-  variant?: 'menuItem'|'icon'|'iconWithText',
->>>>>>> 5f52f215
+  withText?: boolean,
   placement?: TooltipProps["placement"],
   className?: string,
   classes: ClassesType,
 }) => {
-<<<<<<< HEAD
-  const {icon, title, toggleBookmark} = useBookmarkPost(post);
+  const {icon, labelText, hoverText, toggleBookmark} = useBookmarkPost(post);
+  const Component = withText ? "a" : "span";
   const {LWTooltip, ForumIcon} = Components;
   return (
-    <LWTooltip title={title} placement={placement}>
-      <span onClick={toggleBookmark} className={classes.container}>
-        <ForumIcon icon={icon} className={classNames(classes.icon, className)} />
-      </span>
+    <LWTooltip title={hoverText} placement={withText ? "bottom" : placement}>
+      <Component onClick={toggleBookmark} className={classNames({
+        [classes.container]: !withText,
+        [classes.iconWithText]: withText,
+        [classes.iconWithTextEAForum]: withText && isEAForum,
+      })}>
+        <ForumIcon
+          icon={icon}
+          className={classNames(classes.icon, className)}
+        /> {withText && labelText}
+      </Component>
     </LWTooltip>
   );
-=======
-  const currentUser = useCurrentUser();
-  const { openDialog } = useDialog();
-  const [bookmarked, setBookmarkedState] = useState(_.pluck((currentUser?.bookmarkedPostsMetadata || []), 'postId')?.includes(post._id))
-  const { captureEvent } = useTracking()
-
-  const [setIsBookmarkedMutation] = useMutation(gql`
-    mutation setIsBookmarked($postId: String!, $isBookmarked: Boolean!) {
-      setIsBookmarked(postId: $postId, isBookmarked: $isBookmarked) {
-        ...UsersCurrent
-      }
-    }
-    ${fragmentTextForQuery("UsersCurrent")}
-  `);
-  const setBookmarked = (isBookmarked: boolean) => {
-    setBookmarkedState(isBookmarked)
-    void setIsBookmarkedMutation({
-      variables: {postId: post._id, isBookmarked}
-    });
-  };
-
-  const { LWTooltip, MenuItem, ForumIcon } = Components;
-
-  const toggleBookmark = (event: React.MouseEvent) => {
-    if (!currentUser) {
-      openDialog({
-        componentName: "LoginPopup",
-        componentProps: {}
-      });
-      event.preventDefault();
-      return
-    }
-
-    setBookmarked(!bookmarked);
-    captureEvent("bookmarkToggle", {"postId": post._id, "bookmarked": !bookmarked})
-  }
-
-  const iconNode = <ForumIcon
-    icon={bookmarked ? "Bookmark" : "BookmarkBorder"}
-    className={classNames(classes.icon, className)}
-  />
-  const bookmarkText = bookmarked ? "Un-bookmark" : "Bookmark";
-  const savedPostLabelText = bookmarked ? "Saved" : "Save";
-  const savedPostHoverText = bookmarked ? "Remove from saved posts" : "Save post for later";
-
-  const hoverText = isEAForum ? savedPostHoverText : bookmarkText;
-  const labelText = isEAForum ? savedPostLabelText : bookmarkText;
-
-  switch(variant) {
-    case 'menuItem':
-      return (
-        <MenuItem onClick={toggleBookmark}>
-          <ListItemIcon>
-            {iconNode}
-          </ListItemIcon>
-          {labelText}
-        </MenuItem>
-      )
-    case 'iconWithText':
-      return (
-        <LWTooltip title={hoverText} placement="bottom">
-          <a onClick={toggleBookmark} className={classNames(classes.iconWithText, {[classes.iconWithTextEAForum]: isEAForum})}>
-            {iconNode} {labelText}
-          </a>
-        </LWTooltip>
-      )
-    case 'icon':
-    default:
-      return (
-        <LWTooltip title={hoverText} placement={placement}>
-          <span onClick={toggleBookmark} className={classes.container}>
-            {iconNode}
-          </span>
-        </LWTooltip>
-    )
-  }
->>>>>>> 5f52f215
 }
 
 const BookmarkButtonComponent = registerComponent('BookmarkButton', BookmarkButton, {
