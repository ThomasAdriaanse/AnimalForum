import {
  Components,
  replaceComponent,
  withMutation,
  getActions,
  getSetting,
} from 'meteor/vulcan:core';
import React, { PureComponent } from 'react';
import PropTypes from 'prop-types';
import { Link } from 'react-router';
import { Posts } from "meteor/example-forum";
import moment from 'moment';
import classNames from 'classnames';

import { bindActionCreators } from 'redux';
import withNewEvents from '../../lib/events/withNewEvents.jsx';
import { connect } from 'react-redux';
import CommentIcon from '@material-ui/icons/ModeComment';
import Paper from '@material-ui/core/Paper';
import muiThemeable from 'material-ui/styles/muiThemeable';
import Users from "meteor/vulcan:users";
import FontIcon from 'material-ui/FontIcon';
import { withStyles } from '@material-ui/core/styles';
import { postHighlightStyles } from '../../themes/stylePiping'
import Typography from '@material-ui/core/Typography';

const styles = theme => ({
  root: {
    ...theme.typography.postStyle
  },
  highlight: {
    maxWidth:570,
    padding:theme.spacing.unit*2,
    ...postHighlightStyles(theme),
  },
  highlightContinue: {
    marginTop:theme.spacing.unit*2
  },
  content: {
    paddingLeft:10,
    paddingTop:10,
    width:"calc(100% - 100px)"
  },
  linkPost: {
    marginBottom: theme.spacing.unit*2,
    ...theme.typography.postStyle,
    '& > a': {
      color: theme.palette.secondary.light
    }
  },
  paperExpanded: {
    backgroundColor: 'inherit',
    outline: "solid 1px rgba(0,0,0,.15)",
    borderBottom: "none"
  },
  paperNotExpanded: {
    backgroundColor: 'inherit',
    outline: "none",
    borderBottom: "solid 1px rgba(0,0,0,.15)"
  },
  commentCountIcon: {
    position:"absolute",
    right:"50%",
    top:"50%",
    transform:"translate(50%, -50%)",
    width:"30px",
    height:"30px",
  },
  commentCount: {
    position:"absolute",
    right:"50%",
    top:"50%",
    marginTop:-3,
    transform:"translate(50%, -50%)",
    color:"white",
    fontVariantNumeric:"lining-nums",
    ...theme.typography.commentStyle
  },
  noUnreadComments: {
    color: "rgba(0,0,0,.15)",
  },
  unreadComments: {
    color: theme.palette.secondary.light,
  }
})

const isSticky = (post, terms) => {
  if (post && terms && terms.forum) {
    return (
      post.sticky ||
      (terms.af && post.afSticky) ||
      (terms.meta && post.metaSticky)
    )
  }
}

class PostsItem extends PureComponent {
  constructor(props, context) {
    super(props)
    this.state = {
      categoryHover: false,
      showNewComments: false,
      lastVisitedAt: props.post.lastVisitedAt,
      lastCommentedAt: Posts.getLastCommentedAt(props.post),
      readStatus: false,
    }
  }
  renderActions() {
    return (
      <div className="posts-actions">
        <Link to={{pathname:'/editPost', query:{postId: this.props.post._id, eventForm: this.props.post.isEvent}}}>
          Edit
        </Link>
      </div>
    )
  }

  renderPostFeeds() {
    const feed = this.props.post.feed
    return (feed && feed.user ? <span className="post-feed-nickname"> {feed.nickname} </span> : null);
  }

  toggleNewComments = () => {
    this.handleMarkAsRead()
    this.setState({readStatus: true});
    this.setState({showNewComments: !this.state.showNewComments});
    this.setState({showHighlight: false});
  }
  toggleHighlight = () => {
    this.handleMarkAsRead()
    this.setState({readStatus: true});
    this.setState({showHighlight: !this.state.showHighlight});
    this.setState({showNewComments: false});
  }

  async handleMarkAsRead () {
    // try {
      const {
        // from the parent component, used in withDocument, GraphQL HOC
        // from connect, Redux HOC
        setViewed,
        postsViewed,
        post,
        // from withMutation, GraphQL HOC
        increasePostViewCount,
      } = this.props;
      // a post id has been found & it's has not been seen yet on this client session
      if (post && post._id && postsViewed && !postsViewed.includes(post._id)) {

        // trigger the asynchronous mutation with postId as an argument
        await increasePostViewCount({postId: post._id});

        // once the mutation is done, update the redux store
        setViewed(post._id);
      }

      //LESSWRONG: register page-visit event
      if (this.props.currentUser) {
        const eventProperties = {
          userId: this.props.currentUser._id,
          important: false,
          intercom: true,
        };

        eventProperties.documentId = post._id;
        eventProperties.postTitle = post.title;
        this.props.registerEvent('post-view', eventProperties)
      }
    // }
  }

  renderEventDetails = () => {
    const post = this.props.post;
    const isEvent = post.isEvent;
    if (isEvent) {
      return <div className="posts-item-event-details">
        {post.startTime && <span> {moment(post.startTime).calendar()} </span>}
        {post.location && <span> {post.location} </span>}
      </div>
    }
  }

  renderHighlightMenu = () => {
    return (
      <div className="posts-item-highlight-footer" >
        <span className="posts-item-hide-highlight" onClick={this.toggleHighlight}>
          <FontIcon className={classNames("material-icons")}>
            subdirectory_arrow_left
          </FontIcon>
          Collapse
        </span>
        <Link to={this.getPostLink()}>
          <span className="posts-item-view-full-post">
            Continue to Full Post {this.props.post.wordCount && <span> ({this.props.post.wordCount} words)</span>}
          </span>
        </Link>
      </div>
    )
  }

  getPostLink = () => {
   const {post, chapter} = this.props
   return chapter ? ("/s/" + chapter.sequenceId + "/p/" + post._id) : Posts.getPageUrl(post)
 }

  render() {

    const { post, inlineCommentCount, currentUser, terms, classes } = this.props;

    let commentCount = Posts.getCommentCount(post)

    let postClass = "posts-item";
    if (this.state.showHighlight) postClass += " show-highlight";
    const baseScore = getSetting('AlignmentForum', false) ? post.afBaseScore : post.baseScore

    const renderCommentsButton = () => {
      const read = this.state.lastVisitedAt;
      const newComments = this.state.lastVisitedAt < this.state.lastCommentedAt;
      const commentsButtonClassnames = classNames(
        "posts-item-comments",
        {
          "selected":this.state.showNewComments,
          "highlight-selected":this.state.showHighlight
        }
      )

      let unreadCommentsClass = (read && newComments && !this.state.readStatus) ? classes.unreadComments : classes.noUnreadComments;

      return (
        <div onClick={this.toggleNewComments} className={commentsButtonClassnames}>
          <CommentIcon className={classNames(classes.commentCountIcon, unreadCommentsClass)}/>
          <div className={classes.commentCount}>
            { commentCount }
          </div>
        </div>
      )
    }

    let paperStyle =
      (this.state.showNewComments || this.state.showHighlight)
      ? classes.paperExpanded
      : classes.paperNotExpanded
    
    return (
        <Paper
          className={classNames(postClass, paperStyle)}
          elevation={0}
        >
          <div
            className={classNames(classes.root, "posts-item-content", {"selected":this.state.showHighlight})}
          >

            <div className={classes.content}>
              <Link to={this.getPostLink()}>
                <Components.PostsItemTitle post={post} sticky={isSticky(post, terms)}/>
              </Link>
              <div className="posts-item-meta" onClick={this.toggleHighlight}>
                {Posts.options.mutations.edit.check(this.props.currentUser, post) && this.renderActions()}
                {post.user && <div className="posts-item-user">
                  <Link to={ Users.getProfileUrl(post.user) }>{post.user.displayName}</Link>
                </div>}
                {this.renderPostFeeds()}
                {post.postedAt && !post.isEvent && <div className="posts-item-date"> {moment(new Date(post.postedAt)).fromNow()} </div>}
                <div className="posts-item-points">
                  { baseScore || 0 } { baseScore == 1 ? "point" : "points"}
                </div>
                {inlineCommentCount && <div className="posts-item-comments"> {commentCount} comments </div>}
                {post.wordCount && !post.isEvent && <div>{parseInt(post.wordCount/300) || 1 } min read</div>}
                {this.renderEventDetails()}
                <div className="posts-item-show-highlight-button">
                  {currentUser && currentUser.isAdmin &&
                    <Components.PostsStats post={post} />
                  }
                  { this.state.showHighlight ?
                    <span>
                      Hide Highlight
                      <FontIcon className={classNames("material-icons","hide-highlight-button")}>
                        subdirectory_arrow_left
                      </FontIcon>
                    </span>
                  :
                  <span>
                    Show Highlight
                    <FontIcon className={classNames("material-icons","show-highlight-button")}>
                      subdirectory_arrow_left
                    </FontIcon>
                  </span>  }
                </div>
              </div>
            </div>
            <div className="post-category-display-container" onClick={this.toggleHighlight}>
              <Components.CategoryDisplay post={post} read={this.state.lastVisitedAt || this.state.readStatus}/>
            </div>

            { renderCommentsButton() }

          </div>
          { this.state.showHighlight &&
            <div className="posts-item-highlight">
              <div className={classes.highlight}>
                { post.url && <Typography variant="body2" className={classes.linkPost}>
                  This is a linkpost for <Link to={Posts.getLink(post)} target={Posts.getLinkTarget(post)}>{post.url}</Link>
                </Typography>}
                <div dangerouslySetInnerHTML={{__html: post.htmlHighlight}}/>
                <div className={classes.highlightContinue}>
                  {post.wordCount > 280 && <Link to={Posts.getPageUrl(post)}>
                    (Continue Reading{` – ${post.wordCount - 280} more words`})
                  </Link>}
                </div>
              </div>
              { this.renderHighlightMenu() }
            </div>
          }

          { this.state.showNewComments &&
            <div className="posts-item-new-comments-section">
              <div className="post-item-new-comments-header">
                <span className="posts-item-hide-comments" onClick={this.toggleNewComments}>
                  <FontIcon className={classNames("material-icons")}>
                    subdirectory_arrow_left
                  </FontIcon>
                  Collapse
                </span>
                <Link className="posts-item-view-all-comments" to={this.getPostLink() + "#comments"}>
                  View All Comments
                </Link>
              </div>
              <div className="posts-item-recent-comments-title">Recent Comments</div>
              <Components.PostsItemNewCommentsWrapper
                currentUser={currentUser}
                highlightDate={this.state.lastVisitedAt}
                terms={{view:"postCommentsUnread", limit:5, postId: post._id}}
                post={post}
              />
              <div className="post-item-new-comments-footer">
                <span className="posts-item-hide-comments" onClick={this.toggleNewComments}>
                  <FontIcon className={classNames("material-icons")}>
                    subdirectory_arrow_left
                  </FontIcon>
                  Collapse
                </span>
                <Link className="posts-item-view-all-comments" to={this.getPostLink() + "#comments"}>
                  View All Comments
                </Link>
              </div>
            </div>
          }
        </Paper>
    )
  }
}

PostsItem.propTypes = {
  currentUser: PropTypes.object,
  post: PropTypes.object.isRequired,
  terms: PropTypes.object,
  postsViewed: PropTypes.array,
  setViewed: PropTypes.func,
  increasePostViewCount: PropTypes.func,
};

const mutationOptions = {
  name: 'increasePostViewCount',
  args: {postId: 'String'},
};

const mapStateToProps = state => ({ postsViewed: state.postsViewed });
const mapDispatchToProps = dispatch => bindActionCreators(getActions().postsViewed, dispatch);

replaceComponent(
  'PostsItem',
  PostsItem,
  withMutation(mutationOptions),
  muiThemeable(),
  withNewEvents,
  connect(mapStateToProps, mapDispatchToProps),
<<<<<<< HEAD
  withTheme(),
  withStyles(styles, { name: "PostsItem" })
=======
  withStyles(styles)
>>>>>>> 387fc525
);<|MERGE_RESOLUTION|>--- conflicted
+++ resolved
@@ -374,10 +374,5 @@
   muiThemeable(),
   withNewEvents,
   connect(mapStateToProps, mapDispatchToProps),
-<<<<<<< HEAD
-  withTheme(),
   withStyles(styles, { name: "PostsItem" })
-=======
-  withStyles(styles)
->>>>>>> 387fc525
 );