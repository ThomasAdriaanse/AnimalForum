--- conflicted
+++ resolved
@@ -7,12 +7,7 @@
 import React, { PureComponent } from 'react';
 import PropTypes from 'prop-types';
 import { Link } from 'react-router';
-<<<<<<< HEAD
 import { Posts } from "../../lib/collections/posts";
-import moment from 'moment';
-=======
-import { Posts } from "meteor/example-forum";
->>>>>>> aa45a3a7
 import classNames from 'classnames';
 
 import { bindActionCreators } from 'redux';
