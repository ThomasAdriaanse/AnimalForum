import React, { Component } from 'react';
import PropTypes from 'prop-types';
import { withCurrentUser, Components, withList, registerComponent } from 'meteor/vulcan:core';
import Typography from '@material-ui/core/Typography';
import Hidden from '@material-ui/core/Hidden';
import { withStyles } from '@material-ui/core/styles';
import moment from 'moment-timezone';
import { Posts } from '../../lib/collections/posts';

const styles = theme => ({
  root: {
    marginBottom: theme.spacing.unit*4
  },
  dayTitle: {
    whiteSpace: "pre",
    textOverflow: "ellipsis",
    ...theme.typography.postStyle,
    fontWeight: 600
  },
  noPosts: {
    marginLeft: "23px",
    color: "rgba(0,0,0,0.5)",
  },
})

class PostsDay extends Component {
  constructor (props) {
    super(props)
    this.reportEmptyShortform = this.reportEmptyShortform.bind(this);
    this.state = {
      noShortform: false
    }
  }

  componentDidUpdate (prevProps) {
    const {networkStatus: prevNetworkStatus} = prevProps
    const {networkStatus, dayLoadComplete} = this.props
    // https://github.com/apollographql/apollo-client/blob/master/packages/apollo-client/src/core/networkStatus.ts
    // 1-4 indicate query is in flight
    if (prevNetworkStatus !== networkStatus && ![1, 2, 3, 4].includes(networkStatus) && dayLoadComplete) {
      dayLoadComplete()
    }
  }

  // Child component needs a way to tell us about the presence of shortforms
  reportEmptyShortform () {
    if (!this.state.noShortform) {
      this.setState({
        noShortform: true
      })
    }
  }

  render () {
    const {
      date, results: posts, totalCount, loading, loadMore, hideIfEmpty, classes, currentUser
    } = this.props
    const { noShortform } = this.state
    const { PostsItem2, LoadMore, ShortformTimeBlock, Loading } = Components

    const noPosts = !loading && (!posts || (posts.length === 0))
    // The most recent day is hidden if there are no posts or shortforms on it,
    // to avoid having an awkward empty partial day when it's close to midnight.
<<<<<<< HEAD
    if (noPosts && noShortform && hideIfEmpty) {
=======
    if (noPosts && (!currentUser?.beta || noShortform) && hideIfEmpty) {
>>>>>>> 89b50c76
      return null
    }

    return (
      <div className={classes.root}>
        <Typography variant="headline" className={classes.dayTitle}>
          <Hidden xsDown implementation="css">
            {date.format('dddd, MMMM Do YYYY')}
          </Hidden>
          <Hidden smUp implementation="css">
            {date.format('ddd, MMM Do YYYY')}
          </Hidden>
        </Typography>

        { loading && <Loading /> }

        { noPosts && <div className={classes.noPosts}>No posts on {date.format('MMMM Do YYYY')}</div> }

        {posts?.map((post, i) =>
          <PostsItem2 key={post._id} post={post} currentUser={currentUser} index={i} />)}

        {posts?.length < totalCount && <LoadMore
          loadMore={loadMore}
          count={posts.length}
          totalCount={totalCount}
        />}

        {currentUser?.beta && <ShortformTimeBlock
          reportEmpty={this.reportEmptyShortform}
          terms={{
            view: "topShortform",
            before: moment(date).add(1, 'days').toString(),
            after: moment(date).toString()
          }}
        />}

      </div>
    );
  }

}

PostsDay.propTypes = {
  currentUser: PropTypes.object,
  date: PropTypes.object,
};

registerComponent('PostsDay', PostsDay,
  [withList, {
    collection: Posts,
    queryName: 'postsDailyListQuery',
    fragmentName: 'PostsList',
    enableTotal: true,
    enableCache: true,
    ssr: true,
  }],
  withCurrentUser, withStyles(styles, { name: "PostsDay" })
);<|MERGE_RESOLUTION|>--- conflicted
+++ resolved
@@ -61,11 +61,7 @@
     const noPosts = !loading && (!posts || (posts.length === 0))
     // The most recent day is hidden if there are no posts or shortforms on it,
     // to avoid having an awkward empty partial day when it's close to midnight.
-<<<<<<< HEAD
-    if (noPosts && noShortform && hideIfEmpty) {
-=======
     if (noPosts && (!currentUser?.beta || noShortform) && hideIfEmpty) {
->>>>>>> 89b50c76
       return null
     }
 
