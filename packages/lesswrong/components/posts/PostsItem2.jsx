--- conflicted
+++ resolved
@@ -19,12 +19,7 @@
 
 export const MENU_WIDTH = 18
 export const EVENT_WIDTH = 110
-<<<<<<< HEAD
-export const POSTED_AT_WIDTH = 38
-export const START_TIME_WIDTH = 72
-=======
 export const KARMA_WIDTH = 42
->>>>>>> 79a1c1ab
 export const COMMENTS_WIDTH = 48
 
 const COMMENTS_BACKGROUND_COLOR = grey[200]
@@ -128,7 +123,6 @@
       flex: "unset"
     }
   },
-<<<<<<< HEAD
   postedAt: {
     '&&': {
       width: POSTED_AT_WIDTH,
@@ -154,8 +148,6 @@
       }
     }
   },
-=======
->>>>>>> 79a1c1ab
   newCommentsSection: {
     width: "100%",
     marginTop: theme.spacing.unit,
@@ -215,13 +207,6 @@
       display: "block"
     }
   },
-  metaInfo: {
-    color: theme.palette.grey[600],
-    fontSize: "1.1rem",
-    textAlign: "center",
-    flexShrink: 0,
-    flexGrow: 0,
-  },
 })
 
 class PostsItem2 extends PureComponent {
@@ -291,23 +276,10 @@
   render() {
     const { classes, post, chapter, currentUser, index, terms } = this.props
     const { showComments, readComments } = this.state
-<<<<<<< HEAD
-    const { PostsItemComments, PostsItemKarma, PostsItemTitle, PostsUserAndCoauthors, FormatDate, EventVicinity, EventTime, PostsPageActions, PostsItemIcons } = Components
-=======
-    const { PostsItemComments, PostsItemKarma, PostsItemMetaInfo, PostsItemTitle, PostsUserAndCoauthors, EventVicinity, PostsItemCuratedIcon, PostsItemAlignmentIcon, PostsPageActions } = Components
->>>>>>> 79a1c1ab
+    const { PostsItemComments, PostsItemKarma, PostsItemTitle, PostsUserAndCoauthors, EventVicinity, PostsPageActions, PostsItemIcons, PostsItem2MetaInfo } = Components
 
     const postLink = chapter ? ("/s/" + chapter.sequenceId + "/p/" + post._id) : Posts.getPageUrl(post)
     
-    const MetaInfo = ({children, className}) => {
-      return <Typography
-        component='span'
-        className={classNames(classes.metaInfo, className)}
-        variant='body2'>
-          {children}
-      </Typography>
-    }
-
     return (
       <div className={classes.root} ref={this.postsItemRef}>
         <div className={classNames(
@@ -320,39 +292,23 @@
           }
         )}>
           <div className={classes.postsItem}>
-            <MetaInfo className={classes.karma}>
+            <PostsItem2MetaInfo className={classes.karma}>
               <PostsItemKarma post={post} />
-            </MetaInfo>
+            </PostsItem2MetaInfo>
 
             <Link to={postLink} className={classes.title}>
               <PostsItemTitle post={post} postItem2 read={post.lastVisitedAt} sticky={this.isSticky(post, terms)} />
             </Link>
 
-            { post.user && !post.isEvent && <MetaInfo className={classes.author}>
+            { post.user && !post.isEvent && <PostsItem2MetaInfo className={classes.author}>
               <PostsUserAndCoauthors post={post}/>
-            </MetaInfo>}
-
-            { post.isEvent && <MetaInfo className={classes.event}>
+            </PostsItem2MetaInfo>}
+
+            { post.isEvent && <PostsItem2MetaInfo className={classes.event}>
               <EventVicinity post={post} />
-            </MetaInfo>}
-
-<<<<<<< HEAD
-            {post.postedAt && !post.isEvent && <MetaInfo className={classes.postedAt}>
-              <FormatDate date={post.postedAt}/>
-            </MetaInfo>}
-
-            { post.isEvent && <MetaInfo className={classes.startTime}>
-              {post.startTime
-                ? <Tooltip title={<span>Event starts at <EventTime post={post} /></span>}>
-                    <FormatDate date={post.startTime} format={"MMM Do"}/>
-                  </Tooltip>
-                : <Tooltip title={<span>To Be Determined</span>}>
-                    <span>TBD</span>
-                  </Tooltip>}
-            </MetaInfo>}
-=======
+            </PostsItem2MetaInfo>}
+
             <Components.PostsItemDate post={post}/>
->>>>>>> 79a1c1ab
 
             <div className={classes.mobileSecondRowSpacer}/>
             
