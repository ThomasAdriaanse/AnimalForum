--- conflicted
+++ resolved
@@ -81,11 +81,7 @@
     }
   },
   title: {
-<<<<<<< HEAD
-    height: 26, // TODO(JP) extract into theme file or otherwise upstream
-=======
     minHeight: 26,
->>>>>>> 12722452
     flexGrow: 1,
     flexShrink: 1,
     overflow: "hidden",
