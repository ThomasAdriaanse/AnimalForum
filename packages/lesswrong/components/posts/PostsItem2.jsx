--- conflicted
+++ resolved
@@ -18,28 +18,17 @@
 
 export const MENU_WIDTH = 18
 export const EVENT_WIDTH = 110
-<<<<<<< HEAD
-=======
-export const KARMA_WIDTH = 42
->>>>>>> 91434f8a
 export const POSTED_AT_WIDTH = 38
 export const START_TIME_WIDTH = 72
 export const COMMENTS_WIDTH = 48
 
-<<<<<<< HEAD
-=======
-const TITLE_WIDTH = SECTION_WIDTH - AUTHOR_WIDTH - KARMA_WIDTH - POSTED_AT_WIDTH - COMMENTS_WIDTH
-
-const EVENT_TITLE_WIDTH = SECTION_WIDTH - EVENT_WIDTH - KARMA_WIDTH - START_TIME_WIDTH - COMMENTS_WIDTH
-
->>>>>>> 91434f8a
 const COMMENTS_BACKGROUND_COLOR = grey[200]
 
 const styles = (theme) => ({
   root: {
     position: "relative",
     width: SECTION_WIDTH,
-    paddingRight: LIST_PADDING,
+    paddingRight: 16,
     [theme.breakpoints.down('sm')]: {
       width: "100%"
     },
@@ -59,15 +48,8 @@
   },
   background: {
     transition: "3s",
-<<<<<<< HEAD
     borderBottom: "solid 1px rgba(0,0,0,.2)",
-    [theme.breakpoints.down('sm')]: {
-      width: "100%"
-    }
-=======
-    backgroundColor: "none",
     width: "100%",
->>>>>>> 91434f8a
   },
   commentsBackground: {
     backgroundColor: COMMENTS_BACKGROUND_COLOR,
@@ -85,10 +67,8 @@
     borderTop: "solid 1px rgba(0,0,0,.2)"
   },
   karma: {
-    width: 28,
+    width: 42,
     justifyContent: "center",
-    marginLeft: 4,
-    marginRight: 10,
     [theme.breakpoints.down('sm')]:{
       width: "unset",
       justifyContent: "flex-start",
@@ -372,24 +352,12 @@
               <PostsItemComments post={post} onClick={() => this.toggleComments(false)} readStatus={readComments}/>
             </div>
 
-<<<<<<< HEAD
-=======
-            {this.state.showComments && <div className={classes.newCommentsSection} onClick={()=> this.toggleComments(true)}>
-              <Components.PostsItemNewCommentsWrapper
-                currentUser={currentUser}
-                highlightDate={post.lastVisitedAt}
-                terms={{view:"postCommentsUnread", limit:5, postId: post._id}}
-                post={post}
-              />
-              <Typography variant="body2" className={classes.closeComments}><a>Close</a></Typography>
-            </div>}
->>>>>>> 91434f8a
           </div>
           {<div className={classes.actions}>
             <PostsPageActions post={post} vertical menuClassName={classes.actionsMenu} />
           </div>}
           
-          {this.state.showComments && <div className={classes.newCommentsSection} onClick={this.toggleComments}>
+          {this.state.showComments && <div className={classes.newCommentsSection} onClick={this.toggleComments(true)}>
             <Components.PostsItemNewCommentsWrapper
               currentUser={currentUser}
               highlightDate={post.lastVisitedAt}
