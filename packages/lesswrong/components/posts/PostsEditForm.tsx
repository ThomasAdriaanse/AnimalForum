--- conflicted
+++ resolved
@@ -11,12 +11,8 @@
 import {useCurrentUser} from "../common/withUser";
 import { useUpdate } from "../../lib/crud/withUpdate";
 import { afNonMemberSuccessHandling } from "../../lib/alignment-forum/displayAFNonMemberPopups";
-<<<<<<< HEAD
-import {testServerSetting} from "../../lib/instanceSettings";
+import {forumTypeSetting, testServerSetting} from "../../lib/instanceSettings";
 import { isCollaborative } from '../editor/EditorFormComponent';
-=======
-import {forumTypeSetting, testServerSetting} from "../../lib/instanceSettings";
->>>>>>> e55732c6
 
 const PostsEditForm = ({ documentId, eventForm, classes }: {
   documentId: string,
@@ -66,16 +62,11 @@
     return <Components.PermanentRedirect url={`/collaborateOnPost?postId=${documentId}`} status={302}/>
   }
   
-<<<<<<< HEAD
-  if (!testServerSetting.get() && isCollaborative(document, "contents")) {
-=======
-  
   if (
     !testServerSetting.get() &&
-    isCollaborative(document) &&
+    isCollaborative(document, "contents") &&
     ['LessWrong', 'AlignmentForum'].includes(forumTypeSetting.get())
   ) {
->>>>>>> e55732c6
     return <Components.SingleColumnSection>
       <p>This post has experimental collaborative editing enabled.</p>
       <p>It can only be edited on the development server.</p>
