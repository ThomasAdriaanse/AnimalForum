import React from 'react';
import { registerComponent, Components } from '../../lib/vulcan-lib';
import classNames from 'classnames';
import Posts from '../../lib/collections/posts/collection';
import StarIcon from '@material-ui/icons/Star';
import PersonIcon from '@material-ui/icons/Person';
import DetailsIcon from '@material-ui/icons/Details';
import GroupIcon from '@material-ui/icons/Group';
import LinkIcon from '@material-ui/icons/Link';
<<<<<<< HEAD
import { forumTypeSetting } from '../../lib/instanceSettings';

const MetaTitle = forumTypeSetting.get() === 'EAForum' ? 'Community Post' : 'Meta Post'
const MetaIcon = forumTypeSetting.get() === 'EAForum' ? GroupIcon : DetailsIcon
=======
import { curatedUrl } from '../recommendations/RecommendationsAndCurated';
import { Link } from '../../lib/reactRouterWrapper';

// ea-forum-look-here (JP I think you really just gotta move away from your re-use of meta now)
const MetaIcon = getSetting('forumType') === 'EAForum' ? GroupIcon : DetailsIcon
>>>>>>> d92c6240

const styles = theme => ({
  iconSet: {
    marginLeft: theme.spacing.unit,
    marginRight: theme.spacing.unit,
    lineHeight: "1.0rem",
  },
  postIcon: {
    marginRight: 4,
  },
  icon: {
    // note: the specificity seems necessary to successfully override the OmegaIcon styling.
    // not sure if this is best way to do this
    '&&': {
      fontSize: "1.2rem",
      color: theme.palette.grey[500],
      position: "relative",
      top: 3,
    }
  },
  question: {
    fontSize: "1.2rem",
    color: theme.palette.grey[500],
    fontWeight: '600'
  },
  alignmentIcon: {
    '&&':{
      top: 0,
    }
  },
  linkIcon: {
    fontSize: "1.2rem",
    color: theme.palette.grey[500],
    transform: 'rotate(-45deg)',
    position: "relative",
    top: 3
  }
});

const PostsItemIcons = ({post, classes}: {
  post: PostsBase,
  classes: ClassesType,
}) => {
  const { OmegaIcon, LWTooltip } = Components;

  const isPersonalBlogpost = forumTypeSetting.get() === 'EAForum' ?
    !(post.frontpageDate || post.meta) :
    !post.frontpageDate

  return <span className={classes.iconSet}>
    {post.curatedDate && <span className={classes.postIcon}>
      <LWTooltip title={<div>Curated <div><em>(click to view all curated posts)</em></div></div>} placement="right">
        <Link to={curatedUrl}><StarIcon className={classes.icon}/></Link>
      </LWTooltip>
    </span>}
    
    {post.question && <span className={classes.postIcon}>
      <LWTooltip title={<div>Question <div><em>(click to view all questions)</em></div></div>} placement="right">
        <Link to={"/questions"}><span className={classes.question}>Q</span></Link>
      </LWTooltip>
    </span>}

    {post.url && <span className={classes.postIcon}>
      <LWTooltip title={<div>Link Post <div><em>(Click to see linked content)</em></div></div>} placement="right">
        <a href={post.url}><LinkIcon className={classes.linkIcon}/></a>
      </LWTooltip>
    </span>}

    {isPersonalBlogpost && <span className={classes.postIcon}>
      <LWTooltip title="Personal Blogpost" placement="right">
        <PersonIcon className={classes.icon}/>
      </LWTooltip>
    </span>}

    {post.meta && <span className={classes.postIcon}>
      <LWTooltip title={<div>Meta <div><em>(Click to view all meta content)</em></div></div>} placement="right">
        <Link to={"/tag/site-meta"}><MetaIcon className={classes.icon}/></Link>
      </LWTooltip>
    </span>}

    {forumTypeSetting.get() !== 'AlignmentForum' && post.af &&
      <span className={classes.postIcon}>
        <LWTooltip title={<div>Crossposted from AlignmentForum.org<div><em>(Click to visit AF version)</em></div></div>} placement="right">
            <a href={`https://alignmentforum.org${Posts.getPageUrl(post)}`}><OmegaIcon className={classNames(classes.icon, classes.alignmentIcon)}/></a>
        </LWTooltip>
      </span>
    }
  </span>
}

const PostsItemIconsComponent = registerComponent('PostsItemIcons', PostsItemIcons, {styles});

declare global {
  interface ComponentTypes {
    PostsItemIcons: typeof PostsItemIconsComponent
  }
}
<|MERGE_RESOLUTION|>--- conflicted
+++ resolved
@@ -7,18 +7,11 @@
 import DetailsIcon from '@material-ui/icons/Details';
 import GroupIcon from '@material-ui/icons/Group';
 import LinkIcon from '@material-ui/icons/Link';
-<<<<<<< HEAD
-import { forumTypeSetting } from '../../lib/instanceSettings';
-
-const MetaTitle = forumTypeSetting.get() === 'EAForum' ? 'Community Post' : 'Meta Post'
-const MetaIcon = forumTypeSetting.get() === 'EAForum' ? GroupIcon : DetailsIcon
-=======
 import { curatedUrl } from '../recommendations/RecommendationsAndCurated';
 import { Link } from '../../lib/reactRouterWrapper';
-
+import { forumTypeSetting } from '../../lib/instanceSettings';
 // ea-forum-look-here (JP I think you really just gotta move away from your re-use of meta now)
-const MetaIcon = getSetting('forumType') === 'EAForum' ? GroupIcon : DetailsIcon
->>>>>>> d92c6240
+const MetaIcon = forumTypeSetting.get() === 'EAForum' ? GroupIcon : DetailsIcon
 
 const styles = theme => ({
   iconSet: {
