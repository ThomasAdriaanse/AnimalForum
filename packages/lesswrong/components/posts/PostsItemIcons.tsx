--- conflicted
+++ resolved
@@ -35,16 +35,11 @@
   },
 });
 
-<<<<<<< HEAD
 const PostsItemIcons = ({post, classes}: {
   post: PostsBase,
   classes: ClassesType,
 }) => {
-  const { OmegaIcon } = Components;
-=======
-const PostsItemIcons = ({post, classes}) => {
   const { OmegaIcon, LWTooltip } = Components;
->>>>>>> 779aa058
 
   const isPersonalBlogpost = getSetting('forumType') === 'EAForum' ?
     !(post.frontpageDate || post.meta) :
