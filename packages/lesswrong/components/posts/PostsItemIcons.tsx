--- conflicted
+++ resolved
@@ -9,15 +9,9 @@
 import LinkIcon from '@material-ui/icons/Link';
 import { curatedUrl } from '../recommendations/RecommendationsAndCurated';
 import { Link } from '../../lib/reactRouterWrapper';
-<<<<<<< HEAD
-
-// ea-forum-look-here (JP I think you really just gotta move away from your re-use of meta now)
-const MetaIcon = getSetting('forumType') === 'EAForum' ? GroupIcon : DetailsIcon
-=======
 import { forumTypeSetting } from '../../lib/instanceSettings';
 // ea-forum-look-here (JP I think you really just gotta move away from your re-use of meta now)
 const MetaIcon = forumTypeSetting.get() === 'EAForum' ? GroupIcon : DetailsIcon
->>>>>>> f4b2f84e
 
 const styles = theme => ({
   iconSet: {
@@ -93,13 +87,8 @@
     </span>}
 
     {post.meta && <span className={classes.postIcon}>
-<<<<<<< HEAD
       <LWTooltip title={<div>Community <div><em>(Click to view all Community posts)</em></div></div>} placement="right">
         <Link to={"/meta"}><MetaIcon className={classes.icon}/></Link>
-=======
-      <LWTooltip title={<div>Meta <div><em>(Click to view all meta content)</em></div></div>} placement="right">
-        <Link to={"/tag/site-meta"}><MetaIcon className={classes.icon}/></Link>
->>>>>>> f4b2f84e
       </LWTooltip>
     </span>}
 
