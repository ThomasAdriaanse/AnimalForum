import React from 'react';
import { registerComponent, Components } from '../../lib/vulcan-lib';
import classNames from 'classnames';
import { postGetPageUrl } from '../../lib/collections/posts/helpers';
<<<<<<< HEAD
import StarIcon from '@material-ui/icons/Star';
import PersonIcon from '@material-ui/icons/Person';
import LinkIcon from '@material-ui/icons/Link';
import ForumIcon from '@material-ui/icons/Forum';
=======
>>>>>>> 3e7180ea
import { curatedUrl } from '../recommendations/RecommendationsAndCurated';
import { Link } from '../../lib/reactRouterWrapper';
import { forumTypeSetting, isEAForum } from '../../lib/instanceSettings';

const styles = (theme: ThemeType): JssStyles => ({
  iconSet: {
    marginLeft: isEAForum ? 6 : theme.spacing.unit,
    marginRight: isEAForum ? 2 : theme.spacing.unit,
    lineHeight: "1.0rem",
    '&:empty': {
      display: 'none',
    },
  },
  postIcon: {
    marginRight: 4,
  },
  icon: {
    // note: the specificity seems necessary to successfully override the OmegaIcon styling.
    // not sure if this is best way to do this
    '&&': {
      fontSize: "1.2rem",
      color: theme.palette.icon.dim4,
      position: "relative",
      top: 3,
    },
  },
  curatedIcon: {
    fontSize: "1.2rem",
    color: isEAForum ? theme.palette.icon.dim55 : theme.palette.icon.dim4,
    position: "relative",
    top: isEAForum ? 2 : 3,
  },
  curatedIconColor: {
    color: theme.palette.primary.main,
  },
  question: {
    fontSize: "1.2rem",
    color: isEAForum ? theme.palette.icon.dim55 : theme.palette.icon.dim4,
    fontWeight: '600'
  },
  alignmentIcon: {
    '&&':{
      top: 0,
    }
  },
  linkIcon: {
    position: "relative",
    ...(isEAForum
      ? {
        fontSize: "1.2rem",
        top: 1,
        color: theme.palette.icon.dim55,
      }
      : {
        fontSize: "1.2rem",
        top: 3,
        color: theme.palette.icon.dim4,
      }),
  },
});

export const CuratedIcon = ({hasColor, classes}:{
  hasColor?: boolean,
  classes: ClassesType
}) => {
  const { LWTooltip, ForumIcon } = Components;

  return <span className={classes.postIcon}>
      <LWTooltip title={<div>Curated <div><em>(click to view all curated posts)</em></div></div>} placement="bottom-start">
        <Link to={curatedUrl}>
          <ForumIcon icon="Star" className={classNames(
            classes.curatedIcon,
            {[classes.curatedIconColor]: hasColor && isEAForum},
          )}/>
        </Link>
      </LWTooltip>
    </span>
}

const CuratedIconComponent = registerComponent('CuratedIcon', CuratedIcon, {styles});


const PostsItemIcons = ({post, classes, hideCuratedIcon, hidePersonalIcon}: {
  post: PostsBase,
  classes: ClassesType,
  hideCuratedIcon?: boolean,
  hidePersonalIcon?: boolean
}) => {
  const { OmegaIcon, LWTooltip, CuratedIcon, ForumIcon } = Components;

  return <span className={classes.iconSet}>
    {post.curatedDate && !hideCuratedIcon && <CuratedIcon/>}
    
    {post.question && <span className={classes.postIcon}>
      <LWTooltip title={<div>Question <div><em>(click to view all questions)</em></div></div>} placement="right">
        <Link to={"/questions"}><span className={classes.question}>Q</span></Link>
      </LWTooltip>
    </span>}

    {post.url && <span className={classes.postIcon}>
      <LWTooltip title={<div>Link Post <div><em>(Click to see linked content)</em></div></div>} placement="right">
        <a href={post.url}><ForumIcon icon="Link" className={classes.linkIcon}/></a>
      </LWTooltip>
    </span>}

    {post.debate && <span className={classes.postIcon}>
      <ForumIcon className={classes.icon} />
    </span>}

    {!hidePersonalIcon && !post.frontpageDate && !post.isEvent && <span className={classes.postIcon}>
      <LWTooltip title="Personal Blogpost" placement="right">
        <ForumIcon icon="User" className={classes.icon} />
      </LWTooltip>
    </span>}

    {forumTypeSetting.get() !== 'AlignmentForum' && post.af &&
      <span className={classes.postIcon}>
        <LWTooltip title={<div>Crossposted from AlignmentForum.org<div><em>(Click to visit AF version)</em></div></div>} placement="right">
            <a href={`https://alignmentforum.org${postGetPageUrl(post)}`}><OmegaIcon className={classNames(classes.icon, classes.alignmentIcon)}/></a>
        </LWTooltip>
      </span>
    }
  </span>
}

const PostsItemIconsComponent = registerComponent('PostsItemIcons', PostsItemIcons, {styles});

declare global {
  interface ComponentTypes {
    PostsItemIcons: typeof PostsItemIconsComponent
    CuratedIcon: typeof CuratedIconComponent
  }
}<|MERGE_RESOLUTION|>--- conflicted
+++ resolved
@@ -2,13 +2,7 @@
 import { registerComponent, Components } from '../../lib/vulcan-lib';
 import classNames from 'classnames';
 import { postGetPageUrl } from '../../lib/collections/posts/helpers';
-<<<<<<< HEAD
-import StarIcon from '@material-ui/icons/Star';
-import PersonIcon from '@material-ui/icons/Person';
-import LinkIcon from '@material-ui/icons/Link';
-import ForumIcon from '@material-ui/icons/Forum';
-=======
->>>>>>> 3e7180ea
+import DebateIcon from '@material-ui/icons/Forum';
 import { curatedUrl } from '../recommendations/RecommendationsAndCurated';
 import { Link } from '../../lib/reactRouterWrapper';
 import { forumTypeSetting, isEAForum } from '../../lib/instanceSettings';
@@ -115,7 +109,7 @@
     </span>}
 
     {post.debate && <span className={classes.postIcon}>
-      <ForumIcon className={classes.icon} />
+      <DebateIcon className={classes.icon} />
     </span>}
 
     {!hidePersonalIcon && !post.frontpageDate && !post.isEvent && <span className={classes.postIcon}>
