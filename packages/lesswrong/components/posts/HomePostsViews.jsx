import { Components, registerComponent, withEdit } from 'meteor/vulcan:core';
import React, { Component } from 'react';
import PropTypes from 'prop-types';
import { intlShape } from 'meteor/vulcan:i18n';
import { withRouter, Link } from '../../lib/reactRouterWrapper.js'
import Icon from '@material-ui/core/Icon';
import { withStyles } from '@material-ui/core/styles';
import classnames from 'classnames';
import Users from 'meteor/vulcan:users';
import postViewSections from '../../lib/sections.js'
import withUser from '../common/withUser';
import classNames from 'classnames';
import { legacyBreakpoints } from '../../lib/modules/utils/theme';

const defaultViews = ["frontpage"];
const defaultExpandedViews = [];

const styles = theme => ({
  categoryIcon: {
    position: "relative",
    fontSize: "14px",
    color: "white",
    verticalAlign: "middle",
    bottom: 1,
    marginRight: 2
  },

  helpIcon: {
    position: "relative",
    fontSize: "14px",
    color: "white",
    top: 2,
    marginRight: 1,
  },

  postsViewButton: {
    [theme.breakpoints.down('sm')]: {
      "&::after": {
        content: "|",
        marginLeft: 5,
        marginRight: 5,
        fontStyle: "normal",
      },
      float: "left",
    }
  },

  viewChip: {
    display: "inline-block",
    backgroundColor: "transparent",
    fontSize: 16,
    fontStyle: "normal",
    color: "rgba(0,0,0,0.5)",
    paddingLeft: 3,
    paddingRight: 0,
    lineHeight: "25px",
    cursor: "pointer",
    textDecoration: "none !important",
    position: "relative",

    [theme.breakpoints.down('sm')]: {
      paddingLeft: "0px !important",
    },

    "&:hover $viewChipMenuWrapper": {
      display: "block",
    },
  },
  viewChipActive: {
    color: "rgba(0, 0, 0, .8) !important",
    textDecoration: "underline !important",
  },
  viewChipInactive: {
    "&:hover": {
      color: "rgba(0, 0, 0, .3)",
    }
  },
  viewChipMenuWrapper: {
    position: "absolute",
    borderRadius: 2,
    right: -266,
    top: -12,
    display: "none",
    textAlign: "left",
    zIndex: 1,
    paddingLeft: 5,

    [legacyBreakpoints.maxSmall]: {
      left: -25,
      top: 20,
    },

    "&:hover": {
      display: "block",
    },
  },
  viewChipMenu: {
    borderRadius: 2,
    backgroundColor: "rgba(0,0,0,.8)",
    boxShadow: "1px 1px 4px rgba(0,0,0,.2)",
    color: "rgba(255,255,255,.75)",
    width: 260,
    fontWeight: 300,
    lineHeight: "18px",
    fontSize: 12,
    padding: "10px 0",
    zIndex: 1,
  },
  viewChipMenuItem: {
    fontStyle: "normal",
    zIndex: 2,
    color: "rgba(255,255,255,.75)",
    textDecoration: "none",
    borderTop: "solid 1px rgba(255,255,255,.2)",
    padding: "5px 10px",
    "&:hover": {
      background: "rgba(255,255,255,.2)",
    }
  },
  viewDescription: {
    borderTop: "none",
    "&:hover": {
      background: "none"
    }
  },
  learnMore: {
    borderTop: "none",
  },
});


class HomePostsViews extends Component {
  constructor(props) {
    super(props);
    const expandedViews = this.props.expandedViews || defaultExpandedViews;
    const currentView = this.getCurrentView();
    this.state = {
      expanded: !!expandedViews.includes(currentView),
    }
  }

  handleChange = (view, event) => {
    const { router } = this.props;
    const query = { ...router.location.query, view };
    const location = { pathname: router.location.pathname, query };
    router.replace(location);
    this.setState({ view });
    if (this.props.currentUser && router.location.pathname === "/") {
      this.props.editMutation({
        documentId: this.props.currentUser._id,
        set: {currentFrontpageFilter: view},
        unset: {}
      })
    }
  }

  getCurrentView = () => {
    const props = this.props;
    return _.clone(props.router.location.query).view || props.defaultView || (props.currentUser && props.currentUser.currentFrontpageFilter) || "frontpage";
  }

  renderMenu = (viewData, view) => {
    const { classes } = this.props;
    return (
      <div className={classes.viewChipMenuWrapper}>
        <div className={classes.viewChipMenu}>
          <div className={classNames(classes.viewChipMenuItem, classes.viewDescription)}>
            {viewData.categoryIcon && <Icon className={classnames("material-icons", classes.categoryIcon)}>
              {viewData.categoryIcon}
            </Icon>}
            {viewData.description}
          </div>
          { viewData.includes && <div className={classNames(classes.viewChipMenuItem, classes.viewDescription)}>{viewData.includes}</div>}
          { viewData.learnMoreLink && <div className={classNames(classes.viewChipMenuItem, classes.learnMore)}>
            <Link to={viewData.learnMoreLink}>
              <Icon className={classnames("material-icons", classes.helpIcon)}>help</Icon>
              <span style={{color:"white"}}> Learn More</span>
            </Link>
          </div>}
        </div>
      </div>
    )
  }

  render() {
    const props = this.props;
    const { classes } = this.props;
    const views = props.views || defaultViews;
    let expandedViews = props.expandedViews || defaultExpandedViews;
    const currentView = this.getCurrentView();
    // const adminViews = ["pending", "rejected", "scheduled", "all_drafts"];
    //
    // if (Users.canDo(this.props.currentUser, "posts.edit.all")) {
    //   expandedViews = expandedViews.concat(adminViews);
    // }

    return (
      <div className="posts-views">
        {views.map(view => (
          <div key={view} className={classnames(classes.postsViewButton, {"posts-views-button-active": view === currentView, "posts-views-button-inactive": view !== currentView})}>

            <span className={classes.viewChip} onClick={() => this.handleChange(view)}>
              <Components.SectionSubtitle className={view === currentView ? classes.viewChipActive : classes.viewChipInactive}>
                {postViewSections[view].label}
                { this.renderMenu(postViewSections[view], view)}
              </Components.SectionSubtitle>
            </span>
          </div>
        ))}
        {(this.state.expanded || this.props.currentUser) ?
          <span>
            {expandedViews.map(view => (
              <div
                key={view}
                className={classnames(
                    classes.postsViewButton,
                  {"posts-views-button-active": view === currentView, "posts-views-button-inactive": view !== currentView}
                )}
              >
                <span className={classes.viewChip} onClick={() => this.handleChange(view)} >
                  <Components.SectionSubtitle className={view === currentView ? classes.viewChipActive : classes.viewChipInactive}>
                    {postViewSections[view].label}
                    { this.renderMenu(postViewSections[view])}
                  </Components.SectionSubtitle>
                </span>
              </div>
            ))}
            {!props.hideDaily && <div className={classes.postsViewButton}><span className={classes.viewChip}>
              {/* TODO; Regression */}
              <Components.SectionSubtitle className={classes.viewChipInactive}>
<<<<<<< HEAD
                <Link to="/community">Community</Link> { this.renderMenu(postViewSections["meta"])}
=======
                <Link to="/meta">
                  {postViewSections["meta"].label}
                </Link>
                {this.renderMenu(postViewSections["meta"])}
>>>>>>> 683bec54
              </Components.SectionSubtitle></span>
            </div>}
            {!props.hideDaily && <span className={classes.viewChip}>
              <Components.SectionSubtitle className={classes.viewChipInactive}>
<<<<<<< HEAD
                <Link to="/allPosts">All Posts</Link> { this.renderMenu(postViewSections["daily"])}
=======
                <Link to="/allPosts">
                  {postViewSections["daily"].label}
                </Link>
                {this.renderMenu(postViewSections["daily"])}
>>>>>>> 683bec54
              </Components.SectionSubtitle>
            </span>}
          </span> : <span>
            <div className={classes.viewChip}
              onClick={() => this.setState({expanded: true})}>
              ...
              { this.renderMenu(postViewSections["more"])}
            </div>
          </span>
        }
        <br/>
      </div>
    )
  }
}

HomePostsViews.propTypes = {
  currentUser: PropTypes.object,
  defaultView: PropTypes.string
};

HomePostsViews.contextTypes = {
  currentRoute: PropTypes.object,
  intl: intlShape
};

HomePostsViews.displayName = "HomePostsViews";

const withEditOptions = {
  collection: Users,
  fragmentName: 'UsersCurrent',
};

registerComponent('HomePostsViews', HomePostsViews, withRouter, withUser, [withEdit, withEditOptions],
  withStyles(styles, { name: "HomePostsViews" }));<|MERGE_RESOLUTION|>--- conflicted
+++ resolved
@@ -228,26 +228,18 @@
             {!props.hideDaily && <div className={classes.postsViewButton}><span className={classes.viewChip}>
               {/* TODO; Regression */}
               <Components.SectionSubtitle className={classes.viewChipInactive}>
-<<<<<<< HEAD
-                <Link to="/community">Community</Link> { this.renderMenu(postViewSections["meta"])}
-=======
                 <Link to="/meta">
                   {postViewSections["meta"].label}
                 </Link>
                 {this.renderMenu(postViewSections["meta"])}
->>>>>>> 683bec54
               </Components.SectionSubtitle></span>
             </div>}
             {!props.hideDaily && <span className={classes.viewChip}>
               <Components.SectionSubtitle className={classes.viewChipInactive}>
-<<<<<<< HEAD
-                <Link to="/allPosts">All Posts</Link> { this.renderMenu(postViewSections["daily"])}
-=======
                 <Link to="/allPosts">
                   {postViewSections["daily"].label}
                 </Link>
                 {this.renderMenu(postViewSections["daily"])}
->>>>>>> 683bec54
               </Components.SectionSubtitle>
             </span>}
           </span> : <span>
