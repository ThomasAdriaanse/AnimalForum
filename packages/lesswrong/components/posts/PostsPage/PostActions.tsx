--- conflicted
+++ resolved
@@ -5,11 +5,7 @@
 import { userCanDo } from '../../../lib/vulcan-users/permissions';
 import { userGetDisplayName, userCanCollaborate } from '../../../lib/collections/users/helpers'
 import { userCanMakeAlignmentPost } from '../../../lib/alignment-forum/users/helpers'
-<<<<<<< HEAD
-import withUser from '../../common/withUser'
-=======
 import { useCurrentUser } from '../../common/withUser'
->>>>>>> a0bb5d46
 import { postCanEdit } from '../../../lib/collections/posts/helpers';
 import { useSetAlignmentPost } from "../../alignment-forum/withSetAlignmentPost";
 import { useItemsRead } from '../../common/withRecordPostView';
@@ -314,33 +310,7 @@
   )
 }
 
-<<<<<<< HEAD
-const PostActionsComponent = registerComponent<ExternalProps>('PostActions', PostActions, {
-  styles,
-  hocs: [
-    withUser,
-    withDialog,
-    withUpdate({
-      collectionName: "Posts",
-      fragmentName: 'PostsList',
-    }),
-    withMutation({
-      name: 'markAsReadOrUnread',
-      args: {postId: 'String', isRead: 'Boolean'},
-    }),
-    withUpdate({
-      collectionName: "Users",
-      fragmentName: 'UsersCurrent'
-    }),
-    withSetAlignmentPost({
-      fragmentName: "PostsList"
-    }),
-    withItemsRead,
-  ]
-});
-=======
 const PostActionsComponent = registerComponent('PostActions', PostActions, {styles});
->>>>>>> a0bb5d46
 
 declare global {
   interface ComponentTypes {
