--- conflicted
+++ resolved
@@ -52,13 +52,8 @@
   }
 })
 
-<<<<<<< HEAD
 const PostActions = ({post, closeMenu, includeBookmark=true, classes}: {
-  post: PostsList,
-=======
-const PostActions = ({post, closeMenu, classes}: {
   post: PostsList|SunshinePostsList,
->>>>>>> 1886e1ba
   closeMenu: ()=>void,
   includeBookmark?: boolean,
   classes: ClassesType,
