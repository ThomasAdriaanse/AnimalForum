import { Components, registerComponent } from '../../../lib/vulcan-lib';
import React, { Component } from 'react';
import { withLocation } from '../../../lib/routeUtil';
import { Posts } from '../../../lib/collections/posts';
import { Comments } from '../../../lib/collections/comments'
import { postBodyStyles } from '../../../themes/stylePiping'
import withUser from '../../common/withUser';
import withErrorBoundary from '../../common/withErrorBoundary'
import classNames from 'classnames';
import withRecordPostView from '../../common/withRecordPostView';
import withNewEvents from '../../../lib/events/withNewEvents';
import { AnalyticsContext } from "../../../lib/analyticsEvents";
import * as _ from 'underscore';
import { Meteor } from 'meteor/meteor';
import { forumTitleSetting, forumTypeSetting } from '../../../lib/instanceSettings';

const DEFAULT_TOC_MARGIN = 100
const MAX_TOC_WIDTH = 270
const MIN_TOC_WIDTH = 200
export const MAX_COLUMN_WIDTH = 720

// Also used in PostsCompareRevisions
export const styles = theme => ({
  root: {
    position: "relative",
    [theme.breakpoints.down('sm')]: {
      marginTop: 12
    }
  },
  tocActivated: {
    // Check for support for template areas before applying
    '@supports (grid-template-areas: "title")': {
      display: 'grid',
      gridTemplateColumns: `
        1fr
        minmax(${MIN_TOC_WIDTH}px, ${MAX_TOC_WIDTH}px)
        minmax(0px, ${DEFAULT_TOC_MARGIN}px)
        minmax(min-content, ${MAX_COLUMN_WIDTH}px)
        minmax(0px, ${DEFAULT_TOC_MARGIN}px)
        1.5fr
      `,
      gridTemplateAreas: `
        "... ... .... title   .... ..."
        "... toc gap1 content gap2 ..."
      `,
    },
    [theme.breakpoints.down('sm')]: {
      display: 'block'
    }
  },
  title: {
    gridArea: 'title',
    marginBottom: 32,
    [theme.breakpoints.down('sm')]: {
      marginBottom: theme.spacing.titleDividerSpacing,
    }
  },
  toc: {
    '@supports (grid-template-areas: "title")': {
      gridArea: 'toc',
      position: 'unset',
      width: 'unset'
    },
    //Fallback styles in case we don't have CSS-Grid support. These don't get applied if we have a grid
    position: 'absolute',
    width: MAX_TOC_WIDTH,
    left: -DEFAULT_TOC_MARGIN,
  },
  content: { gridArea: 'content' },
  gap1: { gridArea: 'gap1'},
  gap2: { gridArea: 'gap2'},
  centralColumn: {
    maxWidth: 650 + (theme.spacing.unit*4),
    marginLeft: 'auto',
    marginRight: 'auto'
  },
  postContent: postBodyStyles(theme),
  commentsSection: {
    minHeight: 'calc(70vh - 100px)',
    [theme.breakpoints.down('sm')]: {
      paddingRight: 0,
      marginLeft: 0
    },
    // TODO: This is to prevent the Table of Contents from overlapping with the comments section. Could probably fine-tune the breakpoints and spacing to avoid needing this.
    background: "white",
    position: "relative"
  },
})

<<<<<<< HEAD
=======
const getContentType = (post) => {
  if (forumTypeSetting.get() === 'EAForum') {
    return (post.frontpageDate && 'frontpage') ||
    (post.meta && 'meta') ||
    'personal'
  }
  return post.frontpageDate ? 'frontpage' : 'personal'
}

// On the server, use the 'url' library for parsing hostname out of feed URLs.
// On the client, we instead create an <a> tag, set its href, and extract
// properties from that. (There is a URL class which theoretically would work,
// but it doesn't have the hostname field on IE11 and it's missing entirely on
// Opera Mini.)
const URLClass = getUrlClass()

function getProtocol(url) {
  if (Meteor.isServer)
    return new URLClass(url).protocol;

  // From https://stackoverflow.com/questions/736513/how-do-i-parse-a-url-into-hostname-and-path-in-javascript
  var parser = document.createElement('a');
  parser.href = url;
  return parser.protocol;
}

function getHostname(url) {
  if (Meteor.isServer)
    return new URLClass(url).hostname;

  // From https://stackoverflow.com/questions/736513/how-do-i-parse-a-url-into-hostname-and-path-in-javascript
  var parser = document.createElement('a');
  parser.href = url;
  return parser.hostname;
}

>>>>>>> 370703a3
interface ExternalProps {
  post: PostsWithNavigation|PostsWithNavigationAndRevision,
  refetch: any,
}
interface PostsPageProps extends ExternalProps, WithUserProps, WithLocationProps, WithStylesProps {
  closeAllEvents: any,
  recordPostView: any,
}

class PostsPage extends Component<PostsPageProps> {

  getSequenceId() {
    const { post } = this.props;
    const { params } = this.props.location;
    return params.sequenceId || post?.canonicalSequenceId;
  }

  shouldHideAsSpam() {
    const { post, currentUser } = this.props;

    // Logged-out users shouldn't be able to see spam posts
    if (post.authorIsUnreviewed && !currentUser) {
      return true;
    }

    return false;
  }

  getDescription = post => {
    if (post.contents?.plaintextDescription) return post.contents.plaintextDescription
    if (post.shortform) return `A collection of shorter posts by ${forumTitleSetting.get()} user ${post.user.displayName}`
    return null
  }

  render() {
    const { post, refetch, currentUser, classes, location: { query, params } } = this.props
    const { HeadTags, PostsPagePostHeader, PostsPagePostFooter, PostBodyPrefix,
      PostsCommentsThread, ContentItemBody,
      PostsPageQuestionContent, TableOfContents, CommentPermalink,
      AnalyticsInViewTracker } = Components

    if (this.shouldHideAsSpam()) {
      throw new Error("Logged-out users can't see unreviewed (possibly spam) posts");
    } else {
      const view = _.clone(query).view || Comments.getDefaultView(post, currentUser)
      const commentTerms = _.isEmpty(query.view) ? {view: view, limit: 500} : {...query, limit:500}
      const sequenceId = this.getSequenceId();
      const sectionData = (post as PostsWithNavigationAndRevision).tableOfContentsRevision || (post as PostsWithNavigation).tableOfContents;
      const htmlWithAnchors = sectionData?.html || post.contents?.html;

      const commentId = query.commentId || params.commentId

      const description = this.getDescription(post)

      return (
          <AnalyticsContext pageContext="postsPage" postId={post._id}>
            <div className={classNames(classes.root, {[classes.tocActivated]: !!sectionData})}>
              <HeadTags url={Posts.getPageUrl(post, true)} canonicalUrl={post.canonicalSource} title={post.title} description={description}/>
              {/* Header/Title */}
              <AnalyticsContext pageSectionContext="postHeader"><div className={classes.title}>
                <div className={classes.centralColumn}>
                  {commentId && <CommentPermalink documentId={commentId} post={post}/>}
                  <PostsPagePostHeader post={post}/>
                </div>
              </div></AnalyticsContext>
              <div className={classes.toc}>
                <TableOfContents sectionData={sectionData} document={post} />
              </div>
              <div className={classes.gap1}/>
              <div className={classes.content}>
                <div className={classes.centralColumn}>
                  {/* Body */}
                  { post.isEvent && <Components.SmallMapPreview post={post} /> }
                  <div className={classes.postContent}>
                    <PostBodyPrefix post={post} query={query}/>
                    
                    <AnalyticsContext pageSectionContext="postBody">
                      { htmlWithAnchors && <ContentItemBody dangerouslySetInnerHTML={{__html: htmlWithAnchors}} description={`post ${post._id}`}/> }
                    </AnalyticsContext>
                  </div>

<<<<<<< HEAD
                  <PostsPagePostFooter post={post} sequenceId={sequenceId} />
                </div>
=======
                {!post.shortform && (wordCount > HIDE_POST_BOTTOM_VOTE_WORDCOUNT_LIMIT) &&
                  <div className={classes.footerSection}>
                    <div className={classes.voteBottom}>
                      <AnalyticsContext pageSectionContext="lowerVoteButton">
                        <PostsVote
                          collection={Posts}
                          post={post}
                          />
                      </AnalyticsContext>
                    </div>
                  </div>}
                {sequenceId && <div className={classes.bottomNavigation}>
                  <AnalyticsContext pageSectionContext="bottomSequenceNavigation">
                    <BottomNavigation post={post}/>
                  </AnalyticsContext>
                </div>}

                {userHasPingbacks(currentUser) && <div className={classes.post}>
                  <AnalyticsContext pageSectionContext="pingbacks">
                    <PingbacksList postId={post._id}/>
                  </AnalyticsContext>
                </div>}
>>>>>>> 370703a3

                <AnalyticsInViewTracker eventProps={{inViewType: "commentsSection"}} >
                  {/* Answers Section */}
                  {post.question && <div className={classes.centralColumn}>
                    <div id="answers"/>
                    <AnalyticsContext pageSectionContext="answersSection">
                      <PostsPageQuestionContent post={post} refetch={refetch}/>
                    </AnalyticsContext>
                  </div>}
                  {/* Comments Section */}
                  <div className={classes.commentsSection}>
                    <AnalyticsContext pageSectionContext="commentsSection">
                      <PostsCommentsThread terms={{...commentTerms, postId: post._id}} post={post} newForm={!post.question}/>
                    </AnalyticsContext>
                  </div>
                </AnalyticsInViewTracker>
              </div>
              <div className={classes.gap2}/>
            </div>
          </AnalyticsContext>
      );
    }
  }

  async componentDidMount() {
    this.props.recordPostView({
      post: this.props.post,
      extraEventProperties: {
        sequenceId: this.getSequenceId()
      }
    });
  }

  componentDidUpdate(prevProps) {
    if (prevProps.post && this.props.post && prevProps.post._id !== this.props.post._id) {
      this.props.closeAllEvents();
      this.props.recordPostView({
        post: this.props.post,
        extraEventProperties: {
          sequenceId: this.getSequenceId(),
        }
      });
    }
  }
}

const PostsPageComponent = registerComponent<ExternalProps>(
  'PostsPage', PostsPage, {
    styles,
    hocs: [
      withUser, withLocation,
      withRecordPostView,
      withNewEvents,
      withErrorBoundary
    ]
  }
);

declare global {
  interface ComponentTypes {
    PostsPage: typeof PostsPageComponent
  }
}<|MERGE_RESOLUTION|>--- conflicted
+++ resolved
@@ -87,45 +87,6 @@
   },
 })
 
-<<<<<<< HEAD
-=======
-const getContentType = (post) => {
-  if (forumTypeSetting.get() === 'EAForum') {
-    return (post.frontpageDate && 'frontpage') ||
-    (post.meta && 'meta') ||
-    'personal'
-  }
-  return post.frontpageDate ? 'frontpage' : 'personal'
-}
-
-// On the server, use the 'url' library for parsing hostname out of feed URLs.
-// On the client, we instead create an <a> tag, set its href, and extract
-// properties from that. (There is a URL class which theoretically would work,
-// but it doesn't have the hostname field on IE11 and it's missing entirely on
-// Opera Mini.)
-const URLClass = getUrlClass()
-
-function getProtocol(url) {
-  if (Meteor.isServer)
-    return new URLClass(url).protocol;
-
-  // From https://stackoverflow.com/questions/736513/how-do-i-parse-a-url-into-hostname-and-path-in-javascript
-  var parser = document.createElement('a');
-  parser.href = url;
-  return parser.protocol;
-}
-
-function getHostname(url) {
-  if (Meteor.isServer)
-    return new URLClass(url).hostname;
-
-  // From https://stackoverflow.com/questions/736513/how-do-i-parse-a-url-into-hostname-and-path-in-javascript
-  var parser = document.createElement('a');
-  parser.href = url;
-  return parser.hostname;
-}
-
->>>>>>> 370703a3
 interface ExternalProps {
   post: PostsWithNavigation|PostsWithNavigationAndRevision,
   refetch: any,
@@ -207,33 +168,8 @@
                     </AnalyticsContext>
                   </div>
 
-<<<<<<< HEAD
                   <PostsPagePostFooter post={post} sequenceId={sequenceId} />
                 </div>
-=======
-                {!post.shortform && (wordCount > HIDE_POST_BOTTOM_VOTE_WORDCOUNT_LIMIT) &&
-                  <div className={classes.footerSection}>
-                    <div className={classes.voteBottom}>
-                      <AnalyticsContext pageSectionContext="lowerVoteButton">
-                        <PostsVote
-                          collection={Posts}
-                          post={post}
-                          />
-                      </AnalyticsContext>
-                    </div>
-                  </div>}
-                {sequenceId && <div className={classes.bottomNavigation}>
-                  <AnalyticsContext pageSectionContext="bottomSequenceNavigation">
-                    <BottomNavigation post={post}/>
-                  </AnalyticsContext>
-                </div>}
-
-                {userHasPingbacks(currentUser) && <div className={classes.post}>
-                  <AnalyticsContext pageSectionContext="pingbacks">
-                    <PingbacksList postId={post._id}/>
-                  </AnalyticsContext>
-                </div>}
->>>>>>> 370703a3
 
                 <AnalyticsInViewTracker eventProps={{inViewType: "commentsSection"}} >
                   {/* Answers Section */}
