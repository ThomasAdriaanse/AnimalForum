import React, { useEffect, useState, useCallback, useMemo } from 'react';
import { Components, registerComponent } from '../../../lib/vulcan-lib';
import { useLocation } from '../../../lib/routeUtil';
import { postCoauthorIsPending, postGetPageUrl } from '../../../lib/collections/posts/helpers';
import { commentGetDefaultView } from '../../../lib/collections/comments/helpers'
import { useCurrentUser } from '../../common/withUser';
import withErrorBoundary from '../../common/withErrorBoundary'
import { useRecordPostView } from '../../hooks/useRecordPostView';
import { AnalyticsContext, useTracking } from "../../../lib/analyticsEvents";
import {forumTitleSetting, forumTypeSetting} from '../../../lib/instanceSettings';
import { cloudinaryCloudNameSetting } from '../../../lib/publicSettings';
import { viewNames } from '../../comments/CommentsViews';
import classNames from 'classnames';
import { userHasSideComments } from '../../../lib/betas';
import { forumSelect } from '../../../lib/forumTypeUtils';
import { welcomeBoxes } from './WelcomeBox';
import { useABTest } from '../../../lib/abTestImpl';
import { welcomeBoxABTest } from '../../../lib/abTests';
import { useCookies } from 'react-cookie';
import { useDialog } from '../../common/withDialog';
<<<<<<< HEAD
import { useMulti } from '../../../lib/crud/withMulti';
=======
import { SideCommentMode, SideCommentVisibilityContextType, SideCommentVisibilityContext } from '../PostActions/SetSideCommentVisibility';
>>>>>>> a831c637

export const MAX_COLUMN_WIDTH = 720
export const CENTRAL_COLUMN_WIDTH = 682

const MAX_ANSWERS_QUERIED = 100

const POST_DESCRIPTION_EXCLUSIONS: RegExp[] = [
  /cross-? ?posted/i,
  /epistemic status/i,
  /acknowledgements/i
];

/** Get a og:description-appropriate description for a post */
export const getPostDescription = (post: PostsWithNavigation | PostsWithNavigationAndRevision) => {
  if (post.contents?.plaintextDescription) {
    // concatenate the first few paragraphs together up to some reasonable length
    const plaintextPars = post.contents.plaintextDescription
      // paragraphs in the plaintext description are separated by double-newlines
      .split(/\n\n/)
      // get rid of bullshit opening text ('epistemic status' or 'crossposted from' etc)
      .filter((par) => !POST_DESCRIPTION_EXCLUSIONS.some((re) => re.test(par)))
      
    if (!plaintextPars.length) return ''
    
    // concatenate paragraphs together with a delimiter, until they reach an
    // acceptable length (target is 100-200 characters)
    // this will return a longer description if one of the first couple of
    // paragraphs is longer than 200
    let firstFewPars = plaintextPars[0]
    for (const par of plaintextPars.slice(1)) {
      const concat = `${firstFewPars} • ${par}`;
      // If we're really short, we need more
      if (firstFewPars.length < 40) {
        firstFewPars = concat;
        continue;
      }
      // Otherwise, if we have room for the whole next paragraph, concatenate it
      if (concat.length < 150) {
        firstFewPars = concat;
        continue;
      }
      // If we're here, we know we have enough and couldn't fit the last
      // paragraph, so we should stop
      break;
    }
    if (firstFewPars.length > 198) {
      return firstFewPars.slice(0, 199).trim() + "…";
    }
    return firstFewPars + " …";
  }
  if (post.shortform)
    return `A collection of shorter posts ${
      post.user ? `by ${forumTitleSetting.get()} user ${post.user.displayName}` : ""
    }`;
  return null;
};

// Also used in PostsCompareRevisions
export const styles = (theme: ThemeType): JssStyles => ({
  title: {
    marginBottom: 32,
    [theme.breakpoints.down('sm')]: {
      marginBottom: theme.spacing.titleDividerSpacing,
    }
  },
  centralColumn: {
    maxWidth: CENTRAL_COLUMN_WIDTH, 
    marginLeft: 'auto',
    marginRight: 'auto',
    marginBottom: theme.spacing.unit *3
  },
  postContent: {}, //Used by a Cypress test
  commentsSection: {
    minHeight: 'calc(70vh - 100px)',
    [theme.breakpoints.down('sm')]: {
      paddingRight: 0,
      marginLeft: 0
    },
    // TODO: This is to prevent the Table of Contents from overlapping with the comments section. Could probably fine-tune the breakpoints and spacing to avoid needing this.
    background: theme.palette.background.pageActiveAreaBackground,
    position: "relative"
  },
  // these marginTops are necessary to make sure the image is flush with the header,
  // since the page layout has different paddingTop values for different widths
  headerImageContainer: {
    paddingBottom: 15,
    [theme.breakpoints.up('md')]: {
      marginTop: -50,
    },
    [theme.breakpoints.down('sm')]: {
      marginTop: -12,
      marginLeft: -8,
      marginRight: -8,
    },
    [theme.breakpoints.down('xs')]: {
      marginTop: -10,
    }
  },
  // if there is a comment above the image,
  // then we DON'T want to account for those paddingTop values
  headerImageContainerWithComment: {
    [theme.breakpoints.up('md')]: {
      marginTop: 10,
    },
    [theme.breakpoints.down('sm')]: {
      marginTop: 10,
    },
    [theme.breakpoints.down('xs')]: {
      marginTop: 10,
    }
  },
  headerImage: {
    width: '100vw',
    maxWidth: 682,
  },
  embeddedPlayer: {
    marginBottom: "30px"
  },
  hideEmbeddedPlayer: {
    display: "none"
  },
})

const SHOW_PODCAST_PLAYER_COOKIE = 'show_post_podcast_player';

const PostsPage = ({post, refetch, classes}: {
  post: PostsWithNavigation|PostsWithNavigationAndRevision,
  refetch: ()=>void,
  classes: ClassesType,
}) => {
  const location = useLocation();
  const currentUser = useCurrentUser();
  const { openDialog } = useDialog();
  const { recordPostView } = useRecordPostView(post);

  const { captureEvent } = useTracking();
  const [cookies, setCookie] = useCookies();

  const showEmbeddedPlayerCookie = cookies[SHOW_PODCAST_PLAYER_COOKIE] === "true";

  // Show the podcast player if the user opened it on another post, hide it if they closed it (and by default)
  const [showEmbeddedPlayer, setShowEmbeddedPlayer] = useState(showEmbeddedPlayerCookie);

  const toggleEmbeddedPlayer = post.podcastEpisode ? () => {
    const action = showEmbeddedPlayer ? "close" : "open";
    const newCookieValue = showEmbeddedPlayer ? "false" : "true";
    captureEvent("toggleAudioPlayer", { action });
    setCookie(
      SHOW_PODCAST_PLAYER_COOKIE,
      newCookieValue, {
      path: "/"
    });
    setShowEmbeddedPlayer(!showEmbeddedPlayer);
  } : undefined;

  const welcomeBoxABTestGroup = useABTest(welcomeBoxABTest);
  
  const getSequenceId = () => {
    const { params } = location;
    return params.sequenceId || post?.canonicalSequenceId;
  }

  const shouldHideAsSpam = () => {
    // Logged-out users shouldn't be able to see spam posts
    if (post.authorIsUnreviewed && !currentUser) {
      return true;
    }

    return false;
  }

  const { query, params } = location;

  const sortBy = query.answersSorting || "top";
  const { results: answers } = useMulti({
    terms: {
      view: "questionAnswers",
      postId: post._id,
      limit: MAX_ANSWERS_QUERIED,
      sortBy
    },
    collectionName: "Comments",
    fragmentName: 'CommentsList',
    fetchPolicy: 'cache-and-network',
    enableTotal: true,
    skip: !post.question,
  });

  const { HeadTags, CitationTags, PostsPagePostHeader, PostsPagePostFooter, PostBodyPrefix,
    PostsCommentsThread, ContentItemBody, PostsPageQuestionContent, PostCoauthorRequest,
    CommentPermalink, AnalyticsInViewTracker, ToCColumn, WelcomeBox, TableOfContents, RSVPs,
    PostsPodcastPlayer, AFUnreviewedCommentCount, CloudinaryImage2, ContentStyles,
    PostBody, CommentOnSelectionContentWrapper
  } = Components

  useEffect(() => {
    recordPostView({
      post: post,
      extraEventProperties: {
        sequenceId: getSequenceId()
      }
    });
    //eslint-disable-next-line react-hooks/exhaustive-deps
  }, [post._id]);
  
  if (shouldHideAsSpam()) {
    throw new Error("Logged-out users can't see unreviewed (possibly spam) posts");
  }
  
  const defaultSideCommentVisibility = userHasSideComments(currentUser)
    ? (post.sideCommentVisibility ?? "highKarma")
    : "hidden";
  const [sideCommentMode,setSideCommentMode] = useState<SideCommentMode>(defaultSideCommentVisibility as SideCommentMode);
  const sideCommentModeContext: SideCommentVisibilityContextType = useMemo(
    () => ({ sideCommentMode, setSideCommentMode }),
    [sideCommentMode, setSideCommentMode]
  );
  
  const defaultView = commentGetDefaultView(post, currentUser)
  // If the provided view is among the valid ones, spread whole query into terms, otherwise just do the default query
  const commentTerms: CommentsViewTerms = Object.keys(viewNames).includes(query.view)
    ? {...(query as CommentsViewTerms), limit:1000}
    : {view: defaultView, limit: 1000}
  const sequenceId = getSequenceId();
  const sectionData = (post as PostsWithNavigationAndRevision).tableOfContentsRevision || (post as PostsWithNavigation).tableOfContents;
  const htmlWithAnchors = sectionData?.html || post.contents?.html;

  const commentId = query.commentId || params.commentId

  const description = getPostDescription(post)
  const ogUrl = postGetPageUrl(post, true) // open graph
  const canonicalUrl = post.canonicalSource || ogUrl
  // For imageless posts this will be an empty string
  let socialPreviewImageUrl = post.socialPreviewImageUrl
  if (post.isEvent && post.eventImageId) {
    socialPreviewImageUrl = `https://res.cloudinary.com/${cloudinaryCloudNameSetting.get()}/image/upload/c_fill,g_auto,ar_16:9/${post.eventImageId}`
  }
  
  const onClickCommentOnSelection = useCallback((html: string) => {
    openDialog({
      componentName:"ReplyCommentDialog",
      componentProps: {
        post, initialHtml: html
      },
      noClickawayCancel: true,
    })
  }, [openDialog, post]);

  const tableOfContents = sectionData
    ? <TableOfContents sectionData={sectionData} title={post.title} />
    : null;
  
  const header = <>
    {!commentId && <>
      <HeadTags
        ogUrl={ogUrl} canonicalUrl={canonicalUrl} image={socialPreviewImageUrl}
        title={post.title} description={description} noIndex={post.noIndex}
      />
      <CitationTags
        title={post.title}
        author={post.user?.displayName}
        coauthors={post.coauthors
          ?.filter(({ _id }) => !postCoauthorIsPending(post, _id))
          .map(({displayName}) => displayName)}
        date={post.createdAt}
      />
    </>}
    {/* Header/Title */}
    <AnalyticsContext pageSectionContext="postHeader">
      <div className={classes.title}>
        <div className={classes.centralColumn}>
          {commentId && <CommentPermalink documentId={commentId} post={post} />}
          {post.eventImageId && <div className={classNames(classes.headerImageContainer, {[classes.headerImageContainerWithComment]: commentId})}>
            <CloudinaryImage2
              publicId={post.eventImageId}
              imgProps={{ar: '16:9', w: '682', q: '100'}}
              className={classes.headerImage}
            />
          </div>}
        <PostCoauthorRequest post={post} currentUser={currentUser} />
        <PostsPagePostHeader post={post} answers={answers ?? []} toggleEmbeddedPlayer={toggleEmbeddedPlayer}/>
        </div>
      </div>
    </AnalyticsContext>
  </>;

  const maybeWelcomeBoxProps = forumSelect(welcomeBoxes);
  const welcomeBoxProps = welcomeBoxABTestGroup === "welcomeBox" && !currentUser && maybeWelcomeBoxProps;
  const welcomeBox = welcomeBoxProps ? <WelcomeBox {...welcomeBoxProps} /> : null;

  return (<AnalyticsContext pageContext="postsPage" postId={post._id}>
    <SideCommentVisibilityContext.Provider value={sideCommentModeContext}>
    <ToCColumn
      tableOfContents={tableOfContents}
      header={header}
      welcomeBox={welcomeBox}
    >
      <div className={classes.centralColumn}>
        {/* Body */}
        {post.podcastEpisode && <div className={classNames(classes.embeddedPlayer, { [classes.hideEmbeddedPlayer]: !showEmbeddedPlayer })}>
          <PostsPodcastPlayer podcastEpisode={post.podcastEpisode} postId={post._id} />
        </div>}
        { post.isEvent && post.activateRSVPs &&  <RSVPs post={post} /> }
        <ContentStyles contentType="post" className={classNames(classes.postContent, "instapaper_body")}>
          <PostBodyPrefix post={post} query={query}/>
          <AnalyticsContext pageSectionContext="postBody">
            <CommentOnSelectionContentWrapper onClickComment={onClickCommentOnSelection}>
              {htmlWithAnchors && <PostBody
                post={post} html={htmlWithAnchors}
                sideCommentMode={sideCommentMode}
              />}
            </CommentOnSelectionContentWrapper>
          </AnalyticsContext>
        </ContentStyles>

        <PostsPagePostFooter post={post} sequenceId={sequenceId} />
      </div>

      <AnalyticsInViewTracker eventProps={{inViewType: "commentsSection"}} >
        {/* Answers Section */}
        {post.question && <div className={classes.centralColumn}>
          <div id="answers"/>
          <AnalyticsContext pageSectionContext="answersSection">
            <PostsPageQuestionContent post={post} answers={answers ?? []} refetch={refetch}/>
          </AnalyticsContext>
        </div>}
        {/* Comments Section */}
        <div className={classes.commentsSection}>
          <AnalyticsContext pageSectionContext="commentsSection">
            <PostsCommentsThread terms={{...commentTerms, postId: post._id}} post={post} newForm={!post.question}/>
            {(forumTypeSetting.get()=='AlignmentForum') && <AFUnreviewedCommentCount post={post}/>}
          </AnalyticsContext>
        </div>
      </AnalyticsInViewTracker>
    </ToCColumn>
    </SideCommentVisibilityContext.Provider>
  </AnalyticsContext>);
}

const PostsPageComponent = registerComponent('PostsPage', PostsPage, {
  styles, hocs: [withErrorBoundary],
  areEqual: "auto",
});
declare global {
  interface ComponentTypes {
    PostsPage: typeof PostsPageComponent
  }
}<|MERGE_RESOLUTION|>--- conflicted
+++ resolved
@@ -18,11 +18,8 @@
 import { welcomeBoxABTest } from '../../../lib/abTests';
 import { useCookies } from 'react-cookie';
 import { useDialog } from '../../common/withDialog';
-<<<<<<< HEAD
 import { useMulti } from '../../../lib/crud/withMulti';
-=======
 import { SideCommentMode, SideCommentVisibilityContextType, SideCommentVisibilityContext } from '../PostActions/SetSideCommentVisibility';
->>>>>>> a831c637
 
 export const MAX_COLUMN_WIDTH = 720
 export const CENTRAL_COLUMN_WIDTH = 682
