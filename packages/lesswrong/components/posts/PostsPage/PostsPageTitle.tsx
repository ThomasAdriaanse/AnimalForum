--- conflicted
+++ resolved
@@ -29,13 +29,8 @@
   post: PostsDetails,
 }) => {
   const parentPost = _.filter(post.sourcePostRelations, rel => !!rel.sourcePost)?.[0]?.sourcePost
-<<<<<<< HEAD
-
-
-=======
   const { Typography } = Components;
   
->>>>>>> fa5a7f21
   return (
     <div>
       {post.question && !parentPost && <Typography variant="title">
