--- conflicted
+++ resolved
@@ -148,10 +148,6 @@
       width:'100%',
       maxWidth: MAX_COLUMN_WIDTH
     }
-  },
-  pingbacks: {
-    maxWidth: 640,
-    margin: 'auto',
   },
   inline: {
     display: 'inline-block'
@@ -358,11 +354,7 @@
               <BottomNavigation post={post}/>
             </div>}
             
-<<<<<<< HEAD
-            {currentUser?.beta && <div className={classes.pingbacks}>
-=======
             {currentUser?.beta && <div className={classes.post}>
->>>>>>> ab58779a
               <PingbacksList postId={post._id}/>
             </div>}
 
