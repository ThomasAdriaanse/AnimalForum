--- conflicted
+++ resolved
@@ -176,14 +176,9 @@
 class PostsPage extends Component {
 
   render() {
-<<<<<<< HEAD
     const { loading, document: post, currentUser, classes, data: {refetch} } = this.props
     const { params } = this.props.match;
-    const { PostsPageTitle, PostsAuthors, HeadTags, PostsVote, SmallMapPreviewWrapper,
-=======
-    const { loading, document: post, currentUser, location, router, classes, params, data: {refetch} } = this.props
     const { PostsPageTitle, PostsAuthors, HeadTags, PostsVote, SmallMapPreviewWrapper, PostsType,
->>>>>>> 5d153478
       LinkPostMessage, PostsCommentsThread, Loading, Error404, PostsGroupDetails, BottomNavigationWrapper,
       PostsTopSequencesNav, FormatDate, PostsPageActions, PostsPageEventData, ContentItemBody, PostsPageQuestionContent, Section, TableOfContents, PostsRevisionSelector, PostsRevisionMessage, AlignmentCrosspostMessage, ConfigurableRecommendationsList } = Components
 
