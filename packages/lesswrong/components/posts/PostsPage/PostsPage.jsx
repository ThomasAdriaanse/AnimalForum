--- conflicted
+++ resolved
@@ -180,13 +180,8 @@
   }
   
   render() {
-<<<<<<< HEAD
     const { loading, document: post, currentUser, location, router, classes, data: {refetch} } = this.props
-    const { PostsPageTitle, PostsAuthors, HeadTags, PostsVote, SmallMapPreviewWrapper,
-=======
-    const { loading, document: post, currentUser, location, router, classes, params, data: {refetch} } = this.props
     const { PostsPageTitle, PostsAuthors, HeadTags, PostsVote, SmallMapPreviewWrapper, PostsType,
->>>>>>> dc184f72
       LinkPostMessage, PostsCommentsThread, Loading, Error404, PostsGroupDetails, BottomNavigationWrapper,
       PostsTopSequencesNav, FormatDate, PostsPageActions, PostsPageEventData, ContentItemBody, PostsPageQuestionContent, Section, TableOfContents, PostsRevisionSelector, PostsRevisionMessage, AlignmentCrosspostMessage, ConfigurableRecommendationsList } = Components
 
