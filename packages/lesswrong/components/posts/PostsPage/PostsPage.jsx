import {
  Components,
  getRawComponent,
  withDocument,
  registerComponent,
  getActions,
  withMutation } from 'meteor/vulcan:core';
import withNewEvents from '../../../lib/events/withNewEvents.jsx';
import React, { Component } from 'react';
import PropTypes from 'prop-types';
import { connect } from 'react-redux';
import { bindActionCreators } from 'redux';
import { withRouter } from 'react-router'
import { Posts } from '../../../lib/collections/posts';
import { Comments } from '../../../lib/collections/comments'
import { withStyles } from '@material-ui/core/styles';
import Tooltip from '@material-ui/core/Tooltip';
import { postBodyStyles } from '../../../themes/stylePiping'
import withUser from '../../common/withUser';
import withErrorBoundary from '../../common/withErrorBoundary'
import classNames from 'classnames';

// On th client URL is defined as a global, on the server it needs to be imported from 'URL'
// So we rename it to URLClass and resolve depending on where we are
let URLClass
if (Meteor.isServer) {
  URLClass = require('url').URL
} else {
  URLClass = URL
}

const HIDE_POST_BOTTOM_VOTE_WORDCOUNT_LIMIT = 300

const styles = theme => ({
    root: {
      position: "relative"
    },
    post: {
      maxWidth: 650,
      [theme.breakpoints.down('md')]: {
        marginLeft: "auto",
        marginRight: "auto"
      }
    },
    header: {
      position: 'relative',
      display:"flex",
      justifyContent: "space-between",
      alignItems: "center",
      marginBottom: theme.spacing.unit*2
    },
    headerLeft: {
      width:"100%"
    },
    headerVote: {
      textAlign: 'center',
      fontSize: 42,
      position: "relative",
    },
    divider: {
      marginTop: theme.spacing.unit*2,
      marginBottom: theme.spacing.unit*2,
      marginLeft:0,
      borderTop: "solid 1px rgba(0,0,0,.1)",
      borderLeft: 'transparent'
    },
    eventHeader: {
      marginBottom:0,
    },
    secondaryInfo: {
      fontSize: '1.4rem',
    },
    mobileDate: {
      marginLeft: 20,
      display: 'inline-block',
      color: theme.palette.grey[600],
      fontSize: theme.typography.body2.fontSize,
      [theme.breakpoints.up('md')]: {
        display:"none"
      }
    },
    desktopDate: {
      marginLeft: 20,
      display: 'inline-block',
      color: theme.palette.grey[600],
      whiteSpace: "no-wrap",
      fontSize: theme.typography.body2.fontSize,
      [theme.breakpoints.down('sm')]: {
        display:"none"
      }
    },
    commentsLink: {
      marginLeft: 20,
      color: theme.palette.grey[600],
      whiteSpace: "no-wrap",
      fontSize: theme.typography.body2.fontSize,
    },
    actions: {
      display: 'inline-block',
      marginLeft: 15,
      cursor: "pointer",
      color: theme.palette.grey[600],
    },
    postBody: {
      marginBottom: 50,
    },
    postContent: postBodyStyles(theme),
    subtitle: {
      ...theme.typography.subtitle,
    },
    voteBottom: {
      position: 'relative',
      fontSize: 42,
      textAlign: 'center',
      display: 'inline-block',
      marginLeft: 'auto',
      marginRight: 'auto',
      paddingRight: 50,
      marginBottom: 40
    },
    draft: {
      color: theme.palette.secondary.light
    },
    bottomNavigation: {
      width: 640,
      margin: 'auto',
      [theme.breakpoints.down('sm')]: {
        width:'100%'
      }
    },
    inline: {
      display: 'inline-block'
    },
    unreviewed: {
      fontStyle: "italic",
      color: theme.palette.grey[600],
      marginBottom: theme.spacing.unit*2,
      fontSize:".9em",
      maxWidth: "100%",
      overflowX: "hidden",
      textOverflow: "ellipsis",
      ...theme.typography.postStyle,
    },
    feedName: {
      fontSize: theme.typography.body2.fontSize,
      marginLeft: 20,
      display: 'inline-block',
      color: theme.palette.grey[600],
      [theme.breakpoints.down('sm')]: {
        display: "none"
      }
    },
    commentsSection: {
      minHeight: 'calc(70vh - 100px)',
      marginLeft: -67,
      [theme.breakpoints.down('sm')]: {
        paddingRight: 0,
        marginLeft: 0
      },
      // TODO: This is to prevent the Table of Contents from overlapping with the comments section. Could probably fine-tune the breakpoints and spacing to avoid needing this.
      background: "white",
      position: "relative"
    },
    footerSection: {
      display: 'flex',
      alignItems: 'center',
      fontSize: '1.4em'
    },
    bottomDate: {
      color: theme.palette.grey[600]
    },
})

class PostsPage extends Component {

  render() {
<<<<<<< HEAD
    const { loading, document: post, currentUser, location, router, classes, params } = this.props
    const { PostsPageTitle, PostsAuthors, HeadTags, PostsVote, SmallMapPreviewWrapper,
      LinkPostMessage, PostsCommentsThread, Loading, Error404, PostsGroupDetails, BottomNavigationWrapper,
      PostsTopSequencesNav, FormatDate, PostsPageActions, PostsPageEventData, ContentItemBody, AnswersSection,
      Section, TableOfContents, PostsRevisionSelector, PostsRevisionMessage } = Components
=======
    const { loading, document, currentUser, location, router, classes, params } = this.props
    const { PostsPageTitle, PostsAuthors, HeadTags, PostsVote, SmallMapPreviewWrapper, LinkPostMessage, PostsCommentsThread, Loading, Error404, PostsGroupDetails, BottomNavigationWrapper, PostsTopSequencesNav, FormatDate, PostsPageActions, PostsPageEventData, ContentItemBody, AnswersSection, Section, TableOfContents, AlignmentCrosspostMessage } = Components
>>>>>>> d01c73fa

    if (loading) {
      return <div><Loading/></div>
    } else if (!post) {
      return <Error404/>
    } else {
      const { html } = post.content || {}
      let query = location && location.query
      const view = _.clone(router.location.query).view || Comments.getDefaultView(post, currentUser)
      const description = post.plaintextExcerpt ? post.plaintextExcerpt : (post.body && post.body.substring(0, 300))
      const commentTerms = _.isEmpty(query && query.view) ? {view: view, limit: 500} : {...query, limit:500}
      const sequenceId = params.sequenceId || post.canonicalSequenceId;
      const sectionData = post.tableOfContents;
      const htmlWithAnchors = (sectionData && sectionData.html) ? sectionData.html : html
      const feedLink = post.feed && post.feed.url && new URLClass(post.feed.url).hostname

      return (
        <div className={classes.root}>
          <HeadTags url={Posts.getPageUrl(post, true)} title={post.title} description={description}/>

          {/* Header/Title */}
          <Section>
            <div className={classes.post}>
              {post.groupId && <PostsGroupDetails post={post} documentId={post.groupId} />}
              <PostsTopSequencesNav post={post} sequenceId={sequenceId} />
              <div className={classNames(classes.header, {[classes.eventHeader]:post.isEvent})}
              >
                <div className={classes.headerLeft}>
                  <PostsPageTitle post={post} />
                  <div className={classes.secondaryInfo}>
                    <span className={classes.inline}>
                      <PostsAuthors post={post}/>
                    </span>
                    { post.feed && post.feed.user &&
                      <Tooltip title={`Crossposted from ${feedLink}`}>
                        <a href={`http://${feedLink}`} className={classes.feedName}>
                          {post.feed.nickname}
                        </a>
                      </Tooltip>
                    }
                    {!post.isEvent && <span className={classes.mobileDate}>
                      <FormatDate date={post.postedAt}/>
                    </span>}
                    {!post.isEvent && <span className={classes.desktopDate}>
                      {post.hasMajorRevision ? <PostsRevisionSelector post={post}/> : <FormatDate date={post.postedAt} format="Do MMM YYYY"/>}
                    </span>}
                    {post.types && post.types.length > 0 && <Components.GroupLinks document={post} />}
                    <a className={classes.commentsLink} href={"#comments"}>{ Posts.getCommentCountStr(post)}</a>
                    <span className={classes.actions}>
                        <PostsPageActions post={post} />
                    </span>
                  </div>
                </div>
                <div className={classes.headerVote}>
                  <PostsVote
                    collection={Posts}
                    post={post}
                    currentUser={currentUser}
                    />
                </div>
              </div>
              <hr className={classes.divider}/>
              {post.isEvent && <PostsPageEventData post={post}/>}
            </div>
          </Section>
          <Section titleComponent={
            <TableOfContents sectionData={sectionData} document={post} />
          }>
            <div className={classes.post}>
              {/* Body */}
              <div className={classes.postBody}>
<<<<<<< HEAD
=======

>>>>>>> d01c73fa
                { post.isEvent && <SmallMapPreviewWrapper post={post} /> }
                <div className={classes.postContent}>
                  <AlignmentCrosspostMessage post={post} />
                  { post.authorIsUnreviewed && <div className={classes.unreviewed}>This post is awaiting moderator approval</div>}
                  <LinkPostMessage post={post} />
                  {query.revision && <PostsRevisionMessage post={post} />}
                  { html && <ContentItemBody dangerouslySetInnerHTML={{__html: htmlWithAnchors}}/> }
                </div>
              </div>
            </div>

            {/* Footer */}
            {(post.wordCount > HIDE_POST_BOTTOM_VOTE_WORDCOUNT_LIMIT) &&
              <div className={classes.footerSection}>
                <div className={classes.voteBottom}>
                  <PostsVote
                    collection={Posts}
                    post={post}
                    currentUser={currentUser}
                    />
                </div>
              </div>}
            {sequenceId && <div className={classes.bottomNavigation}>
              <BottomNavigationWrapper documentId={sequenceId} post={post}/>
            </div>}
            {/* Answers Section */}
            {post.question && <div>
              <div id="answers"/>
              <AnswersSection terms={{...commentTerms, postId: post._id}} post={post}/>
            </div>}
            {/* Comments Section */}
            <div className={classes.commentsSection}>
              <PostsCommentsThread terms={{...commentTerms, postId: post._id}} post={post}/>
            </div>
          </Section>
        </div>
      );
    }
  }

  async componentDidMount() {
    try {

      // destructure the relevant props
      const {
        // from the parent component, used in withDocument, GraphQL HOC
        documentId,
        // from connect, Redux HOC
        setViewed,
        postsViewed,
        // from withMutation, GraphQL HOC
        increasePostViewCount,
      } = this.props;

      // a post id has been found & it's has not been seen yet on this client session
      if (documentId && !postsViewed.includes(documentId)) {

        // trigger the asynchronous mutation with postId as an argument
        await increasePostViewCount({postId: documentId});

        // once the mutation is done, update the redux store
        setViewed(documentId);
      }

      //LESSWRONG: register page-visit event
      if(this.props.currentUser) {
        const registerEvent = this.props.registerEvent;
        const currentUser = this.props.currentUser;
        const eventProperties = {
          userId: currentUser._id,
          important: false,
          intercom: true,
        };

        if(this.props.document) {
          eventProperties.documentId = this.props.document._id;
          eventProperties.postTitle = this.props.document.title;
        } else if (this.props.documentId){
          eventProperties.documentId = this.props.documentId;
        }
        registerEvent('post-view', eventProperties);
      }
    } catch(error) {
      console.log("PostPage componentDidMount error:", error); // eslint-disable-line
    }
  }
}
PostsPage.displayName = "PostsPage";

PostsPage.propTypes = {
  documentId: PropTypes.string,
  document: PropTypes.object,
  postsViewed: PropTypes.array,
  setViewed: PropTypes.func,
  increasePostViewCount: PropTypes.func,
}

const queryOptions = {
  collection: Posts,
  queryName: 'postsSingleQuery',
  fragmentName: 'LWPostsRevision',
  enableTotal: false,
  enableCache: true,
  ssr: true,
  extraVariables: {
    version: 'String'
  }
};

const mutationOptions = {
  name: 'increasePostViewCount',
  args: {postId: 'String'},
};

const mapStateToProps = state => ({ postsViewed: state.postsViewed });
const mapDispatchToProps = dispatch => bindActionCreators(getActions().postsViewed, dispatch);

registerComponent(
  // component name used by Vulcan
  'PostsPage',
  // React component
  PostsPage,
  // HOC to give access to the current user
  withUser,
  // HOC to give access to LW2 event API
  withNewEvents,
  // HOC to give access to router and params
  withRouter,
  // HOC to load the data of the document, based on queryOptions & a documentId props
  [withDocument, queryOptions],
  // HOC to provide a single mutation, based on mutationOptions
  withMutation(mutationOptions),
  // HOC to give access to the redux store & related actions
  connect(mapStateToProps, mapDispatchToProps),
  // HOC to add JSS styles to component
  withStyles(styles, { name: "PostsPage" }),
  // Add error boundary to post
  withErrorBoundary
);<|MERGE_RESOLUTION|>--- conflicted
+++ resolved
@@ -174,16 +174,11 @@
 class PostsPage extends Component {
 
   render() {
-<<<<<<< HEAD
     const { loading, document: post, currentUser, location, router, classes, params } = this.props
     const { PostsPageTitle, PostsAuthors, HeadTags, PostsVote, SmallMapPreviewWrapper,
       LinkPostMessage, PostsCommentsThread, Loading, Error404, PostsGroupDetails, BottomNavigationWrapper,
       PostsTopSequencesNav, FormatDate, PostsPageActions, PostsPageEventData, ContentItemBody, AnswersSection,
       Section, TableOfContents, PostsRevisionSelector, PostsRevisionMessage } = Components
-=======
-    const { loading, document, currentUser, location, router, classes, params } = this.props
-    const { PostsPageTitle, PostsAuthors, HeadTags, PostsVote, SmallMapPreviewWrapper, LinkPostMessage, PostsCommentsThread, Loading, Error404, PostsGroupDetails, BottomNavigationWrapper, PostsTopSequencesNav, FormatDate, PostsPageActions, PostsPageEventData, ContentItemBody, AnswersSection, Section, TableOfContents, AlignmentCrosspostMessage } = Components
->>>>>>> d01c73fa
 
     if (loading) {
       return <div><Loading/></div>
@@ -255,10 +250,6 @@
             <div className={classes.post}>
               {/* Body */}
               <div className={classes.postBody}>
-<<<<<<< HEAD
-=======
-
->>>>>>> d01c73fa
                 { post.isEvent && <SmallMapPreviewWrapper post={post} /> }
                 <div className={classes.postContent}>
                   <AlignmentCrosspostMessage post={post} />
