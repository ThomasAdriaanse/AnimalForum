import React from 'react';
import { registerComponent, Components } from '../../../lib/vulcan-lib';
import { ExpandedDate } from '../../common/FormatDate';

const styles = theme => ({
  date: {
    color: theme.palette.grey[600],
    whiteSpace: "no-wrap",
    fontSize: theme.typography.body2.fontSize,
  },
  mobileDate: {
    [theme.breakpoints.up('md')]: {
      display:"none"
    }
  }
});

<<<<<<< HEAD
const PostsPageDate = ({ post, hasMajorRevision, classes }: {
  post: PostsBase,
  hasMajorRevision: boolean,
  classes: ClassesType,
}) => {
  const { FormatDate, PostsRevisionSelector } = Components;
=======
const PostsPageDate = ({ post, hasMajorRevision, classes }) => {
  const { FormatDate, PostsRevisionSelector, LWTooltip } = Components;
>>>>>>> 779aa058
  
  const tooltip = (<div>
    <div>Posted on <ExpandedDate date={post.postedAt}/></div>
    
    {post.curatedDate && <div>
      Curated on <ExpandedDate date={post.curatedDate}/>
    </div>}
  </div>);

  if (hasMajorRevision) {
    return (
      <span className={classes.date}>
        <PostsRevisionSelector format="Do MMM YYYY" post={post}/>
      </span>
    )
  }
  
  return (<React.Fragment>
    <LWTooltip title={tooltip} placement="bottom">
        <span className={classes.date}>
          <FormatDate date={post.postedAt} format="Do MMM YYYY" tooltip={false} />
        </span>
    </LWTooltip>
  </React.Fragment>);
}

const PostsPageDateComponent = registerComponent("PostsPageDate", PostsPageDate, {styles});

declare global {
  interface ComponentTypes {
    PostsPageDate: typeof PostsPageDateComponent
  }
}<|MERGE_RESOLUTION|>--- conflicted
+++ resolved
@@ -15,17 +15,12 @@
   }
 });
 
-<<<<<<< HEAD
 const PostsPageDate = ({ post, hasMajorRevision, classes }: {
   post: PostsBase,
   hasMajorRevision: boolean,
   classes: ClassesType,
 }) => {
-  const { FormatDate, PostsRevisionSelector } = Components;
-=======
-const PostsPageDate = ({ post, hasMajorRevision, classes }) => {
   const { FormatDate, PostsRevisionSelector, LWTooltip } = Components;
->>>>>>> 779aa058
   
   const tooltip = (<div>
     <div>Posted on <ExpandedDate date={post.postedAt}/></div>
