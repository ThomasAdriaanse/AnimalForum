import React, { FC, MouseEvent, useEffect, useMemo } from 'react';
import { Components, registerComponent } from '../../../lib/vulcan-lib';
import { postGetAnswerCountStr, postGetCommentCount, postGetCommentCountStr } from '../../../lib/collections/posts/helpers';
import { AnalyticsContext } from "../../../lib/analyticsEvents";
import { extractVersionsFromSemver } from '../../../lib/editor/utils'
import { getUrlClass } from '../../../lib/routeUtil';
import classNames from 'classnames';
import { isServer } from '../../../lib/executionEnvironment';
import moment from 'moment';
import { isEAForum } from '../../../lib/instanceSettings';
import { useCookiesWithConsent } from '../../hooks/useCookiesWithConsent';
import { PODCAST_TOOLTIP_SEEN_COOKIE } from '../../../lib/cookies/cookies';

const SECONDARY_SPACING = 20;
const PODCAST_ICON_SIZE = isEAForum ? 22 : 24;

const styles = (theme: ThemeType): JssStyles => ({
  header: {
    position: 'relative',
    display:"flex",
    justifyContent: "space-between",
    alignItems: "center",
    marginBottom: isEAForum ? 20 : theme.spacing.unit*2,
  },
  headerLeft: {
    width: "100%"
  },
  headerVote: {
    textAlign: 'center',
    fontSize: 42,
    position: isEAForum ? 'absolute' : "relative",
    top: isEAForum ? 0 : undefined,
    left: isEAForum ? -93 : undefined,
    [theme.breakpoints.down("sm")]: {
      position: 'relative',
      top: 'auto',
      left: 'auto'
    }
  },
  eventHeader: {
    marginBottom:0,
  },
  authorAndSecondaryInfo: {
    display: 'flex',
    alignItems: 'baseline',
    columnGap: SECONDARY_SPACING,
    flexWrap: 'wrap',
    fontSize: isEAForum ? theme.typography.body1.fontSize : '1.4rem',
    fontWeight: isEAForum ? 450 : undefined,
    fontFamily: theme.typography.uiSecondary.fontFamily,
    color: theme.palette.text.dim3,
    paddingBottom: isEAForum ? 12 : undefined,
    borderBottom: isEAForum ? theme.palette.border.grey300 : undefined
  },
  secondaryInfo: {
    flexGrow: 1,
    display: 'flex',
    justifyContent: 'space-between',
    alignItems: 'baseline',
    columnGap: SECONDARY_SPACING,
    rowGap: '10px',
    flexWrap: 'wrap',
    [theme.breakpoints.down("sm")]: {
      justifyContent: 'flex-start'
    }
  },
  secondaryInfoLeft: {
    display: 'flex',
    alignItems: 'baseline',
    columnGap: SECONDARY_SPACING,
    flexWrap: 'wrap'
  },
  secondaryInfoRight: {
    flex: 'none',
    display: 'flex',
  },
  secondaryInfoLink: {
    fontWeight: isEAForum ? 450 : undefined,
    fontSize: isEAForum ? undefined : theme.typography.body2.fontSize,
    "@media print": { display: "none" },
  },
  wordCount: {
    fontWeight: isEAForum ? 450 : undefined,
    fontSize: isEAForum ? undefined : theme.typography.body2.fontSize,
    cursor: 'default',
    "@media print": { display: "none" },
  },
  togglePodcastContainer: {
    alignSelf: 'center',
    color: isEAForum ? undefined : theme.palette.primary.main,
    height: isEAForum ? undefined : PODCAST_ICON_SIZE,
  },
  togglePodcastIcon: {
    width: PODCAST_ICON_SIZE,
    height: PODCAST_ICON_SIZE,
    transform: isEAForum ? "translateY(5px)" : undefined
  },
  actions: {
    color: isEAForum ? undefined : theme.palette.grey[500],
    "&:hover": {
      opacity: 0.5,
    },
    '& svg': {
      color: 'inherit' // this is needed for the EAF version of the icon
    },
    "@media print": { display: "none" },
  },
  authorInfo: {
    display: 'flex',
    alignItems: 'baseline',
    columnGap: SECONDARY_SPACING,
  },
  authors: {
    fontSize: theme.typography.body1.fontSize,
  },
  feedName: {
    [theme.breakpoints.down('sm')]: {
      display: "none"
    }
  },
  divider: {
    marginTop: theme.spacing.unit*2,
    marginLeft:0,
    borderTop: theme.palette.border.faint,
    borderLeft: 'transparent'
  },
  commentIcon: {
    fontSize: "1.4em",
    marginRight: 1,
    transform: "translateY(5px)",
  },
  bookmarkButton: {
    marginBottom: -5,
    marginRight: 16,
    height: 22,
    color: theme.palette.grey[600],
    "&:hover": {
      opacity: 0.5,
    },
  }
});

// On the server, use the 'url' library for parsing hostname out of feed URLs.
// On the client, we instead create an <a> tag, set its href, and extract
// properties from that. (There is a URL class which theoretically would work,
// but it doesn't have the hostname field on IE11 and it's missing entirely on
// Opera Mini.)
const URLClass = getUrlClass()

function getProtocol(url: string): string {
  if (isServer)
    return new URLClass(url).protocol;

  // From https://stackoverflow.com/questions/736513/how-do-i-parse-a-url-into-hostname-and-path-in-javascript
  var parser = document.createElement('a');
  parser.href = url;
  return parser.protocol;
}

function getHostname(url: string): string {
  if (isServer)
    return new URLClass(url).hostname;

  // From https://stackoverflow.com/questions/736513/how-do-i-parse-a-url-into-hostname-and-path-in-javascript
  var parser = document.createElement('a');
  parser.href = url;
  return parser.hostname;
}

const countAnswersAndDescendents = (answers: CommentsList[]) => {
  const sum = answers.reduce((prev: number, curr: CommentsList) => prev + curr.descendentCount, 0);
  return sum + answers.length;
}

const getResponseCounts = (
  post: PostsWithNavigation|PostsWithNavigationAndRevision,
  answers: CommentsList[],
) => {
  // answers may include some which are deleted:true, deletedPublic:true (in which
  // case various fields are unpopulated and a deleted-item placeholder is shown
  // in the UI). These deleted answers are *not* included in post.commentCount.
  const nonDeletedAnswers = answers.filter(answer=>!answer.deleted);
  
  return {
    answerCount: nonDeletedAnswers.length,
    commentCount: postGetCommentCount(post) - countAnswersAndDescendents(nonDeletedAnswers),
  };
};

const CommentsLink: FC<{
  anchor: string,
  children: React.ReactNode,
  className?: string,
}> = ({anchor, children, className}) => {
  const onClick = (e: MouseEvent<HTMLAnchorElement>) => {
    e.preventDefault();
    const elem = document.querySelector(anchor);
    if (elem) {
      // Match the scroll behaviour from TableOfContentsList
      window.scrollTo({
        top: elem.getBoundingClientRect().y - (window.innerHeight / 3) + 1,
        behavior: "smooth",
      });
    }
  }
  return (
    <a className={className} {...(isEAForum ? {onClick} : {href: anchor})}>
      {children}
    </a>
  );
}

/// PostsPagePostHeader: The metadata block at the top of a post page, with
/// title, author, voting, an actions menu, etc.
const PostsPagePostHeader = ({post, answers = [], dialogueResponses = [], toggleEmbeddedPlayer, hideMenu, hideTags, classes}: {
  post: PostsWithNavigation|PostsWithNavigationAndRevision,
  answers?: CommentsList[],
  dialogueResponses?: CommentsList[],
  toggleEmbeddedPlayer?: () => void,
  hideMenu?: boolean,
  hideTags?: boolean,
  classes: ClassesType,
}) => {
  const {PostsPageTitle, PostsAuthors, LWTooltip, PostsPageDate, CrosspostHeaderIcon,
    PostActionsButton, PostsVote, PostsGroupDetails, PostsTopSequencesNav,
    PostsPageEventData, FooterTagList, AddToCalendarButton, BookmarkButton,
<<<<<<< HEAD
    NewFeaturePulse, ForumIcon, GroupLinks} = Components;
=======
    NewFeaturePulse, ForumIcon, SharePostButton} = Components;
>>>>>>> de622f7f
  const [cookies, setCookie] = useCookiesWithConsent([PODCAST_TOOLTIP_SEEN_COOKIE]);
  // eslint-disable-next-line react-hooks/exhaustive-deps
  const cachedTooltipSeen = useMemo(() => cookies[PODCAST_TOOLTIP_SEEN_COOKIE], []);

  useEffect(() => {
    if(!cachedTooltipSeen) {
      setCookie(PODCAST_TOOLTIP_SEEN_COOKIE, true, {
        expires: moment().add(2, 'years').toDate(),
      });
    }
  // eslint-disable-next-line react-hooks/exhaustive-deps
  }, [])
  
  const feedLinkDescription = post.feed?.url && getHostname(post.feed.url)
  const feedLink = post.feed?.url && `${getProtocol(post.feed.url)}//${getHostname(post.feed.url)}`;
  const { major } = extractVersionsFromSemver(post.version)
  const hasMajorRevision = major > 1
    
  const crosspostNode = post.fmCrosspost?.isCrosspost && !post.fmCrosspost.hostedHere &&
    <CrosspostHeaderIcon post={post} />

  const wordCount = useMemo(() => {
    if (!post.debate || dialogueResponses.length === 0) {
      return post.contents?.wordCount || 0;
    }

    return dialogueResponses.reduce((wordCount, response) => {
      wordCount += response.contents?.wordCount ?? 0;
      return wordCount;
    }, 0);
  }, [post, dialogueResponses]);

  /**
   * It doesn't make a ton of sense to fetch all the debate response comments in the resolver field, since we:
   * 1. already have them here
   * 2. need them to compute the word count in the debate case as well
   */
  const readTime = useMemo(() => {
    if (!post.debate || dialogueResponses.length === 0) {
      return post.readTimeMinutes ?? 1;
    }

    return Math.max(1, Math.round(wordCount / 250));
  }, [post, dialogueResponses, wordCount]);

  const {
    answerCount,
    commentCount,
  } = useMemo(() => getResponseCounts(post, answers), [post, answers]);
  
  const readingTimeNode = !post.isEvent && <LWTooltip title={`${wordCount} words`}>
    <span className={classes.wordCount}>{readTime} min read</span>
  </LWTooltip>
  
  const answersNode = post.question &&
    <CommentsLink anchor="#answers" className={classes.secondaryInfoLink}>
      {postGetAnswerCountStr(answerCount)}
    </CommentsLink>
  
  const audioNode = toggleEmbeddedPlayer &&
    (cachedTooltipSeen ?
      <LWTooltip title={'Listen to this post'} className={classes.togglePodcastContainer}>
        <a href="#" onClick={toggleEmbeddedPlayer}>
          <ForumIcon icon="VolumeUp" className={classes.togglePodcastIcon} />
        </a>
      </LWTooltip> :
      <NewFeaturePulse dx={-10} dy={4}>
        <LWTooltip title={'Listen to this post'} className={classes.togglePodcastContainer}>
        <a href="#" onClick={toggleEmbeddedPlayer}>
          <ForumIcon icon="VolumeUp" className={classes.togglePodcastIcon} />
        </a>
        </LWTooltip>
      </NewFeaturePulse>
    )
    
  const addToCalendarNode = post.startTime && <div className={classes.secondaryInfoLink}>
    <AddToCalendarButton post={post} label="Add to calendar" hideTooltip />
  </div>
  
  const tripleDotMenuNode = !hideMenu &&
    <span className={classes.actions}>
      <AnalyticsContext pageElementContext="tripleDotMenu">
        <PostActionsButton post={post} />
      </AnalyticsContext>
    </span>
  
  // this is the info section under the post title, to the right of the author names
  let secondaryInfoNode = <div className={classes.secondaryInfo}>
    <div className={classes.secondaryInfoLeft}>
      {crosspostNode}
      {readingTimeNode}
      {!post.isEvent && <PostsPageDate post={post} hasMajorRevision={hasMajorRevision} />}
      {post.isEvent && <GroupLinks document={post} noMargin />}
      {answersNode}
      <CommentsLink anchor="#comments" className={classes.secondaryInfoLink}>
        {postGetCommentCountStr(post, commentCount)}
      </CommentsLink>
      {audioNode}
      {addToCalendarNode}
      {tripleDotMenuNode}
    </div>
  </div>
  // EA Forum splits the info into two sections, plus has the info in a different order
  if (isEAForum) {
    secondaryInfoNode = <div className={classes.secondaryInfo}>
      <div className={classes.secondaryInfoLeft}>
        {!post.isEvent && <PostsPageDate post={post} hasMajorRevision={hasMajorRevision} />}
        {readingTimeNode}
        {audioNode}
        {post.isEvent && <GroupLinks document={post} noMargin />}
        {answersNode}
        <LWTooltip title={postGetCommentCountStr(post, commentCount)}>
          <CommentsLink anchor="#comments" className={classes.secondaryInfoLink}>
            <ForumIcon icon="Comment" className={classes.commentIcon} /> {commentCount}
          </CommentsLink>
        </LWTooltip>
        {addToCalendarNode}
        {crosspostNode}
      </div>
      <div className={classes.secondaryInfoRight}>
        <BookmarkButton post={post} className={classes.bookmarkButton} placement='bottom-start' />
        {tripleDotMenuNode}
      </div>
    </div>
  }

  // TODO: If we are not the primary author of this post, but it was shared with
  // us as a draft, display a notice and a link to the collaborative editor.
  
  return <>
    {post.group && <PostsGroupDetails post={post} documentId={post.group._id} />}
    <AnalyticsContext pageSectionContext="topSequenceNavigation">
      <PostsTopSequencesNav post={post} />
    </AnalyticsContext>
    <div className={classNames(classes.header, {[classes.eventHeader]: post.isEvent})}>
      <div className={classes.headerLeft}>
        <PostsPageTitle post={post} />
<<<<<<< HEAD
        <div className={classes.authorAndSecondaryInfo}>
          <div className={classes.authorInfo}>
            <div className={classes.authors}>
              <PostsAuthors post={post} pageSectionContext="post_header" />
            </div>
            {post.feed && post.feed.user &&
              <LWTooltip title={`Crossposted from ${feedLinkDescription}`} className={classes.feedName}>
                <a href={feedLink}>{post.feed.nickname}</a>
              </LWTooltip>
            }
          </div>
          {secondaryInfoNode}
=======
        <div className={classes.secondaryInfo}>
          <span className={classes.authors}>
            <PostsAuthors post={post} pageSectionContext="post_header" />
          </span>
          { post.feed && post.feed.user &&
            <LWTooltip title={`Crossposted from ${feedLinkDescription}`}>
              <a href={feedLink} className={classes.feedName}>
                {post.feed.nickname}
              </a>
            </LWTooltip>
          }
          {post.fmCrosspost?.isCrosspost && !post.fmCrosspost.hostedHere && <CrosspostHeaderIcon post={post} />}
          {!isEAForum && readingTimeNode}
          {!post.isEvent && <span className={classes.date}>
            <PostsPageDate post={post} hasMajorRevision={hasMajorRevision} />
          </span>}
          {isEAForum && readingTimeNode}
          {post.isEvent && <div className={classes.groupLinks}>
            <Components.GroupLinks document={post} noMargin={true} />
          </div>}
          {isEAForum && audioNode}
          {post.question &&
            <CommentsLink anchor="#answers" className={classes.secondaryInfoLink}>
              {postGetAnswerCountStr(answerCount)}
            </CommentsLink>
          }
          {isEAForum ? <LWTooltip title={postGetCommentCountStr(post, commentCount)}>
            {commentCountNode}
          </LWTooltip> : commentCountNode}
          {isEAForum && <BookmarkButton post={post} className={classes.bookmarkButton} placement='bottom-start' />}
          {isEAForum && <SharePostButton post={post} />}
          {!isEAForum && audioNode}
          {post.startTime && <div className={classes.secondaryInfoLink}>
            <AddToCalendarButton post={post} label="Add to calendar" hideTooltip={true} />
          </div>}
          {!hideMenu &&
            <span className={classes.actions}>
              <AnalyticsContext pageElementContext="tripleDotMenu">
                <PostActionsButton post={post} includeBookmark={!isEAForum} />
              </AnalyticsContext>
            </span>
          }
>>>>>>> de622f7f
        </div>
      </div>
      {!post.shortform && <div className={classes.headerVote}>
        <PostsVote post={post} />
      </div>}
    </div>
    {!post.shortform && !post.isEvent && !hideTags && <AnalyticsContext pageSectionContext="tagHeader">
      <FooterTagList post={post} hideScore />
    </AnalyticsContext>}
    {post.isEvent && <PostsPageEventData post={post}/>}
  </>
}

const PostsPagePostHeaderComponent = registerComponent(
  'PostsPagePostHeader', PostsPagePostHeader, {styles}
);

declare global {
  interface ComponentTypes {
    PostsPagePostHeader: typeof PostsPagePostHeaderComponent,
  }
}<|MERGE_RESOLUTION|>--- conflicted
+++ resolved
@@ -73,6 +73,7 @@
   secondaryInfoRight: {
     flex: 'none',
     display: 'flex',
+    columnGap: SECONDARY_SPACING
   },
   secondaryInfoLink: {
     fontWeight: isEAForum ? 450 : undefined,
@@ -131,7 +132,6 @@
   },
   bookmarkButton: {
     marginBottom: -5,
-    marginRight: 16,
     height: 22,
     color: theme.palette.grey[600],
     "&:hover": {
@@ -224,11 +224,7 @@
   const {PostsPageTitle, PostsAuthors, LWTooltip, PostsPageDate, CrosspostHeaderIcon,
     PostActionsButton, PostsVote, PostsGroupDetails, PostsTopSequencesNav,
     PostsPageEventData, FooterTagList, AddToCalendarButton, BookmarkButton,
-<<<<<<< HEAD
-    NewFeaturePulse, ForumIcon, GroupLinks} = Components;
-=======
-    NewFeaturePulse, ForumIcon, SharePostButton} = Components;
->>>>>>> de622f7f
+    NewFeaturePulse, ForumIcon, GroupLinks, SharePostButton} = Components;
   const [cookies, setCookie] = useCookiesWithConsent([PODCAST_TOOLTIP_SEEN_COOKIE]);
   // eslint-disable-next-line react-hooks/exhaustive-deps
   const cachedTooltipSeen = useMemo(() => cookies[PODCAST_TOOLTIP_SEEN_COOKIE], []);
@@ -350,6 +346,7 @@
       </div>
       <div className={classes.secondaryInfoRight}>
         <BookmarkButton post={post} className={classes.bookmarkButton} placement='bottom-start' />
+        <SharePostButton post={post} />
         {tripleDotMenuNode}
       </div>
     </div>
@@ -366,7 +363,6 @@
     <div className={classNames(classes.header, {[classes.eventHeader]: post.isEvent})}>
       <div className={classes.headerLeft}>
         <PostsPageTitle post={post} />
-<<<<<<< HEAD
         <div className={classes.authorAndSecondaryInfo}>
           <div className={classes.authorInfo}>
             <div className={classes.authors}>
@@ -379,50 +375,6 @@
             }
           </div>
           {secondaryInfoNode}
-=======
-        <div className={classes.secondaryInfo}>
-          <span className={classes.authors}>
-            <PostsAuthors post={post} pageSectionContext="post_header" />
-          </span>
-          { post.feed && post.feed.user &&
-            <LWTooltip title={`Crossposted from ${feedLinkDescription}`}>
-              <a href={feedLink} className={classes.feedName}>
-                {post.feed.nickname}
-              </a>
-            </LWTooltip>
-          }
-          {post.fmCrosspost?.isCrosspost && !post.fmCrosspost.hostedHere && <CrosspostHeaderIcon post={post} />}
-          {!isEAForum && readingTimeNode}
-          {!post.isEvent && <span className={classes.date}>
-            <PostsPageDate post={post} hasMajorRevision={hasMajorRevision} />
-          </span>}
-          {isEAForum && readingTimeNode}
-          {post.isEvent && <div className={classes.groupLinks}>
-            <Components.GroupLinks document={post} noMargin={true} />
-          </div>}
-          {isEAForum && audioNode}
-          {post.question &&
-            <CommentsLink anchor="#answers" className={classes.secondaryInfoLink}>
-              {postGetAnswerCountStr(answerCount)}
-            </CommentsLink>
-          }
-          {isEAForum ? <LWTooltip title={postGetCommentCountStr(post, commentCount)}>
-            {commentCountNode}
-          </LWTooltip> : commentCountNode}
-          {isEAForum && <BookmarkButton post={post} className={classes.bookmarkButton} placement='bottom-start' />}
-          {isEAForum && <SharePostButton post={post} />}
-          {!isEAForum && audioNode}
-          {post.startTime && <div className={classes.secondaryInfoLink}>
-            <AddToCalendarButton post={post} label="Add to calendar" hideTooltip={true} />
-          </div>}
-          {!hideMenu &&
-            <span className={classes.actions}>
-              <AnalyticsContext pageElementContext="tripleDotMenu">
-                <PostActionsButton post={post} includeBookmark={!isEAForum} />
-              </AnalyticsContext>
-            </span>
-          }
->>>>>>> de622f7f
         </div>
       </div>
       {!post.shortform && <div className={classes.headerVote}>
