--- conflicted
+++ resolved
@@ -196,16 +196,10 @@
     collection: Posts,
     fragmentName: 'PostsList',
   }],
-<<<<<<< HEAD
-  [withSetAlignmentPost, {
-    fragmentName: "PostsList"
-  }],
   [withMutation, {
     name: 'markAsReadOrUnread',
     args: {postId: 'String', isRead: 'Boolean'},
-  }]
-);
-=======
+  }],
   [withUpdate, {
     collection: Users,
     fragmentName: 'UsersCurrent'
@@ -213,5 +207,4 @@
   [withSetAlignmentPost, {
     fragmentName: "PostsList"
   }]
-)
->>>>>>> 65acef73
+);