import React, { Component } from 'react'
import { withStyles } from '@material-ui/core/styles';
import { registerComponent, Components, withUpdate, withMutation, getSetting } from 'meteor/vulcan:core';
import Users from 'meteor/vulcan:users'
import withUser from '../../common/withUser'
import { Posts } from '../../../lib/collections/posts';
import withSetAlignmentPost from "../../alignment-forum/withSetAlignmentPost";
import MenuItem from '@material-ui/core/MenuItem';
import { Link } from '../../../lib/reactRouterWrapper.js';
import Tooltip from '@material-ui/core/Tooltip';
import ListItemIcon from '@material-ui/core/ListItemIcon'
import EditIcon from '@material-ui/icons/Edit'
import WarningIcon from '@material-ui/icons/Warning'
import qs from 'qs'

const metaName = getSetting('forumType') === 'EAForum' ? 'Community' : 'Meta'

const NotFPSubmittedWarning = ({className}) => <div className={className}>
  {' '}<WarningIcon fontSize='inherit' />
</div>

const styles = theme => ({
  root: {
    margin: 0,
    ...theme.typography.display3,
    ...theme.typography.postStyle,
    ...theme.typography.headerStyle,
    color: theme.palette.text.primary,
    [theme.breakpoints.down('sm')]: {
      fontSize: '2.5rem',
      marginBottom: 10,
      maxWidth: '80%'
    }
  },
  promoteWarning: {
    fontSize: 20,
    marginLeft: 4,
  }
})

class PostActions extends Component {

  handleMarkAsRead = () => {
    this.props.markAsReadOrUnread({
      postId: this.props.post._id,
      isRead: true,
    });
  }
  
  handleMarkAsUnread = () => {
    this.props.markAsReadOrUnread({
      postId: this.props.post._id,
      isRead: false,
    });
  }
  
  handleMoveToMeta = () => {
    const { post, updatePost } = this.props
    updatePost({
      selector: { _id: post._id},
      data: {
        meta: true,
        draft: false,
        metaDate: new Date(),
        frontpageDate: null,
        curatedDate: null
      },
    })
  }

  handleMoveToFrontpage = () => {
    const { post, updatePost } = this.props
    updatePost({
      selector: { _id: post._id},
      data: {
        frontpageDate: new Date(),
        meta: false,
        draft: false
      },
    })
  }

  handleMoveToPersonalBlog = () => {
    const { post, updatePost } = this.props
    updatePost({
      selector: { _id: post._id},
      data: {
        draft: false,
        meta: false,
        curatedDate: null,
        frontpageDate: null
      },
    })
  }
  
  handleMakeShortform = () => {
    const { post, updateUser } = this.props;
    updateUser({
      selector: { _id: post.userId },
      data: {
        shortformFeedId: post._id
      },
    });
  }

  handleMoveToAlignmentForum = () => {
    const { post, setAlignmentPostMutation } = this.props
    setAlignmentPostMutation({
      postId: post._id,
      af: true,
    })
  }

  handleRemoveFromAlignmentForum = () => {
    const { post, setAlignmentPostMutation } = this.props
    setAlignmentPostMutation({
      postId: post._id,
      af: false,
    })
  }

  handleApproveUser = async () => {
    const { currentUser, post, updateUser } = this.props
    await updateUser({
      selector: {_id: post.userId},
      data: {reviewedByUserId: currentUser._id}
    })
  }

  render() {
    const { classes, post, currentUser } = this.props
    const { MoveToDraft, BookmarkButton, SuggestCurated, SuggestAlignment, ReportPostMenuItem, DeleteDraft } = Components
    return (
      <div className={classes.actions}>        
        { Posts.canEdit(currentUser,post) && <Link to={{pathname:'/editPost', search:`?${qs.stringify({postId: post._id, eventForm: post.isEvent})}`}}>
          <MenuItem>
            <ListItemIcon>
              <EditIcon />
            </ListItemIcon>
            Edit
          </MenuItem>
        </Link>}
<<<<<<< HEAD
        { Users.canCollaborate(currentUser, post) && 
          <Link to={{pathname:'/collaborateOnPost', search:`?${qs.stringify({postId: post._id})}`}}>
            <MenuItem>
              <ListItemIcon>
                <EditIcon />
              </ListItemIcon>
              Collaborative Editing
            </MenuItem>
          </Link>
        }
=======
        <BookmarkButton post={post} menuItem/>
>>>>>>> 8ce9e318
        <ReportPostMenuItem post={post}/>
        { post.isRead
          ? <div onClick={this.handleMarkAsUnread}>
              <MenuItem>
                Mark as Unread
              </MenuItem>
            </div>
          : <div onClick={this.handleMarkAsRead}>
              <MenuItem>
                Mark as Read
              </MenuItem>
            </div>
        }
        <SuggestCurated post={post}/>
        <MoveToDraft post={post}/>
        <DeleteDraft post={post}/>
        { Users.canDo(currentUser, "posts.edit.all") &&
          <span>
            { !post.meta &&
              <div onClick={this.handleMoveToMeta}>
                <Tooltip title={
                  getSetting('forumType') === 'EAForum' && post.submitToFrontpage ?
                    '' :
                    'user did not select "Moderators may promote to Frontpage" option'
                }>
                  <MenuItem>
                    Move to {metaName}
                    {getSetting('forumType') === 'EAForum' && !post.submitToFrontpage && <NotFPSubmittedWarning className={classes.promoteWarning} />}
                  </MenuItem>
                </Tooltip>
              </div>
            }
            { !post.frontpageDate &&
              <div onClick={this.handleMoveToFrontpage}>
                <Tooltip title={
                  post.submitToFrontpage ?
                    '' :
                    'user did not select "Moderators may promote to Frontpage" option'
                }>
                  <MenuItem>
                    Move to Frontpage
                    {!post.submitToFrontpage && <NotFPSubmittedWarning className={classes.promoteWarning} />}
                  </MenuItem>
                </Tooltip>
              </div>
            }
            { (post.frontpageDate || post.meta || post.curatedDate) &&
               <div onClick={this.handleMoveToPersonalBlog}>
                 <MenuItem>
                   Move to Personal Blog
                 </MenuItem>
               </div>
            }
            
            { !post.shortform &&
               <div onClick={this.handleMakeShortform}>
                 <MenuItem>
                   Set as user's Shortform Post
                 </MenuItem>
               </div>
            }

            { post.authorIsUnreviewed &&
               <div onClick={this.handleApproveUser}>
                 <MenuItem>
                   Approve New User
                 </MenuItem>
               </div>
            }
          </span>
        }
        <SuggestAlignment post={post}/>
        { Users.canMakeAlignmentPost(currentUser, post) &&
          !post.af && <div onClick={this.handleMoveToAlignmentForum }>
            <MenuItem>
              Ω Move to Alignment
            </MenuItem>
          </div>}
        { Users.canMakeAlignmentPost(currentUser, post) && post.af &&
          <div onClick={this.handleRemoveFromAlignmentForum}>
            <MenuItem>
              Ω Remove Alignment
            </MenuItem>
          </div>
        }
      </div>
    )
  }
}

registerComponent('PostActions', PostActions,
  withStyles(styles, {name: "PostActions"}),
  withUser,
  [withUpdate, {
    collection: Posts,
    fragmentName: 'PostsList',
  }],
  [withMutation, {
    name: 'markAsReadOrUnread',
    args: {postId: 'String', isRead: 'Boolean'},
  }],
  [withUpdate, {
    collection: Users,
    fragmentName: 'UsersCurrent'
  }],
  [withSetAlignmentPost, {
    fragmentName: "PostsList"
  }]
);<|MERGE_RESOLUTION|>--- conflicted
+++ resolved
@@ -140,7 +140,6 @@
             Edit
           </MenuItem>
         </Link>}
-<<<<<<< HEAD
         { Users.canCollaborate(currentUser, post) && 
           <Link to={{pathname:'/collaborateOnPost', search:`?${qs.stringify({postId: post._id})}`}}>
             <MenuItem>
@@ -151,9 +150,7 @@
             </MenuItem>
           </Link>
         }
-=======
         <BookmarkButton post={post} menuItem/>
->>>>>>> 8ce9e318
         <ReportPostMenuItem post={post}/>
         { post.isRead
           ? <div onClick={this.handleMarkAsUnread}>
