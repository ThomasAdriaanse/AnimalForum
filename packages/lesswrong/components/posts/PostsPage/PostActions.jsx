import React, { Component } from 'react'
import { withStyles } from '@material-ui/core/styles';
import { registerComponent, Components, withUpdate, withMutation } from 'meteor/vulcan:core';
import Users from 'meteor/vulcan:users'
import withUser from '../../common/withUser'
import { Posts } from '../../../lib/collections/posts';
import withSetAlignmentPost from "../../alignment-forum/withSetAlignmentPost";
import MenuItem from '@material-ui/core/MenuItem';
import { Link } from '../../../lib/reactRouterWrapper.js';
import ListItemIcon from '@material-ui/core/ListItemIcon'
import EditIcon from '@material-ui/icons/Edit'
import qs from 'qs'

const styles = theme => ({
  root: {
    margin: 0,
    ...theme.typography.display3,
    ...theme.typography.postStyle,
    ...theme.typography.headerStyle,
    color: theme.palette.text.primary,
    [theme.breakpoints.down('sm')]: {
      fontSize: '2.5rem',
      marginBottom: 10,
      maxWidth: '80%'
    }
  },
})

class PostActions extends Component {

  handleMarkAsRead = () => {
    this.props.markAsReadOrUnread({
      postId: this.props.post._id,
      isRead: true,
    });
  }
  
  handleMarkAsUnread = () => {
    this.props.markAsReadOrUnread({
      postId: this.props.post._id,
      isRead: false,
    });
  }
  
  handleMoveToMeta = () => {
    const { post, updatePost } = this.props
    updatePost({
      selector: { _id: post._id},
      data: {
        meta: true,
        draft: false,
        metaDate: new Date(),
        frontpageDate: null,
        curatedDate: null
      },
    })
  }

  handleMoveToFrontpage = () => {
    const { post, updatePost } = this.props
    updatePost({
      selector: { _id: post._id},
      data: {
        frontpageDate: new Date(),
        meta: false,
        draft: false
      },
    })
  }

  handleMoveToPersonalBlog = () => {
    const { post, updatePost } = this.props
    updatePost({
      selector: { _id: post._id},
      data: {
        draft: false,
        meta: false,
        curatedDate: null,
        frontpageDate: null
      },
    })
  }
  
  handleMakeShortform = () => {
    const { post, updateUser } = this.props;
    updateUser({
      selector: { _id: post.userId },
      data: {
        shortformFeedId: post._id
      },
    });
  }

  handleMoveToAlignmentForum = () => {
    const { post, setAlignmentPostMutation } = this.props
    setAlignmentPostMutation({
      postId: post._id,
      af: true,
    })
  }

  handleRemoveFromAlignmentForum = () => {
    const { post, setAlignmentPostMutation } = this.props
    setAlignmentPostMutation({
      postId: post._id,
      af: false,
    })
  }

  
  render() {
<<<<<<< HEAD
    const { classes, post, Container, currentUser } = this.props
    const { MoveToDraft, SuggestCurated, SuggestAlignment, ReportPostMenuItem, DeleteDraft, SubscribeTo } = Components
    const postAuthor = post.user;
    
    return (
      <div className={classes.actions}>
        { Posts.canEdit(currentUser,post) && <Link to={{pathname:'/editPost', query:{postId: post._id, eventForm: post.isEvent}}}>
=======
    const { classes, post, currentUser } = this.props
    const { MoveToDraft, SuggestCurated, SuggestAlignment, ReportPostMenuItem, DeleteDraft } = Components
    return (
      <div className={classes.actions}>
        { post.isRead
          ? <div onClick={this.handleMarkAsUnread}>
              <MenuItem>
                Mark as Unread
              </MenuItem>
            </div>
          : <div onClick={this.handleMarkAsRead}>
              <MenuItem>
                Mark as Read
              </MenuItem>
            </div>
        }
        
        { Posts.canEdit(currentUser,post) && <Link to={{pathname:'/editPost', search:`?${qs.stringify({postId: post._id, eventForm: post.isEvent})}`}}>
>>>>>>> c4595bf4
          <MenuItem>
            <ListItemIcon>
              <EditIcon />
            </ListItemIcon>
            Edit
          </MenuItem>
        </Link>}
<<<<<<< HEAD
        
        {currentUser && postAuthor._id!==currentUser._id && <MenuItem>
          <SubscribeTo document={postAuthor}
            subscribeMessage="Subscribe to Author"
            unsubscribeMessage="Unsubscribe from Author"/>
        </MenuItem>}
        
        {currentUser && <MenuItem>
          <SubscribeTo document={post}
            subscribeMessage="Subscribe to Replies"
            unsubscribeMessage="Unsubscribe from Replies"/>
        </MenuItem>}
        
=======
>>>>>>> c4595bf4
        <ReportPostMenuItem post={post}/>

        { Users.canDo(currentUser, "posts.edit.all") &&
          <span>
            { !post.meta &&
              <div onClick={this.handleMoveToMeta}>
                <MenuItem>
                  Move to Meta
                </MenuItem>
              </div>
            }
            { !post.frontpageDate &&
              <div onClick={this.handleMoveToFrontpage}>
                <MenuItem>
                  Move to Frontpage
                </MenuItem>
              </div>
            }
            { (post.frontpageDate || post.meta || post.curatedDate) &&
               <div onClick={this.handleMoveToPersonalBlog}>
                 <MenuItem>
                   Move to Personal Blog
                 </MenuItem>
               </div>
            }
            
            { !post.shortform &&
               <div onClick={this.handleMakeShortform}>
                 <MenuItem>
                   Set as user's Shortform Post
                 </MenuItem>
               </div>
            }
          </span>
        }
        <SuggestAlignment post={post}/>
        { Users.canMakeAlignmentPost(currentUser, post) &&
          !post.af && <div onClick={this.handleMoveToAlignmentForum }>
            <MenuItem>
              Ω Move to Alignment
            </MenuItem>
          </div>}
        { Users.canMakeAlignmentPost(currentUser, post) && post.af &&
          <div onClick={this.handleRemoveFromAlignmentForum}>
            <MenuItem>
              Ω Remove Alignment
            </MenuItem>
          </div>
        }
        <SuggestCurated post={post}/>
        <MoveToDraft post={post}/>
        <DeleteDraft post={post}/>
      </div>
    )
  }
}

registerComponent('PostActions', PostActions,
  withStyles(styles, {name: "PostActions"}),
  withUser,
  [withUpdate, {
    collection: Posts,
    fragmentName: 'PostsList',
  }],
  [withMutation, {
    name: 'markAsReadOrUnread',
    args: {postId: 'String', isRead: 'Boolean'},
  }],
  [withUpdate, {
    collection: Users,
    fragmentName: 'UsersCurrent'
  }],
  [withSetAlignmentPost, {
    fragmentName: "PostsList"
  }]
);<|MERGE_RESOLUTION|>--- conflicted
+++ resolved
@@ -109,17 +109,10 @@
 
   
   render() {
-<<<<<<< HEAD
-    const { classes, post, Container, currentUser } = this.props
+    const { classes, post, currentUser } = this.props
     const { MoveToDraft, SuggestCurated, SuggestAlignment, ReportPostMenuItem, DeleteDraft, SubscribeTo } = Components
     const postAuthor = post.user;
     
-    return (
-      <div className={classes.actions}>
-        { Posts.canEdit(currentUser,post) && <Link to={{pathname:'/editPost', query:{postId: post._id, eventForm: post.isEvent}}}>
-=======
-    const { classes, post, currentUser } = this.props
-    const { MoveToDraft, SuggestCurated, SuggestAlignment, ReportPostMenuItem, DeleteDraft } = Components
     return (
       <div className={classes.actions}>
         { post.isRead
@@ -136,7 +129,6 @@
         }
         
         { Posts.canEdit(currentUser,post) && <Link to={{pathname:'/editPost', search:`?${qs.stringify({postId: post._id, eventForm: post.isEvent})}`}}>
->>>>>>> c4595bf4
           <MenuItem>
             <ListItemIcon>
               <EditIcon />
@@ -144,7 +136,6 @@
             Edit
           </MenuItem>
         </Link>}
-<<<<<<< HEAD
         
         {currentUser && postAuthor._id!==currentUser._id && <MenuItem>
           <SubscribeTo document={postAuthor}
@@ -157,9 +148,7 @@
             subscribeMessage="Subscribe to Replies"
             unsubscribeMessage="Unsubscribe from Replies"/>
         </MenuItem>}
-        
-=======
->>>>>>> c4595bf4
+
         <ReportPostMenuItem post={post}/>
 
         { Users.canDo(currentUser, "posts.edit.all") &&
