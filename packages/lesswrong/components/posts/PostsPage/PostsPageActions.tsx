--- conflicted
+++ resolved
@@ -29,20 +29,9 @@
   const {captureEvent} = useTracking();
   const currentUser = useCurrentUser();
 
-<<<<<<< HEAD
-  const handleClick = (e: React.MouseEvent) => {
-    captureEvent("tripleDotClick", {open: true, itemType: "post", postId: post._id})
-    setAnchorEl(anchorEl ? null : e.target);
-  }
-
-  const handleClose = () => {
-    captureEvent("tripleDotClick", {open: false, itemType: "post"})
-    setAnchorEl(null);
-=======
   const handleSetOpen = (open: boolean) => {
     captureEvent("tripleDotClick", {open, itemType: "post", postId: post._id})
     setIsOpen(open);
->>>>>>> 2cb97a92
   }
 
   const Icon = vertical ? MoreVertIcon : MoreHorizIcon
