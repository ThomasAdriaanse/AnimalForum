--- conflicted
+++ resolved
@@ -93,17 +93,10 @@
           <div key={view} className={classnames("posts-view-button", {"posts-views-button-active": view === currentView, "posts-views-button-inactive": view !== currentView})}>
 
             <span style={ChipStyle} className="view-chip" onClick={() => this.handleChange(view)}>
-<<<<<<< HEAD
               <Components.SectionSubtitle className={view === currentView ? "posts-views-chip-active" : "posts-views-chip-inactive"}>
-                {viewDataDict[view].label}
-                { this.renderMenu(viewDataDict[view], view)}
-              </Components.SectionSubtitle>
-=======
-              <Components.SectionTitleLink className={view === currentView ? "posts-views-chip-active" : "posts-views-chip-inactive"}>
                 {postViewSections[view].label}
                 { this.renderMenu(postViewSections[view], view)}
-              </Components.SectionTitleLink>
->>>>>>> 5ec698be
+              </Components.SectionSubtitle>
             </span>
           </div>
         ))}
@@ -118,43 +111,23 @@
                 )}
               >
                 <span style={ChipStyle} className="view-chip" onClick={() => this.handleChange(view)} >
-<<<<<<< HEAD
                   <Components.SectionSubtitle className={view === currentView ? "posts-views-chip-active" : "posts-views-chip-inactive"}>
-                    {viewDataDict[view].label}
-                    { this.renderMenu(viewDataDict[view])}
+                    {postViewSections[view].label}
+                    { this.renderMenu(postViewSections[view])}
                   </Components.SectionSubtitle>
                 </span>
               </div>
             ))}
             {!props.hideDaily && <div className="posts-view-button"><span style={ChipStyle} className="view-chip">
               <Components.SectionSubtitle className={"posts-views-chip-inactive"}>
-                <Link to="/meta">Meta { this.renderMenu(viewDataDict["meta"])}</Link>
+                <Link to="/meta">Meta { this.renderMenu(postViewSections["meta"])}</Link>
               </Components.SectionSubtitle></span>
             </div>}
             {!props.hideDaily && <span style={ChipStyle} className="view-chip">
               <Components.SectionSubtitle className={"posts-views-chip-inactive"}>
-                <Link to="/daily">Daily { this.renderMenu(viewDataDict["daily"])}</Link>
+                <Link to="/daily">Daily { this.renderMenu(postViewSections["daily"])}</Link>
               </Components.SectionSubtitle>
             </span>}
-=======
-                  <Components.SectionTitleLink className={view === currentView ? "posts-views-chip-active" : "posts-views-chip-inactive"}>
-                    {postViewSections[view].label}
-                    { this.renderMenu(postViewSections[view])}
-                  </Components.SectionTitleLink>
-                </span>
-              </div>
-            ))}
-            {!props.hideDaily && <div className="posts-view-button"><Link style={ChipStyle} className="view-chip" to="/meta">
-              <Components.SectionTitleLink className={"posts-views-chip-inactive"}>
-                Meta { this.renderMenu(postViewSections["meta"])}
-              </Components.SectionTitleLink>
-            </Link></div>}
-            {!props.hideDaily && <span><Link style={ChipStyle} className="view-chip" to="/daily">
-              <Components.SectionTitleLink className={"posts-views-chip-inactive"}>
-                Daily { this.renderMenu(postViewSections["daily"])}
-              </Components.SectionTitleLink>
-            </Link></span>}
->>>>>>> 5ec698be
           </span> : <span>
             <a style={ChipStyle} className="view-chip more"
               onClick={() => this.setState({expanded: true})}>
