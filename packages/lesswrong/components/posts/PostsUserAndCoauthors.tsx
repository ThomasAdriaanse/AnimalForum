--- conflicted
+++ resolved
@@ -62,18 +62,13 @@
 
   const { UsersName, UserNameDeleted } = Components
 
-  if (isAnon)
-    return <UserNameDeleted/>;
-
-<<<<<<< HEAD
   if (post.debate) {
-    const participants = [post.user, ...post.coauthors];
     const { unreadDebateCommentCount } = post;
 
     return (
       <div className={classes.unreadDebateComments}>
         <div className={abbreviateIfLong ? classes.lengthLimited : classes.lengthUnlimited}>
-          {participants.map((participant, idx) =>
+          {authors.map((participant, idx) =>
             <React.Fragment key={participant._id}>
               {idx !== 0 ? ", " : ""}<UsersName user={participant} simple={simple} tooltipPlacement={tooltipPlacement}/>
             </React.Fragment>
@@ -87,11 +82,9 @@
     );
   }
 
-  const topCommentAuthor = post.question ? post.bestAnswer?.user : post.lastPromotedComment?.user
-  const renderTopCommentAuthor = (forumTypeSetting.get() && topCommentAuthor && topCommentAuthor._id != post.user._id)
-  
-=======
->>>>>>> 3e7180ea
+  if (isAnon)
+    return <UserNameDeleted/>;
+
   return <div className={abbreviateIfLong ? classes.lengthLimited : classes.lengthUnlimited}>
     {authors.map((author, i) =>
       <React.Fragment key={author._id}>
