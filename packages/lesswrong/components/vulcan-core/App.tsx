--- conflicted
+++ resolved
@@ -4,7 +4,6 @@
 // eslint-disable-next-line no-restricted-imports
 import { withRouter } from 'react-router';
 import { withCurrentUser } from '../../lib/crud/withCurrentUser';
-import { withUpdate } from '../../lib/crud/withUpdate';
 import { DatabasePublicSetting, localeSetting } from '../../lib/publicSettings';
 import { LocationContext, NavigationContext, parseRoute, ServerRequestStatusContext, SubscribeLocationContext, ServerRequestStatusContextType } from '../../lib/vulcan-core/appContext';
 import { IntlProvider, intlShape } from '../../lib/vulcan-i18n';
@@ -172,16 +171,7 @@
 const AppComponent = registerComponent('App', App, {
   hocs: [
     withCurrentUser,
-<<<<<<< HEAD
-    withUpdate(updateOptions),
     withRouter
-=======
-    withUpdate({
-      collectionName: 'Users',
-      fragmentName: 'UsersCurrent',
-    }),
-    withApollo, withRouter
->>>>>>> c17a0c70
   ]
 });
 
