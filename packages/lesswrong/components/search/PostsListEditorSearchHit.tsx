--- conflicted
+++ resolved
@@ -6,22 +6,12 @@
 import type { Hit } from 'react-instantsearch-core';
 
 const styles = (theme: ThemeType): JssStyles => ({
-<<<<<<< HEAD
-    root: {
-      padding: theme.spacing.unit,
-      borderBottom: "solid 1px",
-      borderBottomColor: theme.palette.grey[200],
-      '&:hover': {
-        backgroundColor: theme.palette.grey[100],
-      }
-=======
   root: {
     padding: theme.spacing.unit,
     borderBottom: "solid 1px",
-    borderBottomColor: grey[200],
+    borderBottomColor: theme.palette.grey[200],
     '&:hover': {
-      backgroundColor: grey[100],
->>>>>>> dfb40b9b
+      backgroundColor: theme.palette.grey[100],
     },
   },
   postLink: {
