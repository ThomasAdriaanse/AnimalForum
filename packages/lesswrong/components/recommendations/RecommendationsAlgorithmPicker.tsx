--- conflicted
+++ resolved
@@ -60,15 +60,9 @@
 }
 
 const forumIncludeExtra = {
-<<<<<<< HEAD
-  LessWrong: {humanName: 'Include Personal Blogposts', machineName: 'includePersonal'},
-  AlignmentForum: {humanName: 'Include Personal Blogposts', machineName: 'includePersonal'},
-  EAForum: {humanName: 'Include Community Posts', machineName: 'includeMeta'},
-=======
   LessWrong: {humanName: 'Personal Blogposts', machineName: 'includePersonal'},
   AlignmentForum: {humanName: 'Personal Blogposts', machineName: 'includePersonal'},
   EAForum: {humanName: 'Community', machineName: 'includeMeta'},
->>>>>>> f4b2f84e
 }
 
 const includeExtra = forumIncludeExtra[forumTypeSetting.get()]
@@ -134,17 +128,6 @@
       /> Show 'The LessWrong 2018 Review'
     </div>} */}
 
-<<<<<<< HEAD
-    {/* disabled during 2018 Review [and coronavirus]*/}
-    {(configName === "frontpage") && <div> 
-      <Checkbox
-        checked={!settings.hideFrontpage}
-        onChange={(ev, checked) => applyChange({ ...settings, hideFrontpage: !checked })}
-      /> Show 'From the Archives' recommendations
-    </div>}
-
-=======
->>>>>>> f4b2f84e
     {/* <div> 
       <Checkbox
         checked={!settings.hideCoronavirus}
