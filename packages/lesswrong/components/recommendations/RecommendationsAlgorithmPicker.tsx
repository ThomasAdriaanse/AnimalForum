import React from 'react';
import { registerComponent, Components } from '../../lib/vulcan-lib';
import { useUpdate } from '../../lib/crud/withUpdate';
import Input from '@material-ui/core/Input';
import Checkbox from '@material-ui/core/Checkbox';
import deepmerge from 'deepmerge';
import { useCurrentUser } from '../common/withUser';
import { defaultAlgorithmSettings } from '../../lib/collections/users/recommendationSettings';
import Users from '../../lib/collections/users/collection';
import { forumTypeSetting } from '../../lib/instanceSettings';
import { archiveRecommendationsName } from './ConfigurableRecommendationsList';

const styles = (theme: ThemeType): JssStyles => ({
  root: {
    display: "flex",
    justifyContent: "space-between",
    flexWrap: "wrap"
  },
  settingGroup: {
    border:"solid 1px rgba(0,0,0,.15)",
    borderRadius: 3,
    padding: 8,
    marginBottom: 10
  },
  setting: {
    marginLeft: 20,
    marginRight: 20
  }
})

// Elements here should match switch cases in recommendations.ts
const recommendationAlgorithms = [
  {
    name: "top",
    description: "Top scored"
  },
  {
    name: "sample",
    description: "Weighted sample"
  }
];

<<<<<<< HEAD
function getDefaultSettings(configName: string) {
  if (configName in slotSpecificRecommendationSettingDefaults) {
    return deepmerge(defaultAlgorithmSettings, slotSpecificRecommendationSettingDefaults[configName]);
  } else {
    return defaultAlgorithmSettings;
  }
}

=======
>>>>>>> 02a7d104
export function getRecommendationSettings({settings, currentUser, configName})
{
  if (settings)
   return settings;

  if (currentUser?.recommendationSettings && configName in currentUser.recommendationSettings) {
    return deepmerge(defaultAlgorithmSettings, currentUser.recommendationSettings[configName]||{});
  } else {
    return defaultAlgorithmSettings;
  }
}

// TODO: Probably to be removed when Community becomes a tag
const forumIncludeExtra = {
  LessWrong: {humanName: 'Personal Blogposts', machineName: 'includePersonal'},
  AlignmentForum: {humanName: 'Personal Blogposts', machineName: 'includePersonal'},
  EAForum: {humanName: 'Community', machineName: 'includeMeta'},
}
const includeExtra = forumIncludeExtra[forumTypeSetting.get()]

const RecommendationsAlgorithmPicker = ({ settings, configName, onChange, showAdvanced=false, classes }: {
  settings: any,
  configName: string,
  onChange: any,
  showAdvanced?: boolean,
  classes: ClassesType
}) => {
  const { SectionFooterCheckbox } = Components
  const currentUser = useCurrentUser();
  const {mutate: updateUser} = useUpdate({
    collection: Users,
    fragmentName: "UsersCurrent",
  });
  function applyChange(newSettings) {
    if (currentUser) {
      const mergedSettings = {
        ...currentUser.recommendationSettings,
        [configName]: newSettings
      };

      void updateUser({
        selector: { _id: currentUser._id },
        data: {
          recommendationSettings: mergedSettings
        },
      });
    }
    onChange(newSettings);
  }
  return <div className={classes.root}>
    {['frontpage', 'frontpageEA'].includes(configName) && <span className={classes.settingGroup}>
      <span className={classes.setting}>
<<<<<<< HEAD
        {(configName === "frontpage") &&
          <SectionFooterCheckbox
            value={!settings.hideContinueReading}
            onClick={(ev: React.MouseEvent) => applyChange({ ...settings, hideContinueReading: !settings.hideContinueReading })}
            label="Continue Reading"
            tooltip="If you start reading a sequence, the next unread post will appear in Recommendations"
          />
        }
      </span>
      <span className={classes.setting}>
        {(configName === "frontpage") && 
          <SectionFooterCheckbox
            value={!settings.hideBookmarks}
            onClick={(ev: React.MouseEvent) => applyChange({ ...settings, hideBookmarks: !settings.hideBookmarks })}
            label="Bookmarks"
            tooltip="Posts that you have bookmarked will appear in Recommendations."
          />
        }
=======
        <SectionFooterCheckbox
          value={!settings.hideContinueReading}
          onClick={(ev, checked) => applyChange({ ...settings, hideContinueReading: !settings.hideContinueReading })}
          label="Continue Reading"
          tooltip="If you start reading a sequence, the next unread post will appear in Recommendations"
        />
      </span>
      <span className={classes.setting}>
        <SectionFooterCheckbox
          value={!settings.hideBookmarks}
          onClick={(ev, checked) => applyChange({ ...settings, hideBookmarks: !settings.hideBookmarks })}
          label="Bookmarks"
          tooltip="Posts that you have bookmarked will appear in Recommendations."
        />
>>>>>>> 02a7d104
      </span>
    </span>}

    {/* disabled except during review */}
    {/* {(configName === "frontpage") && <div>
      <Checkbox
        checked={!settings.hideReview}
        onChange={(ev, checked) => applyChange({ ...settings, hideReview: !checked })}
      /> Show 'The LessWrong 2018 Review'
    </div>} */}

    {/* <div>
      <Checkbox
        checked={!settings.hideCoronavirus}
        onChange={(ev, checked) => applyChange({ ...settings, hideCoronavirus: !checked })}
      /> Show 'Coronavirus' recommendations
    </div> */}

    {/* disabled during 2018 Review [and coronavirus]*/}
    <span className={classes.settingGroup}>
      {configName === "frontpage" &&
        <span className={classes.setting}>
          <SectionFooterCheckbox
            value={!settings.hideFrontpage}
            onClick={(ev: React.MouseEvent) => applyChange({ ...settings, hideFrontpage: !settings.hideFrontpage })}
            label="Archives"
            tooltip="Show randomized posts from the archives"
          />
        </span>
      }
      <span className={classes.setting}>
        <SectionFooterCheckbox
          disabled={!currentUser}
          value={settings.onlyUnread && !!currentUser}
          onClick={(ev: React.MouseEvent) => applyChange({ ...settings, onlyUnread: !settings.onlyUnread })}
          label={`Unread ${!currentUser ? "(Requires login)" : ""}`}
          tooltip={`'${archiveRecommendationsName}' will only show unread posts`}
        />
      </span>

      {/* Include personal blogposts (LW) or meta (EA Forum) */}
      <span className={classes.setting}>
        <SectionFooterCheckbox
          disabled={!currentUser}
          value={settings[includeExtra.machineName]}
          onClick={(ev: React.MouseEvent) => applyChange({ ...settings, [includeExtra.machineName]: !settings[includeExtra.machineName] })}
          label={includeExtra.humanName}
          tooltip={`'${archiveRecommendationsName}' will include ${includeExtra.humanName}`}
        />
      </span>
    </span>
    {showAdvanced && <div>
      <div>{"Algorithm "}
        <select
          onChange={(ev) => applyChange({ ...settings, method: ev.target.value })}
          value={settings.method}
        >
          {recommendationAlgorithms.map(method =>
            <option value={method.name} key={method.name}>
              {method.description}
            </option>
          )}
        </select>
      </div>
      <div>{"Count "}
        <Input type="number"
          value={settings.count}
          onChange={(ev) => applyChange({ ...settings, count: ev.target.value })}
        />
      </div>
      <div>
        {"Weight: (score - "}
        <Input type="number"
          value={settings.scoreOffset}
          onChange={(ev) => applyChange({ ...settings, scoreOffset: ev.target.value })}
        />
        {") ^ "}
        <Input type="number"
          value={settings.scoreExponent}
          onChange={(ev) => applyChange({ ...settings, scoreExponent: ev.target.value })}
        />
      </div>
      <div>
        {"Personal blogpost modifier "}
        <Input type="number"
          value={settings.personalBlogpostModifier}
          onChange={(ev) => applyChange({ ...settings, personalBlogpostModifier: ev.target.value })}
        />
      </div>
      <div>
        {"Frontpage modifier "}
        <Input type="number"
          value={settings.frontpageModifier}
          onChange={(ev) => applyChange({ ...settings, frontpageModifier: ev.target.value })}
        />
      </div>
      <div>
        {"Curated modifier "}
        <Input type="number"
          value={settings.curatedModifier}
          onChange={(ev) => applyChange({ ...settings, curatedModifier: ev.target.value })}
        />
      </div>
      <div>
        <Checkbox
          checked={settings.onlyUnread}
          onChange={(ev, checked) => applyChange({ ...settings, onlyUnread: checked })}
        /> Only unread
      </div>
    </div>}
  </div>;
}

const RecommendationsAlgorithmPickerComponent = registerComponent("RecommendationsAlgorithmPicker", RecommendationsAlgorithmPicker, {styles});

declare global {
  interface ComponentTypes {
    RecommendationsAlgorithmPicker: typeof RecommendationsAlgorithmPickerComponent
  }
}<|MERGE_RESOLUTION|>--- conflicted
+++ resolved
@@ -40,17 +40,6 @@
   }
 ];
 
-<<<<<<< HEAD
-function getDefaultSettings(configName: string) {
-  if (configName in slotSpecificRecommendationSettingDefaults) {
-    return deepmerge(defaultAlgorithmSettings, slotSpecificRecommendationSettingDefaults[configName]);
-  } else {
-    return defaultAlgorithmSettings;
-  }
-}
-
-=======
->>>>>>> 02a7d104
 export function getRecommendationSettings({settings, currentUser, configName})
 {
   if (settings)
@@ -103,29 +92,9 @@
   return <div className={classes.root}>
     {['frontpage', 'frontpageEA'].includes(configName) && <span className={classes.settingGroup}>
       <span className={classes.setting}>
-<<<<<<< HEAD
-        {(configName === "frontpage") &&
-          <SectionFooterCheckbox
-            value={!settings.hideContinueReading}
-            onClick={(ev: React.MouseEvent) => applyChange({ ...settings, hideContinueReading: !settings.hideContinueReading })}
-            label="Continue Reading"
-            tooltip="If you start reading a sequence, the next unread post will appear in Recommendations"
-          />
-        }
-      </span>
-      <span className={classes.setting}>
-        {(configName === "frontpage") && 
-          <SectionFooterCheckbox
-            value={!settings.hideBookmarks}
-            onClick={(ev: React.MouseEvent) => applyChange({ ...settings, hideBookmarks: !settings.hideBookmarks })}
-            label="Bookmarks"
-            tooltip="Posts that you have bookmarked will appear in Recommendations."
-          />
-        }
-=======
         <SectionFooterCheckbox
           value={!settings.hideContinueReading}
-          onClick={(ev, checked) => applyChange({ ...settings, hideContinueReading: !settings.hideContinueReading })}
+          onClick={(ev: React.MouseEvent) => applyChange({ ...settings, hideContinueReading: !settings.hideContinueReading })}
           label="Continue Reading"
           tooltip="If you start reading a sequence, the next unread post will appear in Recommendations"
         />
@@ -133,11 +102,10 @@
       <span className={classes.setting}>
         <SectionFooterCheckbox
           value={!settings.hideBookmarks}
-          onClick={(ev, checked) => applyChange({ ...settings, hideBookmarks: !settings.hideBookmarks })}
+          onClick={(ev: React.MouseEvent) => applyChange({ ...settings, hideBookmarks: !settings.hideBookmarks })}
           label="Bookmarks"
           tooltip="Posts that you have bookmarked will appear in Recommendations."
         />
->>>>>>> 02a7d104
       </span>
     </span>}
 
