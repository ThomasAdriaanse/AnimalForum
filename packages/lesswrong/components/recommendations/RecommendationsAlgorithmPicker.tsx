--- conflicted
+++ resolved
@@ -105,8 +105,6 @@
       /> Show 'From the Archives' recommendations
     </div>}
 
-<<<<<<< HEAD
-=======
     {/* <div> 
       <Checkbox
         checked={!settings.hideCoronavirus}
@@ -114,7 +112,6 @@
       /> Show 'Coronavirus' recommendations
     </div> */}
 
->>>>>>> af2e0f7a
     <div>
       <Checkbox
         disabled={!currentUser}
