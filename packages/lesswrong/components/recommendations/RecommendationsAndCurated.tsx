import React, { useState, useCallback } from 'react';
import { Components, registerComponent } from '../../lib/vulcan-lib';
import { useCurrentUser } from '../common/withUser';
import { Link } from '../../lib/reactRouterWrapper';
import classNames from 'classnames';
import { getRecommendationSettings } from './RecommendationsAlgorithmPicker'
import { useContinueReading } from './withContinueReading';
import {AnalyticsContext, useTracking} from "../../lib/analyticsEvents";
import { forumTypeSetting, isEAForum } from '../../lib/instanceSettings';
import type { RecommendationsAlgorithm } from '../../lib/collections/users/recommendationSettings';
import { useExpandedFrontpageSection } from '../hooks/useExpandedFrontpageSection';
import { SHOW_RECOMMENDATIONS_SECTION_COOKIE } from '../../lib/cookies/cookies';

export const curatedUrl = "/recommendations"

const styles = (theme: ThemeType): JssStyles => ({
  section: isEAForum ? {} : {
    marginTop: -12,
  },
  continueReadingList: {
    marginBottom: theme.spacing.unit*2,
  },
  subsection: {
    marginBottom: theme.spacing.unit,
  },
  footerWrapper: {
    display: "flex",
    justifyContent: "flex-end",
    marginTop: 12,
    [theme.breakpoints.down('sm')]: {
      justifyContent: "center",
    }
  },
  footer: {
    color: theme.palette.grey[600],
    flexGrow: 1,
    flexWrap: "wrap",
    maxWidth: 450,
    display: "flex",
    justifyContent: "space-around",
  },
  loggedOutFooter: {
    maxWidth: 450,
    marginLeft: "auto"
  },
  largeScreenLoggedOutSequences: {
    marginTop: 2,
    marginBottom: 2,
    [theme.breakpoints.down('sm')]: {
      display: "none",
    },
  },
  smallScreenLoggedOutSequences: {
    [theme.breakpoints.up('md')]: {
      display: "none",
    },
  },
  loggedOutCustomizeLabel: {
    fontSize: "1rem",
    fontStyle: "italic"
  },
  posts: {
    boxShadow: theme.palette.boxShadow.default,
  },
  curated: {
    marginTop: 12
  },
  expandIcon: {
    position: 'relative',
    top: 3,
    left: 10,
    fontSize: 16,
    cursor: 'pointer',
    '&:hover': {
      color: theme.palette.grey[800],
    }
  },
  readMoreLink: {
    fontSize: 14,
    color: theme.palette.grey[600],
    fontWeight: 600,
    '@media (max-width: 350px)': {
      display: 'none'
    },
  },
});

const getFrontPageOverwrites = (haveCurrentUser: boolean): Partial<RecommendationsAlgorithm> => {
  if (forumTypeSetting.get() === 'EAForum') {
    return {
      method: haveCurrentUser ? 'sample' : 'top',
      count: haveCurrentUser ? 3 : 5
    }
  }
  if (forumTypeSetting.get() === "LessWrong") {
    return {
      lwRationalityOnly: true,
      method: 'sample',
      count: haveCurrentUser ? 3 : 2
    }
  }
  return {
    method: 'sample',
    count: haveCurrentUser ? 3 : 2
  }
}

const isLW = forumTypeSetting.get() === 'LessWrong'

const RecommendationsAndCurated = ({
  configName,
  classes,
}: {
  configName: string,
  classes: ClassesType,
}) => {
  const {expanded, toggleExpanded} = useExpandedFrontpageSection({
    section: "recommendations",
    onExpandEvent: "recommendationsSectionExpanded",
    onCollapseEvent: "recommendationsSectionCollapsed",
    defaultExpanded: isEAForum ? "loggedOut" : "all",
    cookieName: SHOW_RECOMMENDATIONS_SECTION_COOKIE,
  });

  const currentUser = useCurrentUser();
  const [showSettings, setShowSettings] = useState(false);
  const [settingsState, setSettings] = useState<any>(null);

  const {continueReading} = useContinueReading();
  const { captureEvent } = useTracking({eventProps: {pageSectionContext: "recommendations"}});
  const isEAForum = forumTypeSetting.get() === 'EAForum';

  const toggleSettings = useCallback(() => {
    captureEvent("toggleSettings", {action: !showSettings})
    setShowSettings(!showSettings);
  }, [showSettings, captureEvent, setShowSettings]);

  const render = () => {
    const { CurrentSpotlightItem, RecommendationsAlgorithmPicker, SingleColumnSection, SettingsButton, ContinueReadingList,
      RecommendationsList, SectionTitle, SectionSubtitle, BookmarksList, LWTooltip, CuratedPostsList, ForumIcon } = Components;

    const settings = getRecommendationSettings({settings: settingsState, currentUser, configName})
    const frontpageRecommendationSettings: RecommendationsAlgorithm = {
      ...settings,
      ...getFrontPageOverwrites(!!currentUser)
    }

    const continueReadingTooltip = <div>
      <div>The next posts in sequences you've started reading, but not finished.</div>
    </div>

    const bookmarksTooltip = <div>
      <div>Individual posts that you've {isEAForum ? 'saved' : 'bookmarked'}</div>
      <div><em>(Click to see all)</em></div>
    </div>

    // Disabled during 2018 Review [and coronavirus]
    const recommendationsTooltip = <div>
      <div>
        {forumTypeSetting.get() === 'EAForum' ?
          'Assorted suggested reading, including some of the ' :
          'Recently curated posts, as well as a random sampling of '}
        top-rated posts of all time
        {settings.onlyUnread && " that you haven't read yet"}.
      </div>
      <div><em>(Click to see more recommendations)</em></div>
    </div>

    const renderBookmarks = !isEAForum && ((currentUser?.bookmarkedPostsMetadata?.length || 0) > 0) && !settings.hideBookmarks
    const renderContinueReading = !isEAForum && currentUser && (continueReading?.length > 0) && !settings.hideContinueReading
    
    const renderRecommendations = !settings.hideFrontpage

    const bookmarksLimit = (settings.hideFrontpage && settings.hideContinueReading) ? 6 : 3

    const titleText = isEAForum ? "Classic posts" : "Recommendations"
    const titleNode = (
      <div className={classes.title}>
        <SectionTitle
          title={
            <>
              {isEAForum ? (
                <>{ titleText }</>
              ) : (
                <LWTooltip title={recommendationsTooltip} placement="left">
                  <Link to={"/recommendations"}>{titleText}</Link>
                </LWTooltip>
              )}
              {isEAForum && (
                <LWTooltip title={expanded ? "Collapse" : "Expand"} hideOnTouchScreens>
                  <ForumIcon
                    icon={expanded ? "ThickChevronDown" : "ThickChevronRight"}
                    onClick={toggleExpanded}
                    className={classes.expandIcon}
                  />
                </LWTooltip>
              )}
            </>
          }
        >
          {!isEAForum && currentUser && (
            <LWTooltip title="Customize your recommendations">
              <SettingsButton showIcon={false} onClick={toggleSettings} label="Customize" />
            </LWTooltip>
          )}
          {isEAForum && expanded && (
            <Link to="/recommendations" className={classes.readMoreLink}>
              View more
            </Link>
          )}
        </SectionTitle>
      </div>
    );

    const bodyNode = (
      <>
        {isLW && (
          <AnalyticsContext pageSubSectionContext="frontpageCuratedCollections">
            <CurrentSpotlightItem />
          </AnalyticsContext>
        )}

        {/*Delete after the dust has settled on other Recommendations stuff*/}
        {!currentUser && forumTypeSetting.get() === "LessWrong" && (
          <div>
            {/* <div className={classes.largeScreenLoggedOutSequences}>
            <AnalyticsContext pageSectionContext="frontpageCuratedSequences">
              <CuratedSequences />
            </AnalyticsContext>
          </div>
          <div className={classes.smallScreenLoggedOutSequences}>
            <ContinueReadingList continueReading={continueReading} />
          </div> */}
          </div>
        )}

        <div className={classes.subsection}>
          <div className={classes.posts}>
            {renderRecommendations && (
              <AnalyticsContext
                listContext="frontpageFromTheArchives"
                pageSubSectionContext="frontpageFromTheArchives"
                capturePostItemOnMount
              >
                <RecommendationsList algorithm={frontpageRecommendationSettings} />
              </AnalyticsContext>
            )}
            {forumTypeSetting.get() !== "EAForum" && (
              <div className={classes.curated}>
                <CuratedPostsList />
              </div>
            )}
          </div>
        </div>

<<<<<<< HEAD
        {renderContinueReading && <div className={currentUser ? classes.subsection : null}>
          <AnalyticsContext pageSubSectionContext="continueReading">
            <LWTooltip placement="top-start" title={continueReadingTooltip}>
              <Link to={"/library"}>
                <SectionSubtitle className={classNames(classes.subtitle, classes.continueReading)}>
                  Continue Reading
                </SectionSubtitle>
              </Link>
            </LWTooltip>
            <ContinueReadingList continueReading={continueReading} />
          </AnalyticsContext>
        </div>}

        {renderBookmarks && <div className={classes.subsection}>
          <AnalyticsContext pageSubSectionContext="frontpageBookmarksList" listContext={"frontpageBookmarksList"} capturePostItemOnMount>
            <LWTooltip placement="top-start" title={bookmarksTooltip}>
              <Link to={"/bookmarks"}>
                <SectionSubtitle>
                  {isEAForum ? "Saved Posts" : "Bookmarks"}
                </SectionSubtitle>
              </Link>
            </LWTooltip>
            <BookmarksList limit={bookmarksLimit} hideLoadMore={true}/>
          </AnalyticsContext>
        </div>}
=======
        {renderContinueReading && (
          <div className={currentUser ? classes.subsection : null}>
            <AnalyticsContext pageSubSectionContext="continueReading">
              <LWTooltip placement="top-start" title={continueReadingTooltip}>
                <Link to={"/library"}>
                  <SectionSubtitle className={classNames(classes.subtitle, classes.continueReading)}>
                    Continue Reading
                  </SectionSubtitle>
                </Link>
              </LWTooltip>
              <ContinueReadingList continueReading={continueReading} />
            </AnalyticsContext>
          </div>
        )}

        {renderBookmarks && (
          <div className={classes.subsection}>
            <AnalyticsContext
              pageSubSectionContext="frontpageBookmarksList"
              listContext={"frontpageBookmarksList"}
              capturePostItemOnMount
            >
              <LWTooltip placement="top-start" title={bookmarksTooltip}>
                <Link to={"/bookmarks"}>
                  <SectionSubtitle>Bookmarks</SectionSubtitle>
                </Link>
              </LWTooltip>
              <BookmarksList limit={bookmarksLimit} hideLoadMore={true} />
            </AnalyticsContext>
          </div>
        )}
>>>>>>> 2bc2e09f

        {/* disabled except during review */}
        {/* <AnalyticsContext pageSectionContext="LessWrong 2018 Review">
          <FrontpageVotingPhase settings={frontpageRecommendationSettings} />
        </AnalyticsContext> */}
      </>
    );

    return <SingleColumnSection className={classes.section}>
      <AnalyticsContext pageSectionContext="recommendations">
        {titleNode}
        {showSettings &&
          <RecommendationsAlgorithmPicker
            configName={configName}
            settings={frontpageRecommendationSettings}
            onChange={(newSettings) => setSettings(newSettings)}
          /> }
        {(expanded || !isEAForum) && bodyNode}
      </AnalyticsContext>
    </SingleColumnSection>
  }

  return render();
}

const RecommendationsAndCuratedComponent = registerComponent("RecommendationsAndCurated", RecommendationsAndCurated, {styles});

declare global {
  interface ComponentTypes {
    RecommendationsAndCurated: typeof RecommendationsAndCuratedComponent
  }
}<|MERGE_RESOLUTION|>--- conflicted
+++ resolved
@@ -253,33 +253,6 @@
           </div>
         </div>
 
-<<<<<<< HEAD
-        {renderContinueReading && <div className={currentUser ? classes.subsection : null}>
-          <AnalyticsContext pageSubSectionContext="continueReading">
-            <LWTooltip placement="top-start" title={continueReadingTooltip}>
-              <Link to={"/library"}>
-                <SectionSubtitle className={classNames(classes.subtitle, classes.continueReading)}>
-                  Continue Reading
-                </SectionSubtitle>
-              </Link>
-            </LWTooltip>
-            <ContinueReadingList continueReading={continueReading} />
-          </AnalyticsContext>
-        </div>}
-
-        {renderBookmarks && <div className={classes.subsection}>
-          <AnalyticsContext pageSubSectionContext="frontpageBookmarksList" listContext={"frontpageBookmarksList"} capturePostItemOnMount>
-            <LWTooltip placement="top-start" title={bookmarksTooltip}>
-              <Link to={"/bookmarks"}>
-                <SectionSubtitle>
-                  {isEAForum ? "Saved Posts" : "Bookmarks"}
-                </SectionSubtitle>
-              </Link>
-            </LWTooltip>
-            <BookmarksList limit={bookmarksLimit} hideLoadMore={true}/>
-          </AnalyticsContext>
-        </div>}
-=======
         {renderContinueReading && (
           <div className={currentUser ? classes.subsection : null}>
             <AnalyticsContext pageSubSectionContext="continueReading">
@@ -304,14 +277,13 @@
             >
               <LWTooltip placement="top-start" title={bookmarksTooltip}>
                 <Link to={"/bookmarks"}>
-                  <SectionSubtitle>Bookmarks</SectionSubtitle>
+                  <SectionSubtitle>{isEAForum ? "Saved posts" : "Bookmarks"}</SectionSubtitle>
                 </Link>
               </LWTooltip>
               <BookmarksList limit={bookmarksLimit} hideLoadMore={true} />
             </AnalyticsContext>
           </div>
         )}
->>>>>>> 2bc2e09f
 
         {/* disabled except during review */}
         {/* <AnalyticsContext pageSectionContext="LessWrong 2018 Review">
