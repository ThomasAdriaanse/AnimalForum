--- conflicted
+++ resolved
@@ -195,15 +195,6 @@
         </AnalyticsContext>
       </div>}
 
-<<<<<<< HEAD
-
-
-      {!currentUser?.hideTaggingProgressBar && <AnalyticsContext pageSectionContext="Tag Progress Bar: LW Wiki Import">
-        <TagProgressBar/>
-      </AnalyticsContext>}
-
-=======
->>>>>>> 6b4d4363
       {/* disabled except during review */}
       {/* <AnalyticsContext pageSectionContext="LessWrong 2018 Review">
         <FrontpageVotingPhase settings={frontpageRecommendationSettings} />
