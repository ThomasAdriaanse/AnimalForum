import React, { useState, useCallback } from 'react';
import { Components, registerComponent } from '../../lib/vulcan-lib';
import { useCurrentUser } from '../common/withUser';
import { Link } from '../../lib/reactRouterWrapper';
import classNames from 'classnames';
import { getRecommendationSettings } from './RecommendationsAlgorithmPicker'
import { useContinueReading } from './withContinueReading';
import {AnalyticsContext} from "../../lib/analyticsEvents";
import { forumTypeSetting } from '../../lib/instanceSettings';
export const curatedUrl = "/allPosts?filter=curated&sortedBy=new&timeframe=allTime"

const styles = (theme: ThemeType): JssStyles => ({
  section: {
    marginTop: -12,
  },
  continueReadingList: {
    marginBottom: theme.spacing.unit*2,
  },
  subsection: {
    marginBottom: theme.spacing.unit,
  },
  footerWrapper: {
    display: "flex",
    justifyContent: "flex-end",
    marginTop: 12,
    [theme.breakpoints.down('sm')]: {
      justifyContent: "center",
    }
  },
  footer: {
    color: theme.palette.grey[600],
    flexGrow: 1,
    flexWrap: "wrap",
    maxWidth: 450,
    display: "flex",
    justifyContent: "space-around",
  },
  loggedOutFooter: {
    maxWidth: 450,
    marginLeft: "auto"
  },
  largeScreenLoggedOutSequences: {
    marginTop: 2,
    marginBottom: 2,
    [theme.breakpoints.down('sm')]: {
      display: "none",
    },
  },
  smallScreenLoggedOutSequences: {
    [theme.breakpoints.up('md')]: {
      display: "none",
    },
  },
  loggedOutCustomizeLabel: {
    fontSize: "1rem",
    fontStyle: "italic"
  },
  posts: {
    boxShadow: theme.boxShadow
  }
});

const getFrontPageOverwrites = (haveCurrentUser: boolean) => {
  if (forumTypeSetting.get() === 'EAForum') {
    return {
      method: haveCurrentUser ? 'sample' : 'top',
      count: haveCurrentUser ? 3 : 5
    }
  }
  return {
    method: 'sample',
    count: haveCurrentUser ? 3 : 2
  }
}

const RecommendationsAndCurated = ({
  configName,
  classes,
}: {
  configName: string,
  classes: ClassesType,
}) => {
  const [showSettings, setShowSettings] = useState(false);
  const [settingsState, setSettings] = useState<any>(null);
  const currentUser = useCurrentUser();
  const {continueReading} = useContinueReading();

  const toggleSettings = useCallback(() => {
    setShowSettings(!showSettings);
  }, [showSettings, setShowSettings]);

  const render = () => {
    const { SequencesGridWrapper, RecommendationsAlgorithmPicker, SingleColumnSection, SettingsButton, ContinueReadingList, RecommendationsList, SectionTitle, SectionSubtitle, BookmarksList, LWTooltip } = Components;

    const settings = getRecommendationSettings({settings: settingsState, currentUser, configName})
    const frontpageRecommendationSettings = {
      ...settings,
      ...getFrontPageOverwrites(!!currentUser)
    }

    const continueReadingTooltip = <div>
      <div>The next posts in sequences you've started reading, but not finished.</div>
    </div>

    const bookmarksTooltip = <div>
      <div>Individual posts that you've bookmarked</div>
      <div><em>(Click to see all)</em></div>
    </div>

    // Disabled during 2018 Review [and coronavirus]
    const recommendationsTooltip = <div>
      <div>
        {forumTypeSetting.get() === 'EAForum' ?
          'Assorted suggested reading, including some of the ' :
          'Recently curated posts, as well as a random sampling of '}
        top-rated posts of all time
        {settings.onlyUnread && " that you haven't read yet"}.
      </div>
      <div><em>(Click to see more recommendations)</em></div>
    </div>

    const renderBookmarks = ((currentUser?.bookmarkedPostsMetadata?.length || 0) > 0) && !settings.hideBookmarks
    const renderContinueReading = currentUser && (continueReading?.length > 0) && !settings.hideContinueReading

    return <SingleColumnSection className={classes.section}>
<<<<<<< HEAD
      {/* {<AnalyticsContext pageSectionContext="gatherTownWelcome">
        <GatherTown/>
      </AnalyticsContext>} */}
=======
>>>>>>> 736775ff
      <SectionTitle title={<LWTooltip title={recommendationsTooltip} placement="left">
        <Link to={"/recommendations"}>Recommendations</Link>
      </LWTooltip>}>
        {currentUser &&
          <LWTooltip title="Customize your recommendations">
            <SettingsButton showIcon={false} onClick={toggleSettings} label="Customize"/>
          </LWTooltip>
        }
      </SectionTitle>

      {showSettings &&
        <RecommendationsAlgorithmPicker
          configName={configName}
          settings={frontpageRecommendationSettings}
          onChange={(newSettings) => setSettings(newSettings)}
        /> }

      {!currentUser && forumTypeSetting.get() !== 'EAForum' && <div>
        <div className={classes.largeScreenLoggedOutSequences}>
          <SequencesGridWrapper
            terms={{'view':'curatedSequences', limit:3}}
            showAuthor={true}
            showLoadMore={false}
          />
        </div>
        <div className={classes.smallScreenLoggedOutSequences}>
          <ContinueReadingList continueReading={continueReading} />
        </div>
      </div>}

      {/* Disabled during 2018 Review [and coronavirus season] */}
      <div className={classes.subsection}>
        <div className={classes.posts}>
          {!settings.hideFrontpage &&
            <AnalyticsContext listContext={"frontpageFromTheArchives"} capturePostItemOnMount>
              <RecommendationsList algorithm={frontpageRecommendationSettings} />
            </AnalyticsContext>
          }
          {/* <AnalyticsContext listContext={"curatedPosts"}>
            <PostsList2
              terms={{view:"curated", limit: currentUser ? 3 : 2}}
              showNoResults={false}
              showLoadMore={false}
              hideLastUnread={true}
              boxShadow={false}
              curatedIconLeft={true}
            />
          </AnalyticsContext> */}
        </div>
      </div>

      {renderContinueReading && <div className={currentUser ? classes.subsection : null}>
          <LWTooltip placement="top-start" title={continueReadingTooltip}>
            <Link to={"/library"}>
              <SectionSubtitle className={classNames(classes.subtitle, classes.continueReading)}>
                 Continue Reading
              </SectionSubtitle>
            </Link>
          </LWTooltip>
          <ContinueReadingList continueReading={continueReading} />
        </div>}

      {renderBookmarks && <div className={classes.subsection}>
        <LWTooltip placement="top-start" title={bookmarksTooltip}>
          <Link to={"/bookmarks"}>
            <SectionSubtitle>
              Bookmarks
            </SectionSubtitle>
          </Link>
        </LWTooltip>
        <AnalyticsContext listContext={"frontpageBookmarksList"} capturePostItemOnMount>
          <BookmarksList limit={3} />
        </AnalyticsContext>
      </div>}

      {/* disabled except during review */}
      {/* <AnalyticsContext pageSectionContext="LessWrong 2018 Review">
        <FrontpageVotingPhase settings={frontpageRecommendationSettings} />
      </AnalyticsContext> */}

      {/* disabled except during coronavirus times */}
      {/* <AnalyticsContext pageSectionContext="coronavirusWidget">
        <div className={classes.subsection}>
          <CoronavirusFrontpageWidget settings={frontpageRecommendationSettings} />
        </div>
      </AnalyticsContext> */}
    </SingleColumnSection>
  }

  return render();
}

const RecommendationsAndCuratedComponent = registerComponent("RecommendationsAndCurated", RecommendationsAndCurated, {styles});

declare global {
  interface ComponentTypes {
    RecommendationsAndCurated: typeof RecommendationsAndCuratedComponent
  }
}<|MERGE_RESOLUTION|>--- conflicted
+++ resolved
@@ -123,12 +123,6 @@
     const renderContinueReading = currentUser && (continueReading?.length > 0) && !settings.hideContinueReading
 
     return <SingleColumnSection className={classes.section}>
-<<<<<<< HEAD
-      {/* {<AnalyticsContext pageSectionContext="gatherTownWelcome">
-        <GatherTown/>
-      </AnalyticsContext>} */}
-=======
->>>>>>> 736775ff
       <SectionTitle title={<LWTooltip title={recommendationsTooltip} placement="left">
         <Link to={"/recommendations"}>Recommendations</Link>
       </LWTooltip>}>
