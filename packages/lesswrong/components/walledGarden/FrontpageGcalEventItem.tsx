--- conflicted
+++ resolved
@@ -3,13 +3,8 @@
 import { registerComponent } from '../../lib/vulcan-lib';
 import { getAddToCalendarLink } from './PortalBarGcalEventItem'
 
-<<<<<<< HEAD
 const styles = (theme: ThemeType): JssStyles => ({
-  secondaryInfo: {
-=======
-const styles = (theme) => ({
   root: {
->>>>>>> 1fb58f58
     ...theme.typography.commentStyle,
     fontSize: '1rem',
     color: 'rgba(0,0,0,0.55)'
@@ -20,21 +15,13 @@
   },
 })
 
-<<<<<<< HEAD
 const FrontpageGcalEventItem = ({classes, gcalEvent}: {
   classes: ClassesType,
   gcalEvent: any,
 }) => {
-  return <div className={classes.secondaryInfo}>
-    <span>
-          {gcalEvent.summary}{" "}
-          <span className={classes.eventTime}>{moment(new Date(gcalEvent.start.dateTime)).calendar()}</span>
-=======
-const FrontpageGcalEventItem = ({classes, gcalEvent}) => {  
   return <div className={classes.root}>
     {getAddToCalendarLink(gcalEvent)} <span className={classes.eventTime}>
       {moment(new Date(gcalEvent.start.dateTime)).calendar()}
->>>>>>> 1fb58f58
     </span>
   </div>
 }
