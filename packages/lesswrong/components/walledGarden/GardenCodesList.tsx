import React from 'react';
import { useMulti } from '../../lib/crud/withMulti';
import { Components, registerComponent } from '../../lib/vulcan-lib';
import { useCurrentUser } from '../common/withUser';

<<<<<<< HEAD
export const GardenCodesList = ({classes, limit, personal=false}: {
  classes:ClassesType,
  limit?: number,
  personal?: boolean
}) => {
  const { GardenCodesItem } = Components
  const currentUser = useCurrentUser()
  
  const terms: GardenCodesViewTerms = personal ?
    {view:"userGardenCodes"} : 
    {view:"semipublicGardenCodes", types: ['public', 'semi-public']}
=======
const styles = (theme: ThemeType): JssStyles => ({
  loadMore: {
    fontSize: "1rem"
  }
})
  
export const GardenCodesList = ({classes, terms, limit}: {classes:ClassesType, terms: any, limit?: number}) => {
  
  const { GardenCodesItem, Loading, LoadMore } = Components
  const currentUser = useCurrentUser()
>>>>>>> 5b2ba961
  
  const { results, loading, loadMoreProps } = useMulti({
    terms: {
      userId: currentUser?._id,
      ...terms
    },
    enableTotal: true,
    fetchPolicy: 'cache-and-network',
    collectionName: "GardenCodes",
    fragmentName: 'GardenCodeFragment',
    limit: limit || 5,
    itemsPerPage: 10
  });
  
  
  return <div>
    {results?.map(code=><GardenCodesItem key={code._id} gardenCode={code}/>)}
    {loading ? <Loading/> : <LoadMore className={classes.loadMore} {...loadMoreProps}/>}
  </div>
}

const GardenCodesListComponent = registerComponent('GardenCodesList', GardenCodesList, {styles});

declare global {
  interface ComponentTypes {
    GardenCodesList: typeof GardenCodesListComponent
  }
}<|MERGE_RESOLUTION|>--- conflicted
+++ resolved
@@ -3,7 +3,12 @@
 import { Components, registerComponent } from '../../lib/vulcan-lib';
 import { useCurrentUser } from '../common/withUser';
 
-<<<<<<< HEAD
+const styles = (theme: ThemeType): JssStyles => ({
+  loadMore: {
+    fontSize: "1rem"
+  }
+})
+
 export const GardenCodesList = ({classes, limit, personal=false}: {
   classes:ClassesType,
   limit?: number,
@@ -14,19 +19,7 @@
   
   const terms: GardenCodesViewTerms = personal ?
     {view:"userGardenCodes"} : 
-    {view:"semipublicGardenCodes", types: ['public', 'semi-public']}
-=======
-const styles = (theme: ThemeType): JssStyles => ({
-  loadMore: {
-    fontSize: "1rem"
-  }
-})
-  
-export const GardenCodesList = ({classes, terms, limit}: {classes:ClassesType, terms: any, limit?: number}) => {
-  
-  const { GardenCodesItem, Loading, LoadMore } = Components
-  const currentUser = useCurrentUser()
->>>>>>> 5b2ba961
+    {view:"semipublicGardenCodes", types: currentUser?.walledGardenInvite ? ['public', 'semi-public'] : ['public']}
   
   const { results, loading, loadMoreProps } = useMulti({
     terms: {
