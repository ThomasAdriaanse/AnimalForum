--- conflicted
+++ resolved
@@ -3,15 +3,12 @@
 import { withStyles } from '@material-ui/core/styles';
 import React, { Component } from 'react';
 import { Link } from '../../lib/reactRouterWrapper.js';
-<<<<<<< HEAD
 import Card from '@material-ui/core/Card';
 import AllIcon from '@material-ui/icons/Notifications';
 import PostsIcon from '@material-ui/icons/Description';
 import CommentsIcon from '@material-ui/icons/ModeComment';
 import MailIcon from '@material-ui/icons/Mail';
-=======
 import { getNotificationTypeByName } from '../../lib/notificationTypes.jsx';
->>>>>>> a07c82bb
 import { getUrlClass } from '../../lib/routeUtil';
 import withHover from '../common/withHover';
 import withErrorBoundary from '../common/withErrorBoundary';
@@ -61,35 +58,11 @@
   },
 });
 
-<<<<<<< HEAD
-const iconStyles = {
-  margin: 16,
-  fontSize: 20,
-}
-
-=======
->>>>>>> a07c82bb
 class NotificationsItem extends Component {
   constructor(props) {
     super(props)
     this.state = {
       clicked: false,
-    }
-  }
-
-<<<<<<< HEAD
-  renderNotificationIcon = (notificationType) => {
-    switch (notificationType) {
-      case 'newPost':
-        return <PostsIcon style={iconStyles}/>
-      case 'newComment':
-      case 'newReply':
-      case 'newReplyToYou':
-        return <CommentsIcon style={iconStyles}/>
-      case 'newMessage':
-        return <MailIcon style={iconStyles}/>
-      default:
-        return <AllIcon style={iconStyles} />
     }
   }
 
@@ -112,8 +85,6 @@
     }
   }
 
-=======
->>>>>>> a07c82bb
   render() {
     const { classes, notification, lastNotificationsCheck, hover, anchorEl } = this.props;
     const { LWPopper } = Components
@@ -140,20 +111,12 @@
           }
         }}
       >
-<<<<<<< HEAD
         <LWPopper open={hover} anchorEl={anchorEl} placement="left-start">
           {this.renderPreview()}
         </LWPopper>
-        {this.renderNotificationIcon(notification.type)}
+        {getNotificationTypeByName(notification.type).getIcon()}
         <div className={classes.notificationLabel}>
           {notification.message}
-=======
-        {getNotificationTypeByName(notification.type).getIcon()}
-        <div className={classes.notificationLabelWrapper}>
-          <div className={classes.notificationLabel}>
-            {notification.message}
-          </div>
->>>>>>> a07c82bb
         </div>
       </Link>
     )
