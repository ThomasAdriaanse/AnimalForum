import { registerComponent } from 'meteor/vulcan:core';
import classNames from 'classnames';
import { withStyles } from '@material-ui/core/styles';
import React, { Component } from 'react';
import ListItem from '@material-ui/core/ListItem';
import { Link } from '../../lib/reactRouterWrapper.js';
<<<<<<< HEAD
import { getNotificationTypeByName } from '../../lib/notificationTypes.jsx';
=======
import AllIcon from '@material-ui/icons/Notifications';
import PostsIcon from '@material-ui/icons/Description';
import CommentsIcon from '@material-ui/icons/ModeComment';
import MessagesIcon from '@material-ui/icons/Forum';
import { getUrlClass } from '../../lib/routeUtil';
>>>>>>> a4e739e1

const styles = theme => ({
  root: {
    "&:hover": {
      backgroundColor: "rgba(0,0,0,0.02) !important",
    },
    
    fontFamily: "freight-sans-pro, sans-serif",
    
    display: "block",
    padding: 0,
    
    // Disable MUI's hover-highlight-color animation that conflicts with having
    // a non-default background color and looks glitchy.
    transition: "none",
  },
  read: {
    backgroundColor: "rgba(0,0,0,0.04) !important",
    
    "&:hover": {
      backgroundColor: "rgba(0,0,0,0.08) !important",
    },
  },
  unread: {
    backgroundColor: "inherit !important",
  },
  
  notificationLabelWrapper: {
    marginLeft: 0,
    padding: "16px 16px 16px 72px",
    position: "relative",
  },
  notificationLabel: {
    fontSize: "14px",
    lineHeight: "18px",
    color: "rgba(0,0,0, 0.54)",
    
    height: 36,
    margin: "4px 0px 0px",
    
    // Two-line ellipsis hack. Webkit-specific (doesn't work in Firefox),
    // inherited from old-Material-UI (where it also doesn't work in Firefox,
    // the symptom being that the ellipses are missing but the layout is
    // otherwise fine).
    overflow: "hidden",
    textOverflow: "ellipsis",
    display: "-webkit-box",
    "-webkit-line-clamp": 2,
    "-webkit-box-orient": "vertical",
  },
});

class NotificationsItem extends Component {
  constructor(props) {
    super(props)
    this.state = {
      clicked: false,
    }
  }

  render() {
    const { classes, notification, lastNotificationsCheck } = this.props;
    const UrlClass = getUrlClass()

    return (
      <ListItem
        button={true}
        component={Link}
        to={notification.link}
        className={classNames(
          classes.root,
          {
            [classes.read]:     notification.createdAt < lastNotificationsCheck || this.state.clicked,
            [classes.unread]: !(notification.createdAt < lastNotificationsCheck || this.state.clicked)
          }
        )}
        onClick={() => {
          this.setState({clicked: true})
          // we also check whether it's a relative link, and if so, scroll to the item
          const url = new UrlClass(notification.link)
          const hash = url.hash
          if (hash) {
            const element = document.getElementById(hash.substr(1))
            if (element) element.scrollIntoView({behavior: "smooth"});
          }
        }}
      >
        {getNotificationTypeByName(notification.type).getIcon()}
        <div className={classes.notificationLabelWrapper}>
          <div className={classes.notificationLabel}>
            {notification.message}
          </div>
        </div>
      </ListItem>
    )
  }

}

registerComponent('NotificationsItem', NotificationsItem, withStyles(styles, {name: "NotificationsItem"}));<|MERGE_RESOLUTION|>--- conflicted
+++ resolved
@@ -4,15 +4,8 @@
 import React, { Component } from 'react';
 import ListItem from '@material-ui/core/ListItem';
 import { Link } from '../../lib/reactRouterWrapper.js';
-<<<<<<< HEAD
 import { getNotificationTypeByName } from '../../lib/notificationTypes.jsx';
-=======
-import AllIcon from '@material-ui/icons/Notifications';
-import PostsIcon from '@material-ui/icons/Description';
-import CommentsIcon from '@material-ui/icons/ModeComment';
-import MessagesIcon from '@material-ui/icons/Forum';
 import { getUrlClass } from '../../lib/routeUtil';
->>>>>>> a4e739e1
 
 const styles = theme => ({
   root: {
