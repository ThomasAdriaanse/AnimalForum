--- conflicted
+++ resolved
@@ -61,31 +61,6 @@
     
     const { googleLocation: { geometry: { location } }} = group;
     return (
-<<<<<<< HEAD
-      <div className={classes.groupSidebar}>
-        {this.props.currentUser
-          && <Components.SectionSubtitle>
-            <Components.SubscribeTo
-              document={group}
-              subscribeMessage="Subscribe to group"
-              unsubscribeMessage="Unsubscribe from group"
-            />
-          </Components.SectionSubtitle>}
-        {Posts.options.mutations.new.check(this.props.currentUser)
-          && <Components.SectionSubtitle>
-            <Link to={{pathname:"/newPost", query: {eventForm: true, groupId}}}>
-              Create new event
-            </Link>
-          </Components.SectionSubtitle>}
-        {Posts.options.mutations.new.check(this.props.currentUser)
-          && <Components.SectionSubtitle>
-            <Link to={{pathname:"/newPost", query: {groupId}}}>
-              Create new group post
-            </Link>
-          </Components.SectionSubtitle>}
-        {Localgroups.options.mutations.edit.check(this.props.currentUser, group)
-          && <Components.GroupFormLink documentId={groupId} label="Edit group" />}
-=======
       <div className={classes.root}>
         <CommunityMapWrapper
           terms={{view: "events", groupId: groupId}}
@@ -95,7 +70,11 @@
         <SingleColumnSection>
           <SectionTitle title={group.name}>
             {currentUser && <SectionButton>
-              <SubscribeTo document={group} />
+              <SubscribeTo
+                document={group}
+                subscribeMessage="Subscribe to group"
+                unsubscribeMessage="Unsubscribe from group"
+              />
             </SectionButton>}
           </SectionTitle>
           <div className={classes.groupDescription}>
@@ -125,7 +104,6 @@
           </div>
           <PostsList2 terms={{view: 'groupPosts', groupId: groupId}} />
         </SingleColumnSection>
->>>>>>> 567cb91d
       </div>
     )
   }
