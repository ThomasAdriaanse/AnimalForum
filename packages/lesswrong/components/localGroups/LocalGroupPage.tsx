import { Components, registerComponent } from '../../lib/vulcan-lib';
import { useSingle } from '../../lib/crud/withSingle';
import React from 'react';
import { Localgroups } from '../../lib/collections/localgroups/collection';
import { Link } from '../../lib/reactRouterWrapper';
import { Posts } from '../../lib/collections/posts';
import { useCurrentUser } from '../common/withUser';
import { createStyles } from '@material-ui/core/styles';
import { postBodyStyles } from '../../themes/stylePiping'
import { sectionFooterLeftStyles } from '../users/UsersProfile'
import qs from 'qs'
import { userIsAdmin } from '../../lib/vulcan-users';
import { forumTypeSetting } from '../../lib/instanceSettings';

const styles = createStyles((theme: ThemeType): JssStyles => ({
  root: {},
  topSection: {
    [theme.breakpoints.up('md')]: {
      marginTop: -50,
    }
  },
  imageContainer: {
    height: 200,
    [theme.breakpoints.up('md')]: {
      marginTop: -50,
    },
    [theme.breakpoints.down('sm')]: {
      marginLeft: -4,
      marginRight: -4,
    }
  },
  groupInfo: {
    ...sectionFooterLeftStyles,
    alignItems: 'baseline'
  },
  groupName: {
    ...theme.typography.headerStyle,
    fontSize: "30px",
    marginTop: "0px",
    marginBottom: "0.5rem"
  },
  groupSubtitle: {
    marginBottom: theme.spacing.unit * 2
  },
  leftAction: {
    alignSelf: "center",
  },
  groupLocation: {
    ...theme.typography.body2,
    display: "inline-block",
    color: "rgba(0,0,0,0.7)",
    maxWidth: 260
  },
  groupLinks: {
    display: "inline-block",
  },
  groupDescription: {
    marginBottom: 20,
    [theme.breakpoints.down('xs')]: {
      marginLeft: 0
    }
  },
  groupDescriptionBody: {
    ...postBodyStyles(theme),
    padding: theme.spacing.unit,
  },
  eventPostsHeadline: {
    marginTop: 20
  },
  mapContainer: {
    height: 200,
    marginTop: 50,
    marginLeft: 'auto',
    marginRight: 'auto'
  }
}));

const LocalGroupPage = ({ classes, documentId: groupId }: {
  classes: ClassesType,
  documentId: string,
  groupId?: string,
}) => {
  const currentUser = useCurrentUser();
<<<<<<< HEAD
  const { CommunityMapWrapper, SingleColumnSection, SectionTitle, GroupLinks, PostsList2, Loading,
    SectionButton, NotifyMeButton, SectionFooter, GroupFormLink, ContentItemBody, Error404 } = Components
=======
  const { HeadTags, CommunityMapWrapper, SingleColumnSection, SectionTitle, GroupLinks, PostsList2, Loading,
    SectionButton, SubscribeTo, SectionFooter, GroupFormLink, ContentItemBody, Error404, CloudinaryImage } = Components
>>>>>>> 94358ba4

  const { document: group, loading } = useSingle({
    collectionName: "Localgroups",
    fragmentName: 'localGroupsHomeFragment',
    documentId: groupId
  })

  if (loading) return <Loading />
  if (!group) return <Error404 />

  const { html = ""} = group.contents || {}
  const htmlBody = {__html: html}
  const isAdmin = userIsAdmin(currentUser);
  const isGroupAdmin = currentUser && group.organizerIds.includes(currentUser._id);
  const isEAForum = forumTypeSetting.get() === 'EAForum';
  
  // by default, we try to show the map at the top if the group has a location
  let topSection = group.googleLocation ? <CommunityMapWrapper
    className={classes.imageContainer}
    terms={{view: "events", groupId: groupId}}
    groupQueryTerms={{view: "single", groupId: groupId}}
    hideLegend={true}
    mapOptions={{zoom:11, center: group.googleLocation.geometry.location, initialOpenWindows:[groupId]}}
  /> : <div className={classes.topSection}></div>;
  let bottomSection;
  // if the group has a banner image, show that at the top instead, and move the map to the bottom
  if (group.bannerImageId) {
    topSection = <div className={classes.imageContainer}>
      <CloudinaryImage
        publicId={group.bannerImageId}
        width="auto"
        height={200}
      />
    </div>
    bottomSection = group.googleLocation && <CommunityMapWrapper
      className={classes.mapContainer}
      terms={{view: "events", groupId: groupId}}
      groupQueryTerms={{view: "single", groupId: groupId}}
      hideLegend={true}
      mapOptions={{zoom:11, center: group.googleLocation.geometry.location, initialOpenWindows:[groupId]}}
    />
  }

  return (
    <div className={classes.root}>
      <HeadTags
        title={group.name}
        description={group.contents?.plaintextDescription}
        image={group.bannerImageId && `https://res.cloudinary.com/cea/image/upload/v1640139083/${group.bannerImageId}.jpg`}
      />
      {topSection}
      <SingleColumnSection>
        <SectionTitle title={`${group.inactive ? "[Inactive] " : " "}${group.name}`}>
          {currentUser && <SectionButton>
            <NotifyMeButton
              showIcon
              document={group}
              subscribeMessage="Subscribe to group"
              unsubscribeMessage="Unsubscribe from group"
            />
          </SectionButton>}
        </SectionTitle>
        <div className={classes.groupDescription}>
          <div className={classes.groupSubtitle}>
            <SectionFooter>
              <span className={classes.groupInfo}>
                <div className={classes.groupLocation}>{group.isOnline ? 'Online Group' : group.location}</div>
                <div className={classes.groupLinks}><GroupLinks document={group} /></div>
              </span>
              {Posts.options.mutations.new.check(currentUser) &&
                (!isEAForum || isAdmin || isGroupAdmin) && <SectionButton>
                  <Link to={{pathname:"/newPost", search: `?${qs.stringify({eventForm: true, groupId})}`}} className={classes.leftAction}>
                    New event
                  </Link>
                </SectionButton>}
              {Localgroups.options.mutations.edit.check(currentUser, group) &&
               (!isEAForum || isAdmin || isGroupAdmin ) && 
                <span className={classes.leftAction}><GroupFormLink documentId={groupId} /></span>
              }
            </SectionFooter>
          </div>
          {group.contents && <ContentItemBody
            dangerouslySetInnerHTML={htmlBody}
            className={classes.groupDescriptionBody}
            description={`group ${groupId}`}
          />}
        </div>
        
        <PostsList2 terms={{view: 'nonEventGroupPosts', groupId: groupId}} showNoResults={false} />
        
        <Components.Typography variant="headline" gutterBottom={true} className={classes.eventPostsHeadline}>
          Upcoming Events
        </Components.Typography>
        <PostsList2 terms={{view: 'upcomingEvents', groupId: groupId}} />
        <PostsList2 terms={{view: 'tbdEvents', groupId: groupId}} showNoResults={false} />
        
        <Components.Typography variant="headline" gutterBottom={true} className={classes.eventPostsHeadline}>
          Past Events
        </Components.Typography>
        <PostsList2 terms={{view: 'pastEvents', groupId: groupId}} />
        
        {bottomSection}
      </SingleColumnSection>
    </div>
  )
}

const LocalGroupPageComponent = registerComponent('LocalGroupPage', LocalGroupPage, {styles});

declare global {
  interface ComponentTypes {
    LocalGroupPage: typeof LocalGroupPageComponent
  }
}<|MERGE_RESOLUTION|>--- conflicted
+++ resolved
@@ -81,13 +81,11 @@
   groupId?: string,
 }) => {
   const currentUser = useCurrentUser();
-<<<<<<< HEAD
-  const { CommunityMapWrapper, SingleColumnSection, SectionTitle, GroupLinks, PostsList2, Loading,
-    SectionButton, NotifyMeButton, SectionFooter, GroupFormLink, ContentItemBody, Error404 } = Components
-=======
-  const { HeadTags, CommunityMapWrapper, SingleColumnSection, SectionTitle, GroupLinks, PostsList2, Loading,
-    SectionButton, SubscribeTo, SectionFooter, GroupFormLink, ContentItemBody, Error404, CloudinaryImage } = Components
->>>>>>> 94358ba4
+  const {
+    HeadTags, CommunityMapWrapper, SingleColumnSection, SectionTitle, GroupLinks, PostsList2,
+    Loading, SectionButton, NotifyMeButton, SectionFooter, GroupFormLink, ContentItemBody,
+    Error404, CloudinaryImage
+  } = Components
 
   const { document: group, loading } = useSingle({
     collectionName: "Localgroups",
