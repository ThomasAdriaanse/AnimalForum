import { Components, registerComponent } from '../../lib/vulcan-lib';
import { useSingle } from '../../lib/crud/withSingle';
import React from 'react';
import { Localgroups } from '../../lib/collections/localgroups/collection';
import { Link } from '../../lib/reactRouterWrapper';
import { Posts } from '../../lib/collections/posts';
import { useCurrentUser } from '../common/withUser';
import { createStyles } from '@material-ui/core/styles';
import { postBodyStyles } from '../../themes/stylePiping'
import { sectionFooterLeftStyles } from '../users/UsersProfile'
import qs from 'qs'
import { userIsAdmin } from '../../lib/vulcan-users';
import { forumTypeSetting } from '../../lib/instanceSettings';

const styles = createStyles((theme: ThemeType): JssStyles => ({
  root: {},
<<<<<<< HEAD
  imageContainer: {
    height: 200,
    marginTop: -50,
    marginBottom: 30
  },
  bannerImage: {
    width: '100%',
    height: '100%'
=======
  bannerImage: {
    [theme.breakpoints.up('md')]: {
      marginTop: -50
    }
>>>>>>> aac59a6f
  },
  groupInfo: {
    ...sectionFooterLeftStyles,
    alignItems: 'baseline'
  },
  groupName: {
    ...theme.typography.headerStyle,
    fontSize: "30px",
    marginTop: "0px",
    marginBottom: "0.5rem"
  },
  groupSubtitle: {
    marginBottom: theme.spacing.unit * 2
  },
  leftAction: {
    alignSelf: "center",
  },
  groupLocation: {
    ...theme.typography.body2,
    display: "inline-block",
    color: "rgba(0,0,0,0.7)",
    maxWidth: 260
  },
  groupLinks: {
    display: "inline-block",
  },
  groupDescription: {
    marginBottom: 20,
    [theme.breakpoints.down('xs')]: {
      marginLeft: 0
    }
  },
  groupDescriptionBody: {
    ...postBodyStyles(theme),
    padding: theme.spacing.unit,
  },
  eventPostsHeadline: {
    marginTop: 20
  }
}));

const LocalGroupPage = ({ classes, documentId: groupId }: {
  classes: ClassesType,
  documentId: string,
  groupId?: string,
}) => {
  const currentUser = useCurrentUser();
  const { CommunityMapWrapper, SingleColumnSection, SectionTitle, GroupLinks, PostsList2, Loading,
    SectionButton, SubscribeTo, SectionFooter, GroupFormLink, ContentItemBody, Error404, CloudinaryImage2 } = Components

  const { document: group, loading } = useSingle({
    collectionName: "Localgroups",
    fragmentName: 'localGroupsHomeFragment',
    documentId: groupId
  })

  if (loading) return <Loading />
  if (!group) return <Error404 />

  const { html = ""} = group.contents || {}
  const htmlBody = {__html: html}
  const isAdmin = userIsAdmin(currentUser);
  const isGroupAdmin = currentUser && group.organizerIds.includes(currentUser._id);
  const isEAForum = forumTypeSetting.get() === 'EAForum';

  return (
    <div className={classes.root}>
      {group.googleLocation ? <CommunityMapWrapper
        terms={{view: "events", groupId: groupId}}
        groupQueryTerms={{view: "single", groupId: groupId}}
        mapOptions={{zoom:11, center: group.googleLocation.geometry.location, initialOpenWindows:[groupId]}}
<<<<<<< HEAD
      /> : <div className={classes.imageContainer}>
        <CloudinaryImage2
          publicId={group.bannerImageId || "Banner/qnjqqba8qclypnkvdkqn"}
          objectFit="cover"
          className={classes.bannerImage}
        />
      </div>}
=======
      /> : <div className={classes.bannerImage}></div>}
>>>>>>> aac59a6f
      <SingleColumnSection>
        <SectionTitle title={`${group.inactive ? "[Inactive] " : " "}${group.name}`}>
          {currentUser && <SectionButton>
            <SubscribeTo
              showIcon
              document={group}
              subscribeMessage="Subscribe to group"
              unsubscribeMessage="Unsubscribe from group"
            />
          </SectionButton>}
        </SectionTitle>
        <div className={classes.groupDescription}>
          <div className={classes.groupSubtitle}>
            <SectionFooter>
              <span className={classes.groupInfo}>
                <div className={classes.groupLocation}>{group.isOnline ? 'Online Group' : group.location}</div>
                <div className={classes.groupLinks}><GroupLinks document={group} /></div>
              </span>
              {Posts.options.mutations.new.check(currentUser) &&
                (!isEAForum || isAdmin || isGroupAdmin) && <SectionButton>
                  <Link to={{pathname:"/newPost", search: `?${qs.stringify({eventForm: true, groupId})}`}} className={classes.leftAction}>
                    New event
                  </Link>
                </SectionButton>}
              {Localgroups.options.mutations.edit.check(currentUser, group) &&
               (!isEAForum || isAdmin || isGroupAdmin ) && 
                <span className={classes.leftAction}><GroupFormLink documentId={groupId} /></span>
              }
            </SectionFooter>
          </div>
          {group.contents && <ContentItemBody
            dangerouslySetInnerHTML={htmlBody}
            className={classes.groupDescriptionBody}
            description={`group ${groupId}`}
          />}
        </div>
        
        <PostsList2 terms={{view: 'nonEventGroupPosts', groupId: groupId}} showNoResults={false} />
        
        <Components.Typography variant="headline" gutterBottom={true} className={classes.eventPostsHeadline}>
          Upcoming Events
        </Components.Typography>
        <PostsList2 terms={{view: 'upcomingEvents', groupId: groupId}} />
        <PostsList2 terms={{view: 'tbdEvents', groupId: groupId}} showNoResults={false} />
        
        <Components.Typography variant="headline" gutterBottom={true} className={classes.eventPostsHeadline}>
          Past Events
        </Components.Typography>
        <PostsList2 terms={{view: 'pastEvents', groupId: groupId}} />
      </SingleColumnSection>
    </div>
  )
}

const LocalGroupPageComponent = registerComponent('LocalGroupPage', LocalGroupPage, {styles});

declare global {
  interface ComponentTypes {
    LocalGroupPage: typeof LocalGroupPageComponent
  }
}
<|MERGE_RESOLUTION|>--- conflicted
+++ resolved
@@ -14,7 +14,6 @@
 
 const styles = createStyles((theme: ThemeType): JssStyles => ({
   root: {},
-<<<<<<< HEAD
   imageContainer: {
     height: 200,
     marginTop: -50,
@@ -23,12 +22,6 @@
   bannerImage: {
     width: '100%',
     height: '100%'
-=======
-  bannerImage: {
-    [theme.breakpoints.up('md')]: {
-      marginTop: -50
-    }
->>>>>>> aac59a6f
   },
   groupInfo: {
     ...sectionFooterLeftStyles,
@@ -100,7 +93,6 @@
         terms={{view: "events", groupId: groupId}}
         groupQueryTerms={{view: "single", groupId: groupId}}
         mapOptions={{zoom:11, center: group.googleLocation.geometry.location, initialOpenWindows:[groupId]}}
-<<<<<<< HEAD
       /> : <div className={classes.imageContainer}>
         <CloudinaryImage2
           publicId={group.bannerImageId || "Banner/qnjqqba8qclypnkvdkqn"}
@@ -108,9 +100,6 @@
           className={classes.bannerImage}
         />
       </div>}
-=======
-      /> : <div className={classes.bannerImage}></div>}
->>>>>>> aac59a6f
       <SingleColumnSection>
         <SectionTitle title={`${group.inactive ? "[Inactive] " : " "}${group.name}`}>
           {currentUser && <SectionButton>
