--- conflicted
+++ resolved
@@ -74,25 +74,17 @@
   image: {
     backgroundColor: "#eee",
     display: 'block',
-<<<<<<< HEAD
-    height: 110,
-=======
     height: 95,
     [legacyBreakpoints.maxSmall]: {
       height: "124px !important",
     },
->>>>>>> 94bf9476
     "& img": {
       width: "100%",
-<<<<<<< HEAD
-      height: 110,
-=======
       height: 95,
       [legacyBreakpoints.maxSmall]: {
         width: "335px !important",
         height: "124px !important",
       },
->>>>>>> 94bf9476
       [legacyBreakpoints.maxTiny]: {
         width: "100% !important",
       },
