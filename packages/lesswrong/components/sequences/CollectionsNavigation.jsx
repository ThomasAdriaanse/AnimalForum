--- conflicted
+++ resolved
@@ -1,8 +1,25 @@
+import React, { PureComponent } from 'react';
 import { Components, registerComponent } from 'meteor/vulcan:core';
-<<<<<<< HEAD
 import { withRouter, Link } from 'react-router';
-import React, { PureComponent } from 'react';
 import withGlobalKeydown from '../common/withGlobalKeydown';
+import { withStyles } from '@material-ui/core/styles';
+
+const styles = theme => ({
+  title: {
+    display: 'inline-block',
+    fontSize: 22,
+    verticalAlign: '-webkit-baseline-middle',
+    fontVariant: 'small-caps',
+    lineHeight: '24px',
+    color: 'rgba(0,0,0,0.5)',
+    marginTop: -10,
+  },
+  root: {
+    position: 'absolute',
+    top: -45,
+    left: -20,
+  }
+})
 
 class CollectionsNavigation extends PureComponent
 {
@@ -35,6 +52,7 @@
       title,
       titleUrl,
       loading,
+      classes,
       
       // Two different ways of identifying the prev/next post for SequencesNavigation,
       // depending on whether this is a collection or a sequence.
@@ -43,7 +61,7 @@
     } = this.props;
     
     return (
-      <div className="sequences-navigation-top">
+      <div className={classes.root}>
         {loading ? <Components.Loading/> : <React.Fragment>
           {prevPostUrl
             ? <Components.SequencesNavigationLink
@@ -54,7 +72,7 @@
             : <Components.SequencesNavigationLinkDisabled
                 direction="left" />}
     
-          <div className="sequences-navigation-title">
+          <div className={classes.title}>
             {title ? <Link to={ titleUrl }>{ title }</Link> : <Components.Loading/>}
           </div>
     
@@ -72,70 +90,4 @@
   }
 }
 
-registerComponent('CollectionsNavigation', CollectionsNavigation, withRouter, withGlobalKeydown);
-=======
-import { Link } from 'react-router';
-import React from 'react';
-import { withStyles } from '@material-ui/core/styles';
-
-const styles = theme => ({
-  title: {
-    display: 'inline-block',
-    fontSize: 22,
-    verticalAlign: '-webkit-baseline-middle',
-    fontVariant: 'small-caps',
-    lineHeight: '24px',
-    color: 'rgba(0,0,0,0.5)',
-    marginTop: -10,
-  },
-  root: {
-    position: 'absolute',
-    top: -45,
-    left: -20,
-  }
-})
-
-const CollectionsNavigation = ({
-  nextPostUrl,
-  prevPostUrl,
-  title,
-  titleUrl,
-  loading,
-  classes,
-  // Two different ways of identifying the prev/next post for SequencesNavigation,
-  // depending on whether this is a collection or a sequence.
-  nextPostId, prevPostId,
-  nextPostSlug, prevPostSlug,
-}) => {
-
-  return (
-    <div className={classes.root}>
-      {loading ? <Components.Loading/> : <React.Fragment>
-        {prevPostUrl
-          ? <Components.SequencesNavigationLink
-              documentUrl={prevPostUrl}
-              direction="left"
-              documentId={prevPostId}
-              slug={prevPostSlug} />
-          : <Components.SequencesNavigationLinkDisabled
-              direction="left" />}
-
-        <div className={classes.title}>
-          {title ? <Link to={ titleUrl }>{ title }</Link> : <Components.Loading/>}
-        </div>
-
-        {nextPostUrl
-          ? <Components.SequencesNavigationLink
-              documentUrl={nextPostUrl}
-              direction="right"
-              documentId={nextPostUrl && nextPostId}
-              slug={nextPostUrl && nextPostSlug} />
-          : <Components.SequencesNavigationLinkDisabled
-              direction="right" />}
-      </React.Fragment>}
-    </div>
-  )
-}
-
-registerComponent('CollectionsNavigation', CollectionsNavigation, withStyles(styles, {name: "CollectionsNavigation"}));
->>>>>>> 590c2d71
+registerComponent('CollectionsNavigation', CollectionsNavigation, withRouter, withGlobalKeydown, withStyles(styles, {name: "CollectionsNavigation"}));