--- conflicted
+++ resolved
@@ -4,10 +4,6 @@
   withDocument,
   registerComponent,
   withCurrentUser,
-<<<<<<< HEAD
-  getSetting
-=======
->>>>>>> 77a3ceb7
 } from 'meteor/vulcan:core';
 import Sequences from '../../lib/collections/sequences/collection.js';
 import moment from 'moment';
@@ -57,34 +53,16 @@
       const date = moment(new Date(document.createdAt)).format('MMM DD, YYYY');
       const canEdit = Users.canDo(currentUser, 'sequences.edit.all') || (Users.canDo(currentUser, 'sequences.edit.own') && Users.owns(currentUser, document))
       const canCreateChapter = Users.canDo(currentUser, 'chapters.new.all')
-<<<<<<< HEAD
-      const cloudinaryCloudName = getSetting('cloudinary.cloudName', 'lesswrong-2-0')
-=======
->>>>>>> 77a3ceb7
 
       return (<div className="sequences-page">
         <div className="sequences-banner">
           <div className="sequences-banner-wrapper">
             <NoSSR>
               <div className="sequences-image">
-<<<<<<< HEAD
-                <Image
-                  publicId={document.bannerImageId || "sequences/vnyzzznenju0hzdv6pqb.jpg"}
-                  cloudName={cloudinaryCloudName}
-                  quality="auto"
-                  sizes="100vw"
-                  responsive={true}
-                  width="auto"
-                  height="380"
-                  dpr="auto"
-                  crop="fill"
-                  gravity="custom"
-=======
                 <Components.CloudinaryImage
                   publicId={document.bannerImageId || "sequences/vnyzzznenju0hzdv6pqb.jpg"}
                   width="auto"
                   height="380"
->>>>>>> 77a3ceb7
                 />
                 <div className="sequences-image-scrim-overlay"></div>
               </div>
