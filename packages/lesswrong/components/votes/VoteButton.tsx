--- conflicted
+++ resolved
@@ -8,14 +8,9 @@
 import ArrowDropUpIcon from '@material-ui/icons/ArrowDropUp';
 import IconButton from '@material-ui/core/IconButton';
 import Transition from 'react-transition-group/Transition';
-<<<<<<< HEAD
-import withDialog from '../common/withDialog';
-import { withTracking } from "../../lib/analyticsEvents";
-=======
 import { useDialog } from '../common/withDialog';
 import { useTracking } from '../../lib/analyticsEvents';
 import { useCurrentUser } from '../common/withUser';
->>>>>>> f4b2f84e
 
 const styles = theme => ({
   root: {
@@ -85,32 +80,6 @@
   color: any,
   orientation: string,
   solidArrow?: boolean
-<<<<<<< HEAD
-}
-interface VoteButtonProps extends ExternalProps, WithStylesProps, WithDialogProps, WithTrackingProps {
-  theme: any,
-}
-interface VoteButtonState {
-  voted: boolean,
-  bigVoted: boolean,
-  bigVotingTransition: boolean,
-  bigVoteCompleted: boolean,
-}
-
-class VoteButton extends PureComponent<VoteButtonProps,VoteButtonState> {
-  votingTransition: any
-
-  constructor(props: VoteButtonProps) {
-    super(props);
-    this.votingTransition = null
-    this.state = {
-      voted: false,
-      bigVoted: false,
-      bigVotingTransition: false,
-      bigVoteCompleted: false,
-    };
-  }
-=======
   // From withTheme. TODO: Hookify this.
   theme?: any
   classes: ClassesType
@@ -121,7 +90,6 @@
   const [votingTransition, setVotingTransition] = useState<any>(null);
   const [bigVotingTransition, setBigVotingTransition] = useState(false);
   const [bigVoteCompleted, setBigVoteCompleted] = useState(false);
->>>>>>> f4b2f84e
 
   const handleMouseDown = () => { // This handler is only used on desktop
     if(!isMobile()) {
@@ -145,13 +113,8 @@
         componentProps: {}
       });
     } else {
-<<<<<<< HEAD
-      this.props.vote({document, voteType: type, collection, currentUser: this.props.currentUser});
-      this.props.captureEvent("vote", {collectionName: collection.collectionName});
-=======
       vote({document, voteType: type, collection, currentUser});
       captureEvent("vote", {collectionName: collection.collectionName});
->>>>>>> f4b2f84e
     }
   }
 
@@ -175,10 +138,6 @@
   
   const handleClick = () => { // This handler is only used for mobile
     if(isMobile()) {
-<<<<<<< HEAD
-      const { voteType } = this.props
-=======
->>>>>>> f4b2f84e
       // This causes the following behavior (repeating after 3rd click):
       // 1st Click: small upvote; 2nd Click: big upvote; 3rd Click: cancel big upvote (i.e. going back to no vote)
       if (voted) {
@@ -220,11 +179,7 @@
 
 const VoteButtonComponent = registerComponent('VoteButton', VoteButton, {
   styles,
-<<<<<<< HEAD
-  hocs: [withDialog, withTheme(), withTracking]
-=======
   hocs: [withTheme()]
->>>>>>> f4b2f84e
 });
 
 declare global {
