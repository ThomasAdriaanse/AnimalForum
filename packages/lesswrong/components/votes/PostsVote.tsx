--- conflicted
+++ resolved
@@ -51,47 +51,6 @@
   const voteProps = useVote(post, "Posts");
   const {OverallVoteButton, Typography} = Components;
 
-<<<<<<< HEAD
-=======
-  // return to normal after April fools
-  const nonAprilFoolsVoteScore = <div className={classes.voteScores}>
-    <Tooltip
-      title={`${voteProps.voteCount} ${voteProps.voteCount == 1 ? "Vote" : "Votes"}`}
-      placement="right"
-      classes={{tooltip: classes.tooltip}}
-    >
-      <div> 
-        {/* Have to make sure to wrap this in a div because Tooltip requires a child that takes refs */}
-        <Typography variant="headline" className={classes.voteScore}>{voteProps.baseScore}</Typography>
-      </div>
-    </Tooltip>
-    {!!post.af && !!post.afBaseScore && forumTypeSetting.get() !== 'AlignmentForum' &&
-      <Tooltip
-        title="AI Alignment Forum karma"
-        placement="right"
-        classes={{tooltip: classes.tooltip}}
-      >
-        <Typography
-          variant="headline"
-          className={classNames(classes.voteScore, classes.secondaryVoteScore)}>
-          Ω {post.afBaseScore}
-        </Typography>
-      </Tooltip>
-    }
-  </div>
-
-  const goodHeartEnabled = enableGoodHeartProject.get()
-  const goodHeart = goodHeartEnabled && new Date(post.postedAt) > goodHeartStartDate
-
-  const voteStyling = goodHeart ? <div className={classes.goodHeartWrapper}> 
-    <Typography variant="headline" className={classNames(classes.voteScore, classes.voteScoreGoodHeart)}>${voteProps.baseScore}</Typography>
-    <FavoriteIcon className={classes.goodHeartIcon}/>
-  </div> : <div> 
-    {/* Have to make sure to wrap this in a div because Tooltip requires a child that takes refs */}
-    <Typography variant="headline" className={classes.voteScore}>{voteProps.baseScore}</Typography>
-  </div>
-
->>>>>>> 1b170122
   return (
       <div className={classes.voteBlock}>
         <Tooltip
