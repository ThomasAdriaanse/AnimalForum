--- conflicted
+++ resolved
@@ -8,13 +8,9 @@
 import { userCanVote } from '../../lib/collections/users/helpers';
 import { Posts } from '../../lib/collections/posts/collection';
 import { Revisions } from '../../lib/collections/revisions/collection';
+import type { VotingProps } from './votingProps';
+import type { OverallVoteButtonProps } from './OverallVoteButton';
 import classNames from 'classnames';
-<<<<<<< HEAD
-import type { VotingProps } from './withVote';
-import type { OverallVoteButtonProps } from './OverallVoteButton';
-=======
-import { VotingProps } from './votingProps';
->>>>>>> 68b9f11a
 
 const styles = (theme: ThemeType): JssStyles => ({
   overallSection: {
