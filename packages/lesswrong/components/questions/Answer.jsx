import { Components, registerComponent } from 'meteor/vulcan:core';
import React, { Component } from 'react';
import PropTypes from 'prop-types';
import { withStyles } from '@material-ui/core/styles'
import { postBodyStyles } from '../../themes/stylePiping'
import Typography from '@material-ui/core/Typography'
import withErrorBoundary from '../common/withErrorBoundary'
import MoreHorizIcon from '@material-ui/icons/MoreHoriz';
import withUser from '../common/withUser'

const styles = theme => ({
  postContent: postBodyStyles(theme),
  root: {
    maxWidth: 640,
  },
  author: {
    display: 'inline-block',
    marginBottom: 10
  },
  date: {
    display: 'inline-block',
    marginLeft: 10
  },
  vote: {
    display: 'inline-block',
    marginLeft: 10,
    fontFamily: theme.typography.commentStyle.fontFamily,
    color: theme.palette.grey[500]
  },
  footer: {
    marginTop: 5,
    marginLeft: -13,
    display:"flex",
    alignItems:"center",
  },
  separator: {
    borderColor: theme.palette.grey[200],
    width: "25%",
    marginTop: theme.spacing.unit*4,
    marginBottom: theme.spacing.unit*8
  },
  menu: {
    opacity:.5,
    cursor: "pointer",
    '&:hover': {
      opacity:1
    },
    position: "relative",
    top:7,
    marginLeft: 10
  },
  deletedSection: {
    borderTop: "solid 1px rgba(0,0,0,.2)",
    borderBottom: "solid 1px rgba(0,0,0,.2)",
    display: "flex",
    alignItems: "center",
    justifyContent: "space-between",
    paddingTop: theme.spacing.unit,
    paddingBottom: theme.spacing.unit
  },
  deleted: {
    color: theme.palette.grey[500]
  },
  footerVote: {
    fontSize: 42,
    textAlign: "center",
    marginRight: theme.spacing.unit
  },
  footerRight: {
    marginTop: theme.spacing.unit*2
  },
  newComment: {
    marginTop: theme.spacing.unit*2,
    color: theme.palette.grey[500]
  },
  metaData: {
    textAlign: 'right'
  },
  bottomDivider: {
    marginTop: 50,
    marginBottom: 50,
    border: "solid 1px rgba(0,0,0,.1)",
    borderBottom: 'transparent'
  },
})

class Answer extends Component {
  state = { 
    showEdit: false,
    commenting: false,
  }

  showEdit = () => this.setState({showEdit: true})
  hideEdit = () => this.setState({showEdit: false})

  render () {
    const { comment, post, classes, index, answerCount } = this.props
    const { showEdit } = this.state
<<<<<<< HEAD
    const { ContentItemBody, AnswerMeta, SimpleDate, AnswerCommentsList, CommentsMenu, UsersName } = Components

    return (
      <div className={classes.root} id={comment._id}>
        { comment.deleted ?
          <div className={classes.deletedSection}>
            <Typography variant="body2" className={classes.deleted}>
              Answer was deleted
            </Typography>
            <AnswerMeta
              comment={comment}
              post={post}
              showEdit={this.showEdit}
            />
          </div>
          :
          <div>
            {comment.user && <Typography variant="headline" className={classes.author}>
              { <UsersName user={comment.user} />}
            </Typography>}
            <Typography variant="subheading" className={classes.date}><SimpleDate date={comment.postedAt}/></Typography>
            <span className={classes.vote}><Components.CommentsVote comment={comment}/></span>
            <span className={classes.menu}>
              <CommentsMenu
                showEdit={this.showEdit}
                comment={comment}
                post={post}
                icon={<MoreHorizIcon className={classes.menuIcon}/>}
              />
            </span>
            { showEdit ?
              <Components.CommentsEditForm
                comment={comment}
                successCallback={this.hideEdit}
                cancelCallback={this.hideEdit}
              />
=======
    const { ContentItemBody, SimpleDate, AnswerCommentsList, PostsVote, CommentsMenu } = Components

    return (
      <Components.Section>
        <div className={classes.root} id={comment._id}>
          { comment.deleted ?
            <div className={classes.deletedSection}>
              <Typography variant="body2" className={classes.deleted}>
                Answer was deleted
              </Typography>
            </div>
            :
            <div>
              { showEdit ?
                <Components.CommentsEditForm
                   comment={comment}
                   successCallback={this.hideEdit}
                   cancelCallback={this.hideEdit}
                 />
>>>>>>> 96119b34
              :
              <ContentItemBody
                className={classes.postContent}
                dangerouslySetInnerHTML={{__html:comment.htmlBody}}
              />
            }
            <AnswerCommentsList
              terms={{view:"repliesToAnswer", parentAnswerId: comment._id, limit: 3}}
              post={post}
              parentAnswerId={comment._id}
              />
          </div>
        }
      {(index !== (answerCount-1)) && <hr className={classes.bottomDivider}/>}
      </div>
    )
  }
}

Answer.propTypes = {
  comment: PropTypes.object.isRequired,
};

registerComponent('Answer', Answer, withStyles(styles, {name:'Answer'}), withErrorBoundary, withUser);<|MERGE_RESOLUTION|>--- conflicted
+++ resolved
@@ -96,8 +96,7 @@
   render () {
     const { comment, post, classes, index, answerCount } = this.props
     const { showEdit } = this.state
-<<<<<<< HEAD
-    const { ContentItemBody, AnswerMeta, SimpleDate, AnswerCommentsList, CommentsMenu, UsersName } = Components
+    const { ContentItemBody, SimpleDate, AnswerCommentsList, CommentsMenu, UsersName } = Components
 
     return (
       <div className={classes.root} id={comment._id}>
@@ -106,11 +105,6 @@
             <Typography variant="body2" className={classes.deleted}>
               Answer was deleted
             </Typography>
-            <AnswerMeta
-              comment={comment}
-              post={post}
-              showEdit={this.showEdit}
-            />
           </div>
           :
           <div>
@@ -133,27 +127,6 @@
                 successCallback={this.hideEdit}
                 cancelCallback={this.hideEdit}
               />
-=======
-    const { ContentItemBody, SimpleDate, AnswerCommentsList, PostsVote, CommentsMenu } = Components
-
-    return (
-      <Components.Section>
-        <div className={classes.root} id={comment._id}>
-          { comment.deleted ?
-            <div className={classes.deletedSection}>
-              <Typography variant="body2" className={classes.deleted}>
-                Answer was deleted
-              </Typography>
-            </div>
-            :
-            <div>
-              { showEdit ?
-                <Components.CommentsEditForm
-                   comment={comment}
-                   successCallback={this.hideEdit}
-                   cancelCallback={this.hideEdit}
-                 />
->>>>>>> 96119b34
               :
               <ContentItemBody
                 className={classes.postContent}
