import { Components, registerComponent } from 'meteor/vulcan:core';
import React, { Component } from 'react';
import PropTypes from 'prop-types';
import { withStyles } from '@material-ui/core/styles'
import { postHighlightStyles } from '../../themes/stylePiping'
import Typography from '@material-ui/core/Typography'
import withErrorBoundary from '../common/withErrorBoundary'
import MoreHorizIcon from '@material-ui/icons/MoreHoriz';
import withUser from '../common/withUser'
<<<<<<< HEAD
import { Link } from 'react-router-dom';
import { Posts } from "../../lib/collections/posts";
import Icon from '@material-ui/core/Icon';
=======
>>>>>>> 65acef73
import { ABRIDGE_COMMENT_COUNT } from './AnswerCommentsList';

const styles = theme => ({
  postContent: {
    ...postHighlightStyles(theme),
  },
  root: {
    marginBottom: theme.spacing.unit*4,
    paddingTop: theme.spacing.unit*2.5,
    paddingLeft: theme.spacing.unit*2.5,
    paddingRight: theme.spacing.unit*2.5,
    border: `solid 2px ${theme.palette.grey[300]}`,
    [theme.breakpoints.down('md')]: {
      marginLeft: "auto",
      marginRight: "auto"
    }
  },
  answer: {

  },
  answerHeader: {
    display: "flex",
    alignItems: "center",
    marginBottom: theme.spacing.unit*2
  },
  author: {
    display: 'inline-block',
    fontWeight: 600,
    ...theme.typography.postStyle
  },
  date: {
    display: 'inline-block',
    marginLeft: 10,
  },
  vote: {
    display: 'inline-block',
    marginLeft: 10,
    fontFamily: theme.typography.commentStyle.fontFamily,
    color: theme.palette.grey[500],
    flexGrow: 1,
    position: "relative",
    top: -4
  },
  footer: {
    marginTop: 5,
    marginLeft: -13,
    display:"flex",
    alignItems:"center",
  },
  separator: {
    borderColor: theme.palette.grey[200],
    width: "25%",
    marginTop: theme.spacing.unit*4,
    marginBottom: theme.spacing.unit*8
  },
  menu: {
    opacity:.5,
    cursor: "pointer",
    '&:hover': {
      opacity:1
    },
  },
  deletedSection: {
    display: "flex",
    alignItems: "center",
    justifyContent: "space-between",
    paddingTop: theme.spacing.unit,
    paddingBottom: theme.spacing.unit,
    marginTop: 50
  },
  deleted: {
    color: theme.palette.grey[500]
  },
  footerVote: {
    fontSize: 42,
    textAlign: "center",
    marginRight: theme.spacing.unit
  },
  footerRight: {
    marginTop: theme.spacing.unit*2
  },
  newComment: {
    marginTop: theme.spacing.unit*2,
    color: theme.palette.grey[500]
  },
  metaData: {
    textAlign: 'right'
  },
})

class Answer extends Component {
  state = {
    showEdit: false,
    commenting: false,
  }

  showEdit = () => this.setState({showEdit: true})
  hideEdit = () => this.setState({showEdit: false})

  render () {
    const { comment, post, classes } = this.props
    const { showEdit } = this.state
    const { ContentItemBody, AnswerCommentsList, CommentsMenu, CommentsItemDate, UsersName } = Components
    const { html = "" } = comment.contents || {}

    return (
      <div className={classes.root}>
        { comment.deleted ?
          <div className={classes.deletedSection} id={comment._id}>
            <Typography variant="body2" className={classes.deleted}>
              Answer was deleted
            </Typography>
            <span className={classes.menu}>
              <CommentsMenu
                showEdit={this.showEdit}
                comment={comment}
                post={post}
                icon={<MoreHorizIcon className={classes.menuIcon}/>}
              />
            </span>
          </div>
          :
          <div>
            <div className={classes.answer}>
              <div className={classes.answerHeader}>
                {comment.user && <Typography variant="body1" id={comment._id} className={classes.author}>
                  { <UsersName user={comment.user} />}
                </Typography >}
                <Typography variant="subheading" className={classes.date}>
                  <CommentsItemDate comment={comment} post={post}/>
                </Typography>
                <span className={classes.vote}><Components.CommentsVote comment={comment}/></span>
                <span className={classes.menu}>
                  <CommentsMenu
                    showEdit={this.showEdit}
                    comment={comment}
                    post={post}
                    icon={<MoreHorizIcon className={classes.menuIcon}/>}
                  />
                </span>
              </div>
              { showEdit ?
                <Components.CommentsEditForm
                  comment={comment}
                  successCallback={this.hideEdit}
                  cancelCallback={this.hideEdit}
                />
                :
                <ContentItemBody
                  className={classes.postContent}
                  dangerouslySetInnerHTML={{__html:html}}
                />
              }
            </div>
            <AnswerCommentsList
              terms={{view:"repliesToAnswer", parentAnswerId: comment._id, limit: ABRIDGE_COMMENT_COUNT}}
              post={post}
              parentAnswer={comment}
              />
          </div>
        }
      </div>
    )
  }
}

Answer.propTypes = {
  comment: PropTypes.object.isRequired,
};

registerComponent('Answer', Answer, withStyles(styles, {name:'Answer'}), withErrorBoundary, withUser);<|MERGE_RESOLUTION|>--- conflicted
+++ resolved
@@ -7,12 +7,6 @@
 import withErrorBoundary from '../common/withErrorBoundary'
 import MoreHorizIcon from '@material-ui/icons/MoreHoriz';
 import withUser from '../common/withUser'
-<<<<<<< HEAD
-import { Link } from 'react-router-dom';
-import { Posts } from "../../lib/collections/posts";
-import Icon from '@material-ui/core/Icon';
-=======
->>>>>>> 65acef73
 import { ABRIDGE_COMMENT_COUNT } from './AnswerCommentsList';
 
 const styles = theme => ({
