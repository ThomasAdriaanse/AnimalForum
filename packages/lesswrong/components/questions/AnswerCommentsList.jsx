import { Components, registerComponent, withList } from 'meteor/vulcan:core';
import React, { PureComponent } from 'react';
import PropTypes from 'prop-types';
import { Comments } from '../../lib/collections/comments';
import { withStyles } from '@material-ui/core/styles'
import { unflattenComments } from "../../lib/modules/utils/unflatten";
import withUser from '../common/withUser';
import classNames from 'classnames';
import Typography from '@material-ui/core/Typography';

const styles = theme => ({
  answersList: {
    marginTop: theme.spacing.unit*2,
    marginLeft: 34,
    borderTop: `solid 1px ${theme.palette.grey[300]}`
  },
  newComment: {
    marginTop: theme.spacing.unit*2,
    marginLeft: theme.spacing.unit,
    color: theme.palette.grey[500]
  },
  noComments: {
    position: "relative",
    textAlign: "right",
    top:-theme.spacing.unit*8
  },
})


class AnswerCommentsList extends PureComponent {

  constructor(props) {
    super(props);
    this.state = {
      commenting: false,
      highlightDate: this.props.lastEvent && 
      this.props.lastEvent.properties && 
      this.props.lastEvent.properties.createdAt && 
      new Date(this.props.lastEvent.properties.createdAt) 
      || 
      this.props.post && 
      this.props.post.lastVisitedAt && 
      new Date(this.props.post.lastVisitedAt) || 
      new Date(),
    }
  }

  closeCommentNewForm = () => {
    this.setState({commenting:false})
  }

  render() {
    const { currentUser, results, loading, classes, totalCount, post, parentAnswerId } = this.props
    const { CommentsList, Loading, CommentsNewForm } = Components

    const { commenting, highlightDate } = this.state

    // const loadingMore = networkStatus === 2;
    if (loading || !results) {
      return <Loading/>
    } else {
      const nestedComments = unflattenComments(results);
      return (
        <div>
          <div className={classes.answersList}>
            <CommentsList
              currentUser={currentUser}
              totalComments={totalCount}
              comments={nestedComments}
              highlightDate={highlightDate}
              post={post}
              parentAnswerId={parentAnswerId}
              postPage
              startThreadCollapsed
            />
            { commenting &&
              <div className={classes.editor}>
                <CommentsNewForm
                  postId={post._id}
                  prefilledProps={{
                    af: Comments.defaultToAlignment(currentUser, post),
<<<<<<< HEAD
                    parentAnswerId: parentAnswerId}}
                  type="comment"
=======
                    parentAnswerId: answerId}}
                  successCallback={this.closeCommentNewForm}
                  cancelCallback={this.closeCommentNewForm}
                  type="reply"
                  answerId={answerId}
>>>>>>> 99e6ca09
                />
              </div>
            }
          </div>
          {!commenting && <Typography variant="body2" onClick={()=>this.setState({commenting: true})} className={classNames(classes.newComment, {[classes.noComments]: (!results || !results.length) && !commenting})}>
            <a>Add Comment</a>
          </Typography>}
        </div>
      );
    }
  }
}

AnswerCommentsList.propTypes = {
  classes: PropTypes.object.isRequired,
  post: PropTypes.object.isRequired,
  parentAnswerId: PropTypes.string,
  loading: PropTypes.bool,
  results: PropTypes.array,
};

const listOptions = {
  collection: Comments,
  queryName: 'AnswersCommentListQuery',
  fragmentName: 'CommentsList',
  enableTotal: true,
}

registerComponent('AnswerCommentsList', AnswerCommentsList, [withList, listOptions], withStyles(styles, {name: "AnswerCommentsList"}), withUser);<|MERGE_RESOLUTION|>--- conflicted
+++ resolved
@@ -79,16 +79,11 @@
                   postId={post._id}
                   prefilledProps={{
                     af: Comments.defaultToAlignment(currentUser, post),
-<<<<<<< HEAD
                     parentAnswerId: parentAnswerId}}
-                  type="comment"
-=======
-                    parentAnswerId: answerId}}
                   successCallback={this.closeCommentNewForm}
                   cancelCallback={this.closeCommentNewForm}
                   type="reply"
                   answerId={answerId}
->>>>>>> 99e6ca09
                 />
               </div>
             }
