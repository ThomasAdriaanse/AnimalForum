import { Components, registerComponent } from 'meteor/vulcan:core';
import React, { PureComponent } from 'react';
import { Link } from '../../lib/reactRouterWrapper.js';
import { withLocation } from '../../lib/routeUtil';
import withDialog from '../common/withDialog'
import withUser from '../common/withUser'
import AddBoxIcon from '@material-ui/icons/AddBox'
class QuestionsPage extends PureComponent {

  render () {
<<<<<<< HEAD
    const { currentUser, location, openDialog } = this.props
    const { SingleColumnSection, SectionTitle,  PostsList2, SectionButton } = Components
=======
    const { currentUser, openDialog } = this.props
    const { query } = this.props.location;
    const { TabNavigationMenu, SingleColumnSection, SectionTitle,  PostsList2, SectionButton } = Components
>>>>>>> a843a403

    const topQuestionsTerms = {
      view: 'topQuestions',
      limit: 5,
    };

    const recentActivityTerms = {
      view: 'recentQuestionActivity',
      limit: 12,
      includeRelatedQuestions: query.includeRelatedQuestions
    };

    return (
      <div>
        <SingleColumnSection>
          <SectionTitle title="Top Questions"/>
          <PostsList2 terms={topQuestionsTerms}/>
        </SingleColumnSection>
        <SingleColumnSection>
          <SectionTitle title="Recent Activity">
            {currentUser && <span onClick={()=>openDialog({componentName:"NewQuestionDialog"})}>
              <SectionButton>
                <AddBoxIcon />
                New Question
              </SectionButton>
            </span>}
          </SectionTitle>
          <PostsList2 terms={recentActivityTerms}>
            <Link to={"/allPosts?filter=questions&view=new"}>View All Questions</Link>
          </PostsList2>
        </SingleColumnSection>
      </div>

    )
  }
}

registerComponent('QuestionsPage', QuestionsPage, withDialog, withUser, withLocation);<|MERGE_RESOLUTION|>--- conflicted
+++ resolved
@@ -8,14 +8,9 @@
 class QuestionsPage extends PureComponent {
 
   render () {
-<<<<<<< HEAD
-    const { currentUser, location, openDialog } = this.props
-    const { SingleColumnSection, SectionTitle,  PostsList2, SectionButton } = Components
-=======
     const { currentUser, openDialog } = this.props
     const { query } = this.props.location;
-    const { TabNavigationMenu, SingleColumnSection, SectionTitle,  PostsList2, SectionButton } = Components
->>>>>>> a843a403
+    const { SingleColumnSection, SectionTitle,  PostsList2, SectionButton } = Components
 
     const topQuestionsTerms = {
       view: 'topQuestions',
