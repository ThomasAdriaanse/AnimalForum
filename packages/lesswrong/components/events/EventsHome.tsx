import { Components, registerComponent, } from '../../lib/vulcan-lib';
import React, { useState, useEffect } from 'react';
import { useUserLocation } from '../../lib/collections/users/helpers';
import { useCurrentUser } from '../common/withUser';
import { createStyles } from '@material-ui/core/styles';
import * as _ from 'underscore';
import FilterIcon from '@material-ui/icons/FilterList';
import NotificationsIcon from '@material-ui/icons/Notifications';
import NotificationsNoneIcon from '@material-ui/icons/NotificationsNone';
import { useDialog } from '../common/withDialog'
import {AnalyticsContext} from "../../lib/analyticsEvents";
import { useUpdate } from '../../lib/crud/withUpdate';
import { pickBestReverseGeocodingResult } from '../../server/mapsUtils';
import { useGoogleMaps, geoSuggestStyles } from '../form-components/LocationFormComponent';
import Select from '@material-ui/core/Select';
import MenuItem from '@material-ui/core/MenuItem';
import { useMulti } from '../../lib/crud/withMulti';
import { getBrowserLocalStorage } from '../editor/localStorageHandlers';
import Geosuggest from 'react-geosuggest';
import Button from '@material-ui/core/Button';
<<<<<<< HEAD
=======
import { EVENT_TYPES } from '../../lib/collections/posts/custom_fields';
import OutlinedInput from '@material-ui/core/OutlinedInput';
import classNames from 'classnames';
>>>>>>> 36460b4d

const styles = createStyles((theme: ThemeType): JssStyles => ({
  section: {
    maxWidth: 1200,
    padding: 20,
    margin: 'auto',
  },
  sectionHeadingRow: {
    display: 'flex',
    justifyContent: 'space-between',
    maxWidth: 700,
    margin: '40px auto',
    '@media (max-width: 812px)': {
      flexDirection: 'column',
      margin: '30px auto',
    }
  },
  sectionHeading: {
    flex: 'none',
    ...theme.typography.headline,
    fontSize: 34,
    margin: 0
  },
  sectionDescription: {
    ...theme.typography.commentStyle,
    textAlign: 'left',
    fontSize: 15,
    lineHeight: '1.8em',
    marginLeft: 60,
    '@media (max-width: 812px)': {
      marginTop: 10,
      marginLeft: 0
    }
  },
  filters: {
    gridColumnStart: 1,
    gridColumnEnd: -1,
    display: 'flex',
    alignItems: 'baseline',
    columnGap: 10,
  },
  where: {
    flex: '1 0 0',
    ...theme.typography.commentStyle,
    fontSize: 13,
    color: "rgba(0,0,0,0.6)",
    paddingLeft: 3
  },
  geoSuggest: {
    ...geoSuggestStyles(theme),
    display: 'inline-block',
    minWidth: 200,
    marginLeft: 6
  },
  filterIcon: {
    alignSelf: 'center',
    fontSize: 20
  },
  filter: {
<<<<<<< HEAD
  },
  notifications: {
    flex: '1 0 0',
    textAlign: 'right'
  },
  notificationsBtn: {
    textTransform: 'none',
    fontSize: 14,
  },
  notificationsIcon: {
    fontSize: 18,
    marginRight: 6
=======
    '& .MuiOutlinedInput-input': {
      paddingRight: 30
    },
  },
  formatFilter: {
    '@media (max-width: 812px)': {
      display: 'none'
    }
>>>>>>> 36460b4d
  },
  placeholder: {
    color: "rgba(0,0,0,0.4)",
  },
  notifications: {
    flex: '1 0 0',
    textAlign: 'right'
  },
  notificationsBtn: {
    textTransform: 'none',
    fontSize: 14,
  },
  notificationsIcon: {
    fontSize: 18,
    marginRight: 6
  },
  eventCards: {
    display: 'grid',
    gridTemplateColumns: 'repeat(3, 373px)',
    gridGap: '20px',
    justifyContent: 'center',
    marginTop: 16,
    [theme.breakpoints.down('md')]: {
      gridTemplateColumns: 'repeat(2, 373px)',
    },
    '@media (max-width: 812px)': {
      gridTemplateColumns: 'auto',
    }
  },
  loadMoreRow: {
    gridColumnStart: 1,
    gridColumnEnd: -1,
  },
  loadMore: {
    ...theme.typography.commentStyle,
    background: 'none',
    color: theme.palette.primary.main,
    fontSize: 16,
    padding: 0,
    '&:hover': {
      color: '#085d6c',
    }
  },
  loading: {
    display: 'inline-block'
  },
}))


const EventsHome = ({classes}: {
  classes: ClassesType,
}) => {
  const currentUser = useCurrentUser();
  const { openDialog } = useDialog();
  
  // this is the actual location used for the events query -
  // to make the page load faster, we try to use a saved location
  const [queryLocation, setQueryLocation] = useState(() => {
    if (currentUser) {
      if (!currentUser.mongoLocation || !currentUser.location) return null
      return {
        lat: currentUser.mongoLocation.coordinates[1],
        lng: currentUser.mongoLocation.coordinates[0],
        known: true,
        label: currentUser.location
      }
    }
    // if the user isn't logged in, see if we saved it in local storage
    const ls = getBrowserLocalStorage()
    if (!ls) return null
    try {
      return JSON.parse(ls.getItem('userlocation'))
    } catch(e) {
      // eslint-disable-next-line no-console
      console.error(e);
      return null
    }
  })
  
  // in-person, online, or all
  const [modeFilter, setModeFilter] = useState('all')
  // ex. presentation, discussion, course, etc. (see EVENT_TYPES for full list)
  const [formatFilter, setFormatFilter] = useState<Array<string>>([])

  // used to set the user's location if they did not already have one
  const { mutate: updateUser } = useUpdate({
    collectionName: "Users",
    fragmentName: 'UsersProfile',
  });
  
  /**
   * Given a location, update the page query to use that location,
   * then save it to the user's settings (if they are logged in)
   * or to the browser's local storage (if they are logged out).
   *
   * @param {Object} location - The location to save for the user.
   * @param {number} location.lat - The location's latitude.
   * @param {number} location.lng - The location's longitude.
   * @param {Object} location.gmaps - The Google Maps location data.
   * @param {string} location.gmaps.formatted_address - The user-facing address.
   */
  const saveUserLocation = ({lat, lng, gmaps}) => {
    // save it in the page state
    setQueryLocation({lat, lng, known: true, label: gmaps.formatted_address})

    if (currentUser) {
      // save it on the user document
      void updateUser({
        selector: {_id: currentUser._id},
        data: {
          location: gmaps.formatted_address,
          googleLocation: gmaps
        }
      })
    } else {
      // save it in local storage
      const ls = getBrowserLocalStorage()
      try {
        ls?.setItem('userlocation', JSON.stringify({lat, lng, known: true, label: gmaps.formatted_address}))
      } catch(e) {
        // eslint-disable-next-line no-console
        console.error(e);
      }
    }
  }
  
  // if the current user provides their browser location and we don't have a location saved for them,
  // save it accordingly
  const [mapsLoaded, googleMaps] = useGoogleMaps("CommunityHome")
  const [geocodeError, setGeocodeError] = useState(false)
  const saveReverseGeocodedLocation = async ({lat, lng, known}) => {
    // we need Google Maps to be loaded before we can call the Geocoder
    if (mapsLoaded && !geocodeError && !queryLocation && known) {
      try {
        // get a list of matching Google locations for the current lat/lng (reverse geocoding)
        const geocoder = new googleMaps.Geocoder();
        const geocodingResponse = await geocoder.geocode({
          location: {lat, lng}
        });
        const results = geocodingResponse?.results;
        
        if (results?.length) {
          const location = pickBestReverseGeocodingResult(results)
          saveUserLocation({lat, lng, gmaps: location})
        }
      } catch (e) {
        setGeocodeError(true)
        // eslint-disable-next-line no-console
        console.error(e?.message)
      }
    }
  }

  // this gets the location from the current user settings or from the user's browser
  const currentUserLocation = useUserLocation(currentUser)
  
  useEffect(() => {
    // if we've gotten a location from the browser, save it
    if (!queryLocation && !currentUserLocation.loading && currentUserLocation.known) {
      void saveReverseGeocodedLocation(currentUserLocation)
    }
    //eslint-disable-next-line react-hooks/exhaustive-deps
  }, [queryLocation, currentUserLocation])

  const openEventNotificationsForm = () => {
    openDialog({
      componentName: currentUser ? "EventNotificationsDialog" : "LoginPopup",
    });
  }
  
  const { HighlightedEventCard, EventCards, Loading } = Components
  
  // if certain filters are active, we hide the special event cards (ex. Intro VP card)
<<<<<<< HEAD
  const hideSpecialCards = modeFilter === 'in-person'
=======
  const hideSpecialCards = modeFilter === 'in-person' || (formatFilter.length > 0 && !formatFilter.includes('course'))
>>>>>>> 36460b4d

  const filters: PostsViewTerms = {}
  if (modeFilter === 'in-person') {
    filters.onlineEvent = false
  } else if (modeFilter === 'online') {
    filters.onlineEvent = true
  }
  if (formatFilter.length) {
    filters.eventType = formatFilter
  }
  
  const eventsListTerms: PostsViewTerms = queryLocation ? {
    view: 'nearbyEvents',
    lat: queryLocation.lat,
    lng: queryLocation.lng,
    ...filters,
  } : {
    view: 'globalEvents',
    ...filters,
  }
  
  const { results, loading, showLoadMore, loadMore } = useMulti({
    terms: eventsListTerms,
    collectionName: "Posts",
    fragmentName: 'PostsList',
    fetchPolicy: 'cache-and-network',
    nextFetchPolicy: "cache-first",
    limit: hideSpecialCards ? 12 : 11,
    itemsPerPage: 12,
    skip: !queryLocation && currentUserLocation.loading
  });
  
  // we try to highlight the event most relevant to you
  let highlightedEvent: PostsList|undefined;
  if (results && results.length > 0) {
    // first, try to find the next in-person event near you
    results.forEach(result => {
      if (!highlightedEvent && !result.onlineEvent) {
        highlightedEvent = result
      }
    })
    // if none, then try to find the next "local" online event near you
    results.forEach(result => {
      if (!highlightedEvent && !result.globalEvent) {
        highlightedEvent = result
      }
    })
    // otherwise, just show the first event in the list
    if (!highlightedEvent) highlightedEvent = results[0]
  }
  
  let loadMoreButton = showLoadMore && <button className={classes.loadMore} onClick={() => loadMore(null)}>
    Load More
  </button>
  if (loading && results?.length) {
    loadMoreButton = <div className={classes.loading}><Loading /></div>
  }

  return (
    <AnalyticsContext pageContext="EventsHome">
      <div>
        <HighlightedEventCard event={highlightedEvent} loading={loading} />
      </div>

      <div className={classes.section}>
        <div className={classes.sectionHeadingRow}>
          <h1 className={classes.sectionHeading}>
            Events
          </h1>
          <div className={classes.sectionDescription}>
            Join people from around the world for discussions, talks, and other events on how we can tackle
            the world's biggest problems.
          </div>
        </div>

        <div className={classes.eventCards}>
          <div className={classes.filters}>
            <div className={classes.where}>
              Showing events near {mapsLoaded
                && <div className={classes.geoSuggest}>
                    <Geosuggest
                      placeholder="Location"
                      onSuggestSelect={(suggestion) => {
                        if (suggestion?.location) {
                          saveUserLocation({
                            ...suggestion.location,
                            gmaps: suggestion.gmaps
                          })
                        }
                      }}
                      initialValue={queryLocation?.label}
                    />
                  </div>
              }
            </div>
          </div>
          
          <div className={classes.filters}>
            <FilterIcon className={classes.filterIcon} />
            <Select
              className={classes.filter}
              value={modeFilter}
              input={<OutlinedInput labelWidth={0} />}
              onChange={(e) => setModeFilter(e.target.value)}>
                <MenuItem key="all" value="all">In-person and online</MenuItem>
                <MenuItem key="in-person" value="in-person">In-person only</MenuItem>
                <MenuItem key="online" value="online">Online only</MenuItem>
            </Select>
<<<<<<< HEAD
=======
            <Select
              className={classNames(classes.filter, classes.formatFilter)}
              value={formatFilter}
              input={<OutlinedInput labelWidth={0} />}
              onChange={e => {
                // MUI documentation says e.target.value is always an array: https://mui.com/components/selects/#multiple-select
                // @ts-ignore
                setFormatFilter(e.target.value)
              }}
              multiple
              displayEmpty
              renderValue={(selected: Array<string>) => {
                if (selected.length === 0) {
                  return <em className={classes.placeholder}>Filter by format</em>
                }
                // if any options are selected, display them separated by commas
                return selected.map(type => EVENT_TYPES.find(t => t.value === type)?.label).join(', ')
              }}>
                {EVENT_TYPES.map(type => {
                  return <MenuItem key={type.value} value={type.value}>{type.label}</MenuItem>
                })}
            </Select>
            
>>>>>>> 36460b4d
            <div className={classes.notifications}>
              <Button variant="text" color="primary" onClick={openEventNotificationsForm} className={classes.notificationsBtn}>
                {currentUser?.nearbyEventsNotifications ? <NotificationsIcon className={classes.notificationsIcon} /> : <NotificationsNoneIcon className={classes.notificationsIcon} />} Notify me
              </Button>
            </div>
          </div>

          <EventCards events={results} loading={loading} numDefaultCards={6} hideSpecialCards={hideSpecialCards} />
          
          <div className={classes.loadMoreRow}>
            {loadMoreButton}
          </div>
        </div>
        
      </div>
    </AnalyticsContext>
  )
}

const EventsHomeComponent = registerComponent('EventsHome', EventsHome, {styles});

declare global {
  interface ComponentTypes {
    EventsHome: typeof EventsHomeComponent
  }
}<|MERGE_RESOLUTION|>--- conflicted
+++ resolved
@@ -18,12 +18,9 @@
 import { getBrowserLocalStorage } from '../editor/localStorageHandlers';
 import Geosuggest from 'react-geosuggest';
 import Button from '@material-ui/core/Button';
-<<<<<<< HEAD
-=======
 import { EVENT_TYPES } from '../../lib/collections/posts/custom_fields';
 import OutlinedInput from '@material-ui/core/OutlinedInput';
 import classNames from 'classnames';
->>>>>>> 36460b4d
 
 const styles = createStyles((theme: ThemeType): JssStyles => ({
   section: {
@@ -83,20 +80,6 @@
     fontSize: 20
   },
   filter: {
-<<<<<<< HEAD
-  },
-  notifications: {
-    flex: '1 0 0',
-    textAlign: 'right'
-  },
-  notificationsBtn: {
-    textTransform: 'none',
-    fontSize: 14,
-  },
-  notificationsIcon: {
-    fontSize: 18,
-    marginRight: 6
-=======
     '& .MuiOutlinedInput-input': {
       paddingRight: 30
     },
@@ -105,7 +88,6 @@
     '@media (max-width: 812px)': {
       display: 'none'
     }
->>>>>>> 36460b4d
   },
   placeholder: {
     color: "rgba(0,0,0,0.4)",
@@ -279,11 +261,7 @@
   const { HighlightedEventCard, EventCards, Loading } = Components
   
   // if certain filters are active, we hide the special event cards (ex. Intro VP card)
-<<<<<<< HEAD
-  const hideSpecialCards = modeFilter === 'in-person'
-=======
   const hideSpecialCards = modeFilter === 'in-person' || (formatFilter.length > 0 && !formatFilter.includes('course'))
->>>>>>> 36460b4d
 
   const filters: PostsViewTerms = {}
   if (modeFilter === 'in-person') {
@@ -392,8 +370,6 @@
                 <MenuItem key="in-person" value="in-person">In-person only</MenuItem>
                 <MenuItem key="online" value="online">Online only</MenuItem>
             </Select>
-<<<<<<< HEAD
-=======
             <Select
               className={classNames(classes.filter, classes.formatFilter)}
               value={formatFilter}
@@ -417,7 +393,6 @@
                 })}
             </Select>
             
->>>>>>> 36460b4d
             <div className={classes.notifications}>
               <Button variant="text" color="primary" onClick={openEventNotificationsForm} className={classes.notificationsBtn}>
                 {currentUser?.nearbyEventsNotifications ? <NotificationsIcon className={classes.notificationsIcon} /> : <NotificationsNoneIcon className={classes.notificationsIcon} />} Notify me
