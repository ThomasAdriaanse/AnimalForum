--- conflicted
+++ resolved
@@ -6,11 +6,7 @@
 import { AnalyticsContext } from "../../lib/analyticsEvents";
 
 const EditTagsDialog = ({post, onClose }: {
-<<<<<<< HEAD
-  post: PostsBase,
-=======
   post: PostsList,
->>>>>>> f4b2f84e
   onClose: ()=>void
 }) => {
   const { FooterTagList } = Components
