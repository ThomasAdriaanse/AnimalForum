import React, { useState } from 'react';
import { registerComponent, Components } from '../../lib/vulcan-lib';
import { FilterSettings, FilterTag, FilterMode } from '../../lib/filterSettings';
import { useMulti } from '../../lib/crud/withMulti';
import { Tags } from '../../lib/collections/tags/collection';
import * as _ from 'underscore';
<<<<<<< HEAD
import { forumTypeSetting } from '../../lib/instanceSettings';
=======
import { useTracking } from "../../lib/analyticsEvents";
>>>>>>> 4bcab90f

const styles = theme => ({
  root: {
    marginLeft: "auto",
    marginBottom: 6,
    ...theme.typography.commentStyle,
    display: "flex",
    flexWrap: "wrap",
    alignItems: "center"
  },
});

const lwafPersonalBlogpostInfo = {
  name: "Personal Blog",
  tooltip: <div>
    <p><b>Personal Blogposts</b> are posts that don't fit LessWrong's Frontpage Guidelines. They get less visibility by default. The frontpage guidelines are:</p>
    <ul>
      <li><em>Timelessness</em>. Will people still care about this in 5 years?</li>
      <li><em>Avoid political topics</em>. They're important to discuss sometimes, but we try to avoid it on LessWrong.</li>
      <li><em>General Appeal</em>. Is this a niche post that only a small fraction of users will care about?</li>
    </ul>
  </div>
}

const personalBlogpostInfo = {
  LessWrong: lwafPersonalBlogpostInfo,
  AlignmentForum: lwafPersonalBlogpostInfo,
  EAForum: {
    name: 'Community Posts',
    tooltip: <div>
      <div>
        By default, the home page only displays Frontpage Posts, which are selected by moderators as especially interesting or useful to people with interest in doing good effectively.
      </div>
      <div>
        Include community posts to get posts with topical content or which relate to the EA community itself.
      </div>
    </div>
  }
}

const personalBlogpostName = personalBlogpostInfo[forumTypeSetting.get()].name
const personalBlogpostTooltip = personalBlogpostInfo[forumTypeSetting.get()].tooltip

// Filter settings
// Appears in the gear-menu by latest posts, and in other places.
//
// filterSettings is the current configuration; setFilterSettings applies a
// change.
//
// When this is first opened, it pre-populates the set of tags with neutral
// filters of a core set of "suggested as filter" tags.
const TagFilterSettings = ({ filterSettings, setFilterSettings, classes }: {
  filterSettings: FilterSettings
  setFilterSettings: (newSettings: FilterSettings)=>void,
  classes: ClassesType,
}) => {
  const { AddTagButton, FilterMode, Loading } = Components
  const [addedSuggestedTags, setAddedSuggestedTags] = useState(false);

  const { results: suggestedTags, loading: loadingSuggestedTags } = useMulti({
    terms: {
      view: "suggestedFilterTags",
    },
    collection: Tags,
    fragmentName: "TagFragment",
    limit: 100,
  });

  const { captureEvent } = useTracking()

  if (suggestedTags && !addedSuggestedTags) {
    const filterSettingsWithSuggestedTags = addSuggestedTagsToSettings(filterSettings, suggestedTags);
    setAddedSuggestedTags(true);
    if (!_.isEqual(filterSettings, filterSettingsWithSuggestedTags))
      setFilterSettings(filterSettingsWithSuggestedTags);
  }

  return <div className={classes.root}>
    {filterSettings.tags.map(tagSettings =>
      <FilterMode
        label={tagSettings.tagName}
        key={tagSettings.tagId}
        tagId={tagSettings.tagId}
        mode={tagSettings.filterMode}
        canRemove={true}
        onChangeMode={(mode: FilterMode) => {
          const changedTagId = tagSettings.tagId;
          const replacedIndex = _.findIndex(filterSettings.tags, t=>t.tagId===changedTagId);
          let newTagFilters = [...filterSettings.tags];
          newTagFilters[replacedIndex] = {
            ...filterSettings.tags[replacedIndex],
            filterMode: mode
          };
          captureEvent('tagFilterModified', {tagId: tagSettings.tagId, tagName: tagSettings.tagName, mode})

          setFilterSettings({
            personalBlog: filterSettings.personalBlog,
            tags: newTagFilters,
          });
        }}
        onRemove={() => {
          setFilterSettings({
            personalBlog: filterSettings.personalBlog,
            tags: _.filter(filterSettings.tags, t=>t.tagId !== tagSettings.tagId),
          });
          captureEvent("tagRemovedFromFilters", {tagId: tagSettings.tagId, tagName: tagSettings.tagName});
        }}
      />
    )}

    <FilterMode
      label={personalBlogpostName}
      description={personalBlogpostTooltip}
      mode={filterSettings.personalBlog}
      canRemove={false}
      onChangeMode={(mode: FilterMode) => {
        setFilterSettings({
          personalBlog: mode,
          tags: filterSettings.tags,
        });
      }}
    />

    {<AddTagButton onTagSelected={({tagId,tagName}: {tagId: string, tagName: string}) => {
        if (!_.some(filterSettings.tags, t=>t.tagId===tagId)) {
          const newFilter: FilterTag = {tagId, tagName, filterMode: "Default"}
          setFilterSettings({
            personalBlog: filterSettings.personalBlog,
            tags: [...filterSettings.tags, newFilter]
          });
          captureEvent("tagAddedToFilters", {tagId, tagName})
        }
      }}/>}
    {loadingSuggestedTags && <Loading/>}
  </div>
}

const addSuggestedTagsToSettings = (oldFilterSettings: FilterSettings, suggestedTags: Array<TagFragment>): FilterSettings => {
  const tagsIncluded: Record<string,boolean> = {};
  for (let tag of oldFilterSettings.tags)
    tagsIncluded[tag.tagId] = true;
  const tagsNotIncluded = _.filter(suggestedTags, tag=>!(tag._id in tagsIncluded));

  return {
    ...oldFilterSettings,
    tags: [
      ...oldFilterSettings.tags,
      ...tagsNotIncluded.map((tag: TagFragment): FilterTag => ({
        tagId: tag._id,
        tagName: tag.name,
        filterMode: "Default",
      })),
    ],
  };
}

const TagFilterSettingsComponent = registerComponent("TagFilterSettings", TagFilterSettings, {styles});

declare global {
  interface ComponentTypes {
    TagFilterSettings: typeof TagFilterSettingsComponent
  }
}<|MERGE_RESOLUTION|>--- conflicted
+++ resolved
@@ -4,11 +4,8 @@
 import { useMulti } from '../../lib/crud/withMulti';
 import { Tags } from '../../lib/collections/tags/collection';
 import * as _ from 'underscore';
-<<<<<<< HEAD
 import { forumTypeSetting } from '../../lib/instanceSettings';
-=======
 import { useTracking } from "../../lib/analyticsEvents";
->>>>>>> 4bcab90f
 
 const styles = theme => ({
   root: {
