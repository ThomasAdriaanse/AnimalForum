import React, { useState } from 'react';
import { registerComponent, Components, getSetting } from '../../lib/vulcan-lib';
import { FilterSettings, FilterTag, FilterMode } from '../../lib/filterSettings';
import { useMulti } from '../../lib/crud/withMulti';
import { Tags } from '../../lib/collections/tags/collection';
import * as _ from 'underscore';

const styles = theme => ({
  root: {
    marginLeft: "auto",
    marginBottom: 16,
    ...theme.typography.commentStyle,
    display: "flex",
    flexWrap: "wrap"
  },
});

const lwafPersonalBlogpostInfo = {
  name: "Personal Blog Posts",
  tooltip: <div>
    <div>
      By default, the home page only displays Frontpage Posts, which meet criteria including:
    </div>
    <ul>
      <li>Usefulness, novelty and relevance</li>
      <li>Timeless content (minimize reference to current events)</li>
      <li>Explain, rather than persuade</li>
    </ul>
    <div>
      Members can write about whatever they want on their personal blog. Personal blogposts are a good fit for:
    </div>
    <ul>
      <li>Niche topics, less relevant to most members</li>
      <li>Meta-discussion of LessWrong (site features, interpersonal community dynamics)</li>
      <li>Topics that are difficult to discuss rationally</li>
      <li>Personal ramblings</li>
    </ul>
    <div>
      All posts are submitted as personal blogposts. Moderators manually move some to frontpage
    </div>
  </div>
}

const personalBlogpostInfo = {
  LessWrong: lwafPersonalBlogpostInfo,
  AlignmentForum: lwafPersonalBlogpostInfo,
  EAForum: {
    name: 'Community Posts',
    tooltip: <div>
      <div>
        By default, the home page only displays Frontpage Posts, which are selected by moderators as especially interesting or useful to people with interest in doing good effectively.
      </div>
      <div>
        Include community posts to get posts with topical content or which relate to the EA community itself.
      </div>
    </div>
  }
}

const personalBlogpostName = personalBlogpostInfo[getSetting('forumType') as string].name
const personalBlogpostTooltip = personalBlogpostInfo[getSetting('forumType') as string].tooltip

// Filter settings
// Appears in the gear-menu by latest posts, and in other places.
//
// filterSettings is the current configuration; setFilterSettings applies a
// change.
//
// When this is first opened, it pre-populates the set of tags with neutral
// filters of a core set of "suggested as filter" tags.
const TagFilterSettings = ({ filterSettings, setFilterSettings, classes }: {
  filterSettings: FilterSettings
  setFilterSettings: (newSettings: FilterSettings)=>void,
  classes: ClassesType,
}) => {
  const { AddTagButton, FilterMode, Loading } = Components
  const [addedSuggestedTags, setAddedSuggestedTags] = useState(false);
  
  const { results: suggestedTags, loading: loadingSuggestedTags } = useMulti({
    terms: {
      view: "suggestedFilterTags",
    },
    collection: Tags,
    fragmentName: "TagFragment",
    limit: 100,
  });
  
  if (suggestedTags && !addedSuggestedTags) {
    const filterSettingsWithSuggestedTags = addSuggestedTagsToSettings(filterSettings, suggestedTags);
    setAddedSuggestedTags(true);
    if (!_.isEqual(filterSettings, filterSettingsWithSuggestedTags))
      setFilterSettings(filterSettingsWithSuggestedTags);
  }
  
  return <div className={classes.root}>
<<<<<<< HEAD
    <FilterMode
      description={personalBlogpostName}
      helpTooltip={personalBlogpostTooltip}
      mode={filterSettings.personalBlog}
      canRemove={false}
      onChangeMode={(mode: FilterMode) => {
        setFilterSettings({
          personalBlog: mode,
          tags: filterSettings.tags,
        });
      }}
    />

=======
>>>>>>> 884bde20
    {filterSettings.tags.map(tagSettings =>
      <FilterMode
        label={tagSettings.tagName}
        key={tagSettings.tagId}
        tagId={tagSettings.tagId}
        mode={tagSettings.filterMode}
        canRemove={true}
        onChangeMode={(mode: FilterMode) => {
          const changedTagId = tagSettings.tagId;
          const replacedIndex = _.findIndex(filterSettings.tags, t=>t.tagId===changedTagId);
          let newTagFilters = [...filterSettings.tags];
          newTagFilters[replacedIndex] = {
            ...filterSettings.tags[replacedIndex],
            filterMode: mode
          };
          
          setFilterSettings({
            personalBlog: filterSettings.personalBlog,
            tags: newTagFilters,
          });
        }}
        onRemove={() => {
          setFilterSettings({
            personalBlog: filterSettings.personalBlog,
            tags: _.filter(filterSettings.tags, t=>t.tagId !== tagSettings.tagId),
          });
        }}
      />
    )}
    <FilterMode
      label="Personal Blog"
      helpTooltip={personalBlogpostTooltip}
      mode={filterSettings.personalBlog}
      canRemove={false}
      description={<div>
        <p><b>Personal Blogposts</b> are posts that don't fit LessWrong's Frontpage Guidelines. They get less visibility by default. The frontpage guidelines are:</p>
        <ul>
          <li><em>Timelessness</em>. Will people still care about this in 5 years?</li>
          <li><em>Avoid political topics</em>. They're important to discuss sometimes, but we try to avoid it on LessWrong.</li>
          <li><em>General Appeal</em>. Is this a niche post that only a small fraction of users will care about?</li>
        </ul>
      </div>}
      onChangeMode={(mode: FilterMode) => {
        setFilterSettings({
          personalBlog: mode,
          tags: filterSettings.tags,
        });
      }}
    />
      
    {<AddTagButton onTagSelected={({tagId,tagName}: {tagId: string, tagName: string}) => {
        if (!_.some(filterSettings.tags, t=>t.tagId===tagId)) {
          const newFilter: FilterTag = {tagId, tagName, filterMode: "Default"}
          setFilterSettings({
            personalBlog: filterSettings.personalBlog,
            tags: [...filterSettings.tags, newFilter]
          });
        }
      }}/>}
    {loadingSuggestedTags && <Loading/>}
  </div>
}

const addSuggestedTagsToSettings = (oldFilterSettings: FilterSettings, suggestedTags: Array<TagFragment>): FilterSettings => {
  const tagsIncluded = {};
  for (let tag of oldFilterSettings.tags)
    tagsIncluded[tag.tagId] = true;
  const tagsNotIncluded = _.filter(suggestedTags, tag=>!(tag._id in tagsIncluded));
  
  return {
    ...oldFilterSettings,
    tags: [
      ...oldFilterSettings.tags,
      ...tagsNotIncluded.map(tag => ({
        tagId: tag._id,
        tagName: tag.name,
        filterMode: "Default",
      })),
    ],
  };
}

const TagFilterSettingsComponent = registerComponent("TagFilterSettings", TagFilterSettings, {styles});

declare global {
  interface ComponentTypes {
    TagFilterSettings: typeof TagFilterSettingsComponent
  }
}<|MERGE_RESOLUTION|>--- conflicted
+++ resolved
@@ -16,28 +16,14 @@
 });
 
 const lwafPersonalBlogpostInfo = {
-  name: "Personal Blog Posts",
+  name: "Personal Blog",
   tooltip: <div>
-    <div>
-      By default, the home page only displays Frontpage Posts, which meet criteria including:
-    </div>
+    <p><b>Personal Blogposts</b> are posts that don't fit LessWrong's Frontpage Guidelines. They get less visibility by default. The frontpage guidelines are:</p>
     <ul>
-      <li>Usefulness, novelty and relevance</li>
-      <li>Timeless content (minimize reference to current events)</li>
-      <li>Explain, rather than persuade</li>
+      <li><em>Timelessness</em>. Will people still care about this in 5 years?</li>
+      <li><em>Avoid political topics</em>. They're important to discuss sometimes, but we try to avoid it on LessWrong.</li>
+      <li><em>General Appeal</em>. Is this a niche post that only a small fraction of users will care about?</li>
     </ul>
-    <div>
-      Members can write about whatever they want on their personal blog. Personal blogposts are a good fit for:
-    </div>
-    <ul>
-      <li>Niche topics, less relevant to most members</li>
-      <li>Meta-discussion of LessWrong (site features, interpersonal community dynamics)</li>
-      <li>Topics that are difficult to discuss rationally</li>
-      <li>Personal ramblings</li>
-    </ul>
-    <div>
-      All posts are submitted as personal blogposts. Moderators manually move some to frontpage
-    </div>
   </div>
 }
 
@@ -93,22 +79,6 @@
   }
   
   return <div className={classes.root}>
-<<<<<<< HEAD
-    <FilterMode
-      description={personalBlogpostName}
-      helpTooltip={personalBlogpostTooltip}
-      mode={filterSettings.personalBlog}
-      canRemove={false}
-      onChangeMode={(mode: FilterMode) => {
-        setFilterSettings({
-          personalBlog: mode,
-          tags: filterSettings.tags,
-        });
-      }}
-    />
-
-=======
->>>>>>> 884bde20
     {filterSettings.tags.map(tagSettings =>
       <FilterMode
         label={tagSettings.tagName}
@@ -138,19 +108,12 @@
         }}
       />
     )}
+    
     <FilterMode
-      label="Personal Blog"
+      description={personalBlogpostName}
       helpTooltip={personalBlogpostTooltip}
       mode={filterSettings.personalBlog}
       canRemove={false}
-      description={<div>
-        <p><b>Personal Blogposts</b> are posts that don't fit LessWrong's Frontpage Guidelines. They get less visibility by default. The frontpage guidelines are:</p>
-        <ul>
-          <li><em>Timelessness</em>. Will people still care about this in 5 years?</li>
-          <li><em>Avoid political topics</em>. They're important to discuss sometimes, but we try to avoid it on LessWrong.</li>
-          <li><em>General Appeal</em>. Is this a niche post that only a small fraction of users will care about?</li>
-        </ul>
-      </div>}
       onChangeMode={(mode: FilterMode) => {
         setFilterSettings({
           personalBlog: mode,
@@ -158,7 +121,7 @@
         });
       }}
     />
-      
+
     {<AddTagButton onTagSelected={({tagId,tagName}: {tagId: string, tagName: string}) => {
         if (!_.some(filterSettings.tags, t=>t.tagId===tagId)) {
           const newFilter: FilterTag = {tagId, tagName, filterMode: "Default"}
