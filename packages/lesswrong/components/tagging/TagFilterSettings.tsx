--- conflicted
+++ resolved
@@ -81,13 +81,8 @@
     terms: {
       view: "suggestedFilterTags",
     },
-<<<<<<< HEAD
-    collection: Tags,
+    collectionName: "Tags",
     fragmentName: "TagPreviewFragment",
-=======
-    collectionName: "Tags",
-    fragmentName: "TagFragment",
->>>>>>> 55f7844a
     limit: 100,
   });
 
