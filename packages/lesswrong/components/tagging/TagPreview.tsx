--- conflicted
+++ resolved
@@ -4,10 +4,6 @@
 import { Tags } from '../../lib/collections/tags/collection';
 import { TagRels } from '../../lib/collections/tagRels/collection';
 import { commentBodyStyles } from '../../themes/stylePiping'
-<<<<<<< HEAD
-import { truncate } from '../../lib/editor/ellipsize';
-=======
->>>>>>> f4b2f84e
 import { Link } from '../../lib/reactRouterWrapper';
 
 const styles = theme => ({
@@ -45,15 +41,12 @@
     marginTop: 6,
     marginBottom: 2,
     marginRight: 6
-<<<<<<< HEAD
-=======
   },
   posts: {
     marginTop: 12,
     paddingTop: 8,
     borderTop: "solid 1px rgba(0,0,0,.08)",
     marginBottom: 8
->>>>>>> f4b2f84e
   }
 });
 
@@ -80,23 +73,10 @@
   if (!tag) return null
 
   return (<div className={classes.card}>
-<<<<<<< HEAD
-    {tag.description?.htmlHighlight ? <ContentItemBody
-      className={classes.tagDescription}
-      dangerouslySetInnerHTML={{__html: highlight}}
-      description={`tag ${tag.name}`}
-    /> : <div className={classes.tagDescription}><b>{tag.name}</b></div>
-    }
-    {!results && <PostsListPlaceholder count={previewPostCount} />}
-    {results && results.map((result,i) =>
-      <PostsItem2 key={result.post._id} post={result.post} index={i} showBottomBorder={showCount || i!=2}/>
-    )}
-=======
     <TagPreviewDescription tag={tag}/>
     {results ? <div className={classes.posts}>
       {results.map((result,i) => <TagSmallPostLink key={result.post._id} post={result.post} />)}
     </div> : <Loading /> }
->>>>>>> f4b2f84e
     {showCount && <div className={classes.footerCount}>
       <Link to={Tags.getUrl(tag)}>{tag.postCount} posts</Link>
     </div>}
