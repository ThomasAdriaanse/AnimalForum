import React from 'react';
import { Components, registerComponent } from '../../lib/vulcan-lib';
import { truncate } from '../../lib/editor/ellipsize';
import { useNavigation } from '../../lib/routeUtil';
import { tagGetUrl } from '../../lib/collections/tags/helpers';
import { forumTypeSetting } from '../../lib/instanceSettings';

const styles = (theme: ThemeType): JssStyles => ({
  root: {
    "& a.read-more-button": {
      fontSize: ".85em",
      color: theme.palette.grey[600]
    },
  }
});

const isLW = forumTypeSetting.get() === 'LessWrong';

const CoreTagCustomDescriptions: Record<string, string> = {
  'AI': `I'm afraid I can't do that, Dave.`,
  'World Modeling': '',
  'Site Meta': '',
  'Community': '',
  'World Optimization': '',
  'Rationality': '',
  'Practical': ''
};


const TagPreviewDescription = ({tag, classes}: {
  tag: TagPreviewFragment,
  classes: ClassesType
}) => {
  const { ContentItemBody, ContentStyles } = Components;
  const { history } = useNavigation();

  if (!tag) return null
<<<<<<< HEAD

  const showCustomDescriptionHighlight = isLW && tag.core;

  let highlight: string | undefined;
  // If we're on LW and previewing a core tag, show the custom description
  if (showCustomDescriptionHighlight) {
    highlight = CoreTagCustomDescriptions[tag.name];
  }

  // Otherwise (or if the custom description is missing), use the tag's description
  if (!highlight) {
    highlight = truncate(tag.description?.htmlHighlight, 1, "paragraphs",
    '.. <a class="read-more" href="#">(read more)</a>');
  }
=======
  
  const highlight = truncate(tag.description?.htmlHighlight, 1, "paragraphs",
    '... <a class="read-more-button" href="#">(read more)</a>')
>>>>>>> 80b8fbdc

  if (tag.description?.htmlHighlight) {
    return <div
      onClick={(ev: React.SyntheticEvent) => {
        if ((ev.target as any)?.className==="read-more-button") {
          history.push(tagGetUrl(tag));
        }
      }}
    >
      <ContentStyles contentType="comment">
        <ContentItemBody
          className={classes.root}
          dangerouslySetInnerHTML={{__html: highlight}}
          description={`tag ${tag.name}`}
        />
      </ContentStyles>
    </div>
  }
  return <div className={classes.root}><b>{tag.name}</b></div>
}

const TagPreviewDescriptionComponent = registerComponent("TagPreviewDescription", TagPreviewDescription, {styles});

declare global {
  interface ComponentTypes {
    TagPreviewDescription: typeof TagPreviewDescriptionComponent
  }
}<|MERGE_RESOLUTION|>--- conflicted
+++ resolved
@@ -35,8 +35,7 @@
   const { history } = useNavigation();
 
   if (!tag) return null
-<<<<<<< HEAD
-
+  
   const showCustomDescriptionHighlight = isLW && tag.core;
 
   let highlight: string | undefined;
@@ -48,13 +47,8 @@
   // Otherwise (or if the custom description is missing), use the tag's description
   if (!highlight) {
     highlight = truncate(tag.description?.htmlHighlight, 1, "paragraphs",
-    '.. <a class="read-more" href="#">(read more)</a>');
+    '.. <a class="read-more-button" href="#">(read more)</a>');
   }
-=======
-  
-  const highlight = truncate(tag.description?.htmlHighlight, 1, "paragraphs",
-    '... <a class="read-more-button" href="#">(read more)</a>')
->>>>>>> 80b8fbdc
 
   if (tag.description?.htmlHighlight) {
     return <div
