import React from 'react';
import { registerComponent, Components } from '../../lib/vulcan-lib';
import withErrorBoundary from '../common/withErrorBoundary';
import LinearProgress from '@material-ui/core/LinearProgress';
import { Link } from '../../lib/reactRouterWrapper';
import Users from '../../lib/collections/users/collection';
import { useUpdate } from '../../lib/crud/withUpdate';
import { useCurrentUser } from '../common/withUser';
import { useDialog } from '../common/withDialog';
import { useMessages } from '../common/withMessages';
import { Tags } from '../../lib/collections/tags/collection';
import { useMulti } from '../../lib/crud/withMulti';

const styles = (theme: ThemeType): JssStyles => ({
  root: {
    background: "white",
    padding: 10,
    paddingLeft: 12,
    paddingRight: 12,
    fontSize: "1.3rem",
    boxShadow: theme.boxShadow,
    ...theme.typography.postStyle
  },
  secondaryInfo: {
    display: 'flex',
    ...theme.typography.commentStyle,
    justifyContent: 'space-between',
    fontSize: '1rem',
    color: 'rgba(0,0,0,0.55)',
    marginTop: 8
  },
  helpText: {
  },
  hideButton: {
  },
  inner: {
    width: "100%",
  },
  tooltip: {
    display: "block"
  },
  title: {
    flexGrow: 1,
    flexBasis: 1,
    marginRight: "auto"
  },
  allTagsBarColor: {
    color: theme.palette.primary.main
  },
  personalLink: {
    color: theme.palette.grey[600]
  },
  text: {
    display: "flex",
    justifyContent: "space-between",
    marginBottom: 4,
    alignItems: "center"
  },
  barRoot: {
    marginBottom: 5,
  },
  bar2: {
    backgroundColor: theme.palette.grey[600]
  },
  bar2Background: {
    backgroundColor: "rgba(0,0,0,.1)"
  }

});

const TagProgressBar = ({ classes }: {
  classes: ClassesType,
}) => {

  const { LWTooltip, PostsItem2MetaInfo, SeparatorBullet } = Components;
  const currentUser = useCurrentUser();
  const { mutate: updateUser } = useUpdate({
    collection: Users,
    fragmentName: 'UsersCurrent',
  });
  const { openDialog } = useDialog();
  const { flash } = useMessages();

  const { totalCount: processedTagsTotal = 0 } = useMulti({
    terms: {
      view: "processedLWWikiTags",
      limit: 0
    },
    collection: Tags,
    fragmentName: "TagFragment",
    enableTotal: true,
    fetchPolicy: 'cache-and-network',
    ssr: true
  })

  const { totalCount: allTagsToProcessTotal = 0 } = useMulti({
    terms: {
      view: "allLWWikiTags",
      limit: 0
    },
    collection: Tags,
    fragmentName: "TagFragment",
    enableTotal: true,
    fetchPolicy: 'cache-and-network',
    ssr: true
  })

  const hideClickHandler = async () => {
    if (currentUser) {
      await updateUser({
        selector: { _id: currentUser._id },
        data: {
          hideTaggingProgressBar: true
        },
      })
      flash({
        messageString: "Hid tagging progress bar from the frontpage",
        type: "success",
        action: () => void updateUser({
          selector: { _id: currentUser._id },
          data: {
            hideTaggingProgressBar: false
          },
        })
      })
    } else {
      openDialog({
        componentName: "LoginPopup",
        componentProps: {}
      });
    }
  }

  const allPostsTooltip = processedTagsTotal < allTagsToProcessTotal ?
    `${allTagsToProcessTotal - processedTagsTotal} pages out of ${allTagsToProcessTotal} from the LW 1.0 Wiki still need processing` :
    `All tags and wiki pages from the LW Wiki import have been processed!`

  return <div className={classes.root}>
    <div className={classes.inner}>
      <div className={classes.text}>
<<<<<<< HEAD
        <Link className={classes.title} to={"/posts/gNb2wSKDYDPJ6Mxmz/woop-woop-tagging-progress-bar-is-at-100-celebration-on-sun"}>
          Tagging Progress
          </Link>
=======
        <Link className={classes.title} to={"/posts/ELN6FpRLoeLJPgx8z/importing-the-old-lw-wiki-help-wanted"}>
          LW 1.0 Wiki Import Progress
          </Link>
        <PostsItem2MetaInfo>
          <Link className={classes.allTagsBarColor} to={"/posts/ELN6FpRLoeLJPgx8z/importing-the-old-lw-wiki-help-wanted"}>
            How to Help
            </Link>
          <SeparatorBullet />
          <a className={classes.allTagsBarColor} href="https://docs.google.com/spreadsheets/d/1uz_zORpS_FsTj82SRp_5CxL0o4-CIj4ZK_jLrBjjqJ8/edit#gid=2115128922">
            Process Pages
            </a>
        </PostsItem2MetaInfo>
>>>>>>> 94eb6e89
        <LWTooltip title={<div>
          <div>View all completely untagged posts, sorted by karma</div>
          <div><em>(Click through to read posts, and then tag them)</em></div>
        </div>}>
<<<<<<< HEAD
        </LWTooltip>
      </div>
      <LWTooltip className={classes.tooltip} title={allPostsTooltip}>
        <LinearProgress
          classes={{ root: classes.barRoot }}
          variant="determinate"
          value={100}
        />
      </LWTooltip>
      <div className={classes.secondaryInfo}>
        <div className={classes.helpText}>
          <span className={classes.allTagsBarColor}>All posts with 25+ karma have been tagged.{" "} </span>
=======
        </LWTooltip>
      </div>
      {
        <LWTooltip className={classes.tooltip} title={allPostsTooltip}>
          <LinearProgress
            classes={{ root: classes.barRoot }}
            variant="determinate"
            value={(processedTagsTotal / allTagsToProcessTotal) * 100}
          />
        </LWTooltip>
      }
      <div className={classes.secondaryInfo}>
        <div className={classes.helpText}>
          <span className={classes.allTagsBarColor}>{allTagsToProcessTotal - processedTagsTotal} pages from the LW 1.0 Wiki still need processing.{" "} </span>
>>>>>>> 94eb6e89
        </div>
        <LWTooltip title={"Hide this progress bar from the frontpage"}>
          <a
            className={classes.hideButton}
            onClick={hideClickHandler}
          >
            Hide
            </a>
        </LWTooltip>
      </div>
    </div>
  </div>
}

const TagProgressBarComponent = registerComponent("TagProgressBar", TagProgressBar, { styles, hocs: [withErrorBoundary] });

declare global {
  interface ComponentTypes {
    TagProgressBar: typeof TagProgressBarComponent
  }
}
<|MERGE_RESOLUTION|>--- conflicted
+++ resolved
@@ -138,11 +138,6 @@
   return <div className={classes.root}>
     <div className={classes.inner}>
       <div className={classes.text}>
-<<<<<<< HEAD
-        <Link className={classes.title} to={"/posts/gNb2wSKDYDPJ6Mxmz/woop-woop-tagging-progress-bar-is-at-100-celebration-on-sun"}>
-          Tagging Progress
-          </Link>
-=======
         <Link className={classes.title} to={"/posts/ELN6FpRLoeLJPgx8z/importing-the-old-lw-wiki-help-wanted"}>
           LW 1.0 Wiki Import Progress
           </Link>
@@ -155,25 +150,10 @@
             Process Pages
             </a>
         </PostsItem2MetaInfo>
->>>>>>> 94eb6e89
         <LWTooltip title={<div>
           <div>View all completely untagged posts, sorted by karma</div>
           <div><em>(Click through to read posts, and then tag them)</em></div>
         </div>}>
-<<<<<<< HEAD
-        </LWTooltip>
-      </div>
-      <LWTooltip className={classes.tooltip} title={allPostsTooltip}>
-        <LinearProgress
-          classes={{ root: classes.barRoot }}
-          variant="determinate"
-          value={100}
-        />
-      </LWTooltip>
-      <div className={classes.secondaryInfo}>
-        <div className={classes.helpText}>
-          <span className={classes.allTagsBarColor}>All posts with 25+ karma have been tagged.{" "} </span>
-=======
         </LWTooltip>
       </div>
       {
@@ -188,7 +168,6 @@
       <div className={classes.secondaryInfo}>
         <div className={classes.helpText}>
           <span className={classes.allTagsBarColor}>{allTagsToProcessTotal - processedTagsTotal} pages from the LW 1.0 Wiki still need processing.{" "} </span>
->>>>>>> 94eb6e89
         </div>
         <LWTooltip title={"Hide this progress bar from the frontpage"}>
           <a
