--- conflicted
+++ resolved
@@ -119,11 +119,9 @@
     "-webkit-appearance": "none",
     "-moz-appearance": "textfield"
   },
-<<<<<<< HEAD
   tagPreview: {
     paddingBottom: 4
-  }
-=======
+  },
   hideOnMobile: {
     [theme.breakpoints.down('sm')]: {
       display: "none",
@@ -134,7 +132,6 @@
       display: "none",
     },
   },
->>>>>>> 936f966c
 });
 
 const FilterModeRawComponent = ({tagId="", label, mode, canRemove=false, onChangeMode, onRemove, description, classes}: {
