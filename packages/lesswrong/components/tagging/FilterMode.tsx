--- conflicted
+++ resolved
@@ -123,12 +123,11 @@
             </div>
             {canRemove &&
               <div className={classes.filterLabel} onClick={ev => {if (onRemove) onRemove()}}>
-                <LWTooltip title="This filter will no longer appear in Latest Posts. You can add it back later if you want.">
+                <LWTooltip title={<div><div>This filter will no longer appear in Latest Posts.</div><div>You can add it back later if you want</div></div>}>
                   <a>Remove Filter</a>
                 </LWTooltip>
               </div>}
           </div>
-<<<<<<< HEAD
           <div>
             <LWTooltip title={filterModeToTooltip("Hidden")}>
               <span className={classNames(classes.filterButton, {[classes.selected]: mode==="Hidden"})} onClick={ev => onChangeMode("Hidden")}>
@@ -170,52 +169,6 @@
           {description && <div className={classes.description}>
             {description}
           </div>}
-=======
-          {canRemove && 
-            <div className={classes.filterLabel} onClick={ev => {if (onRemove) onRemove()}}>
-              <LWTooltip title={<div><div>This filter will no longer appear in Latest Posts.</div><div>You can add it back later if you want</div></div>}>
-                <a>Remove Filter</a>
-              </LWTooltip>
-            </div>}
-        </div>
-        <div>
-          <LWTooltip title={filterModeToTooltip("Hidden")}>
-            <span className={classNames(classes.filterButton, {[classes.selected]: mode==="Hidden"})} onClick={ev => onChangeMode("Hidden")}>
-              Hidden
-            </span>
-          </LWTooltip>
-          <LWTooltip title={filterModeToTooltip(-25)}>
-            <span className={classNames(classes.filterButton, {[classes.selected]: mode===-30})} onClick={ev => onChangeMode(-25)}>
-              -30
-            </span>
-          </LWTooltip>
-          <LWTooltip title={filterModeToTooltip(-10)}>
-            <span className={classNames(classes.filterButton, {[classes.selected]: mode===-10})} onClick={ev => onChangeMode(-10)}>
-              -10
-            </span>
-          </LWTooltip>
-          <LWTooltip title={filterModeToTooltip("Default")}>
-            <span className={classNames(classes.filterButton, {[classes.selected]: mode==="Default" || mode===0})} onClick={ev => onChangeMode(0)}>
-              +0
-            </span>
-          </LWTooltip>
-          <LWTooltip title={filterModeToTooltip(10)}>
-            <span className={classNames(classes.filterButton, {[classes.selected]: mode===10})} onClick={ev => onChangeMode(10)}>
-              +10
-            </span>
-          </LWTooltip>
-          <LWTooltip title={filterModeToTooltip(25)}>
-            <span className={classNames(classes.filterButton, {[classes.selected]: mode===30})} onClick={ev => onChangeMode(25)}>
-              +30
-            </span>
-          </LWTooltip>
-          <LWTooltip title={filterModeToTooltip("Required")}>
-            <span className={classNames(classes.filterButton)} onClick={ev => onChangeMode("Required")}>
-              Required
-            </span>
-          </LWTooltip>
-          <Input placeholder="Other" type="number" defaultValue={otherValue} onChange={ev => onChangeMode(parseInt(ev.target.value || "0"))}/>
->>>>>>> bb348611
         </div>
         <TagPreview tag={tag} showCount={false}/>
       </PopperCard>
