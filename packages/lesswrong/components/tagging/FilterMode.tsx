import React from 'react';
import { registerComponent, Components } from '../../lib/vulcan-lib';
import { FilterMode } from '../../lib/filterSettings';
import classNames from 'classnames';
import withHover from '../common/withHover';
import { useSingle } from '../../lib/crud/withSingle';
import { Tags } from '../../lib/collections/tags/collection';
import { tagStyle } from './FooterTag';
import Input from '@material-ui/core/Input';
import { commentBodyStyles } from '../../themes/stylePiping'
import { Link } from '../../lib/reactRouterWrapper';
import { isMobile } from '../../lib/utils/isMobile'
import { AnalyticsContext } from "../../lib/analyticsEvents";

const styles = theme => ({
  tag: {
    ...tagStyle(theme),
    display: "inline-block",
    marginBottom: 4,
    marginRight: 4,
    '&:hover': {
      '& $closeButton': {
        display: "inline"
      }
    }
  },
  description: {
    ...commentBodyStyles(theme),
    margin: theme.spacing*2,
    marginTop: 20
  },
  filterScore: {
    color: theme.palette.primary.dark,
    fontSize: 11,
    marginLeft: 4,
  },
  filtering: {
    paddingLeft: 16,
    paddingTop: 12,
    paddingRight: 16,
    width: 500,
    marginBottom: -4,
    ...theme.typography.commentStyle,
    [theme.breakpoints.down('xs')]: {
      width: "calc(100% - 32px)",
    }
  },
  filterRow: {
    display: "flex",
    justifyContent: "flex-start",
    paddingBottom: 2,
    paddingLeft: 2,
    paddingRight: 2
  },
  removeLabel: {
    color: theme.palette.grey[600],
    flexGrow: 1,
    textAlign: "right"
  },
  filterButton: {
    marginRight: 16,
    color: theme.palette.grey[500],
    ...theme.typography.smallText,
    display: "inline-block",
    cursor: "pointer",
  },
  selected: {
    color: "black",
    backgroundColor: "rgba(0,0,0,.1)",
    padding: 4,
    paddingLeft: 8,
    paddingRight: 8,
    marginTop: -4,
    marginBottom: -4,
    borderRadius: 2,
  },
  input: {
    padding: 0,
    paddingBottom: 2,
    width: 50,
    "-webkit-appearance": "none",
    "-moz-appearance": "textfield"
  }
});

const FilterModeRawComponent = ({tagId="", label, hover, anchorEl, mode, canRemove=false, onChangeMode, onRemove, classes, description}: {
  tagId?: string,
  label?: string,
  mode: FilterMode,
  canRemove?: boolean,
  onChangeMode: (mode: FilterMode)=>void,
  onRemove?: ()=>void,
  classes: ClassesType,
  hover?: boolean,
  anchorEl?: any,
  description?: React.ReactNode
}) => {
  const { LWTooltip, PopperCard, TagPreview } = Components

  const { document: tag } = useSingle({
    documentId: tagId,
    collection: Tags,
    fragmentName: "TagPreviewFragment",
  })

  const tagLabel = <span className={classNames(classes.tag, {[classes.noTag]: !tagId})}>
    {label}
    <span className={classes.filterScore}>
      {filterModeToStr(mode)}
    </span>
  </span>

  const otherValue = ["Hidden", -25,-10,0,10,25,"Required"].includes(mode) ? "" : (mode || "")
  return <span>
    <AnalyticsContext pageElementContext="tagFilterMode" tagId={tag?._id} tagName={tag?.name}>
      {(tag && !isMobile()) ? <Link to={`tag/${tag.slug}`}>
        {tagLabel}
      </Link>
      : tagLabel
      }
<<<<<<< HEAD
      <PopperCard open={!!hover} anchorEl={anchorEl} placement="bottom"
=======
      <PopperCard open={!!hover} anchorEl={anchorEl} placement="bottom-start"
>>>>>>> f4b2f84e
        modifiers={{
          flip: {
            behavior: ["bottom-start", "top-end", "bottom-start"],
            boundariesElement: 'viewport'
          }
        }}
      >
        <div className={classes.filtering}>
          <div className={classes.filterRow}>
<<<<<<< HEAD
            <div className={classes.filterLabel}>
              Set Filter
            </div>
            {canRemove &&
              <div className={classes.filterLabel} onClick={ev => {if (onRemove) onRemove()}}>
                <LWTooltip title={<div><div>This filter will no longer appear in Latest Posts.</div><div>You can add it back later if you want</div></div>}>
                  <a>Remove Filter</a>
                </LWTooltip>
              </div>}
          </div>
          <div>
            <LWTooltip title={filterModeToTooltip("Hidden")}>
              <span className={classNames(classes.filterButton, {[classes.selected]: mode==="Hidden"})} onClick={ev => onChangeMode("Hidden")}>
                Hidden
              </span>
            </LWTooltip>
            <LWTooltip title={filterModeToTooltip(-25)}>
              <span className={classNames(classes.filterButton, {[classes.selected]: mode===-25})} onClick={ev => onChangeMode(-25)}>
                -25
              </span>
            </LWTooltip>
            <LWTooltip title={filterModeToTooltip(-10)}>
              <span className={classNames(classes.filterButton, {[classes.selected]: mode===-10})} onClick={ev => onChangeMode(-10)}>
                -10
              </span>
            </LWTooltip>
            <LWTooltip title={filterModeToTooltip("Default")}>
              <span className={classNames(classes.filterButton, {[classes.selected]: mode==="Default" || mode===0})} onClick={ev => onChangeMode(0)}>
                +0
              </span>
            </LWTooltip>
            <LWTooltip title={filterModeToTooltip(10)}>
              <span className={classNames(classes.filterButton, {[classes.selected]: mode===10})} onClick={ev => onChangeMode(10)}>
                +10
              </span>
            </LWTooltip>
            <LWTooltip title={filterModeToTooltip(25)}>
              <span className={classNames(classes.filterButton, {[classes.selected]: mode===25})} onClick={ev => onChangeMode(25)}>
                +25
              </span>
            </LWTooltip>
            <LWTooltip title={filterModeToTooltip("Required")}>
              <span className={classNames(classes.filterButton)} onClick={ev => onChangeMode("Required")}>
                Required
              </span>
            </LWTooltip>
            <Input placeholder="Other" type="number" defaultValue={otherValue} onChange={ev => onChangeMode(parseInt(ev.target.value || "0"))}/>
          </div>
=======
            <LWTooltip title={filterModeToTooltip("Hidden")}>
              <span className={classNames(classes.filterButton, {[classes.selected]: mode==="Hidden"})} onClick={ev => onChangeMode("Hidden")}>
                Hidden
              </span>
            </LWTooltip>
            <LWTooltip title={filterModeToTooltip(-25)}>
              <span className={classNames(classes.filterButton, {[classes.selected]: mode===-25})} onClick={ev => onChangeMode(-25)}>
                -25
              </span>
            </LWTooltip>
            <LWTooltip title={filterModeToTooltip(-10)}>
              <span className={classNames(classes.filterButton, {[classes.selected]: mode===-10})} onClick={ev => onChangeMode(-10)}>
                -10
              </span>
            </LWTooltip>
            <LWTooltip title={filterModeToTooltip("Default")}>
              <span className={classNames(classes.filterButton, {[classes.selected]: mode==="Default" || mode===0})} onClick={ev => onChangeMode(0)}>
                +0
              </span>
            </LWTooltip>
            <LWTooltip title={filterModeToTooltip(10)}>
              <span className={classNames(classes.filterButton, {[classes.selected]: mode===10})} onClick={ev => onChangeMode(10)}>
                +10
              </span>
            </LWTooltip>
            <LWTooltip title={filterModeToTooltip(25)}>
              <span className={classNames(classes.filterButton, {[classes.selected]: mode===25})} onClick={ev => onChangeMode(25)}>
                +25
              </span>
            </LWTooltip>
            <LWTooltip title={filterModeToTooltip("Required")}>
              <span className={classNames(classes.filterButton)} onClick={ev => onChangeMode("Required")}>
                Required
              </span>
            </LWTooltip>
            <Input 
              className={classes.filterInput} 
              placeholder="Other" 
              type="number" 
              disableUnderline
              classes={{input:classes.input}}
              defaultValue={otherValue} 

              onChange={ev => onChangeMode(parseInt(ev.target.value || "0"))}
            />
            {canRemove && !tag?.core &&
              <div className={classes.removeLabel} onClick={ev => {if (onRemove) onRemove()}}>
                <LWTooltip title={<div><div>This filter will no longer appear in Latest Posts.</div><div>You can add it back later if you want</div></div>}>
                  <a>Remove</a>
                </LWTooltip>
              </div>}
          </div>
>>>>>>> f4b2f84e
          {description && <div className={classes.description}>
            {description}
          </div>}
        </div>
        <TagPreview tag={tag} showCount={false}/>
      </PopperCard>
    </AnalyticsContext>
  </span>
}

function filterModeToTooltip(mode: FilterMode): React.ReactNode {
  switch (mode) {
    case "Required":
      return <div><em>Required.</em> ONLY posts with this tag will appear in Latest Posts.</div>
    case "Hidden":
      return <div><em>Hidden.</em> Posts with this tag will be not appear in Latest Posts.</div>
    case 0:
    case "Default":
      return <div><em>+0.</em> This tag will be ignored for filtering and sorting.</div>
    default:
      if (mode<0)
        return <div><em>-{mode}.</em> These posts will be shown less often (as though their score were {-mode} points lower).</div>
      else
        return <div><em>+{mode}.</em> These posts will be shown more often (as though their score were {mode} points higher).</div>
  }
}

function filterModeToStr(mode: FilterMode): string {
  if (typeof mode === "number") {
    if (mode>0) return `+${mode}`;
    else if (mode===0) return "";
    else return `${mode}`;
  } else switch(mode) {
    default:
    case "Default": return "";
    case "Hidden": return "Hidden";
    case "Required": return "Required";
  }
}

const FilterModeComponent = registerComponent("FilterMode", FilterModeRawComponent,
  {styles, hocs: [withHover({pageElementContext: "tagFilterMode"}, ({tagId, label, mode})=>({tagId, label, mode}))]
  });

declare global {
  interface ComponentTypes {
    FilterMode: typeof FilterModeComponent
  }
}<|MERGE_RESOLUTION|>--- conflicted
+++ resolved
@@ -118,11 +118,7 @@
       </Link>
       : tagLabel
       }
-<<<<<<< HEAD
-      <PopperCard open={!!hover} anchorEl={anchorEl} placement="bottom"
-=======
       <PopperCard open={!!hover} anchorEl={anchorEl} placement="bottom-start"
->>>>>>> f4b2f84e
         modifiers={{
           flip: {
             behavior: ["bottom-start", "top-end", "bottom-start"],
@@ -132,56 +128,6 @@
       >
         <div className={classes.filtering}>
           <div className={classes.filterRow}>
-<<<<<<< HEAD
-            <div className={classes.filterLabel}>
-              Set Filter
-            </div>
-            {canRemove &&
-              <div className={classes.filterLabel} onClick={ev => {if (onRemove) onRemove()}}>
-                <LWTooltip title={<div><div>This filter will no longer appear in Latest Posts.</div><div>You can add it back later if you want</div></div>}>
-                  <a>Remove Filter</a>
-                </LWTooltip>
-              </div>}
-          </div>
-          <div>
-            <LWTooltip title={filterModeToTooltip("Hidden")}>
-              <span className={classNames(classes.filterButton, {[classes.selected]: mode==="Hidden"})} onClick={ev => onChangeMode("Hidden")}>
-                Hidden
-              </span>
-            </LWTooltip>
-            <LWTooltip title={filterModeToTooltip(-25)}>
-              <span className={classNames(classes.filterButton, {[classes.selected]: mode===-25})} onClick={ev => onChangeMode(-25)}>
-                -25
-              </span>
-            </LWTooltip>
-            <LWTooltip title={filterModeToTooltip(-10)}>
-              <span className={classNames(classes.filterButton, {[classes.selected]: mode===-10})} onClick={ev => onChangeMode(-10)}>
-                -10
-              </span>
-            </LWTooltip>
-            <LWTooltip title={filterModeToTooltip("Default")}>
-              <span className={classNames(classes.filterButton, {[classes.selected]: mode==="Default" || mode===0})} onClick={ev => onChangeMode(0)}>
-                +0
-              </span>
-            </LWTooltip>
-            <LWTooltip title={filterModeToTooltip(10)}>
-              <span className={classNames(classes.filterButton, {[classes.selected]: mode===10})} onClick={ev => onChangeMode(10)}>
-                +10
-              </span>
-            </LWTooltip>
-            <LWTooltip title={filterModeToTooltip(25)}>
-              <span className={classNames(classes.filterButton, {[classes.selected]: mode===25})} onClick={ev => onChangeMode(25)}>
-                +25
-              </span>
-            </LWTooltip>
-            <LWTooltip title={filterModeToTooltip("Required")}>
-              <span className={classNames(classes.filterButton)} onClick={ev => onChangeMode("Required")}>
-                Required
-              </span>
-            </LWTooltip>
-            <Input placeholder="Other" type="number" defaultValue={otherValue} onChange={ev => onChangeMode(parseInt(ev.target.value || "0"))}/>
-          </div>
-=======
             <LWTooltip title={filterModeToTooltip("Hidden")}>
               <span className={classNames(classes.filterButton, {[classes.selected]: mode==="Hidden"})} onClick={ev => onChangeMode("Hidden")}>
                 Hidden
@@ -234,7 +180,6 @@
                 </LWTooltip>
               </div>}
           </div>
->>>>>>> f4b2f84e
           {description && <div className={classes.description}>
             {description}
           </div>}
