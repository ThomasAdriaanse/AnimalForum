--- conflicted
+++ resolved
@@ -87,11 +87,7 @@
 const TagPage = ({classes}: {
   classes: ClassesType
 }) => {
-<<<<<<< HEAD
-  const { SingleColumnSection, SubscribeTo, PostsListSortDropdown, PostsList2, ContentItemBody, Loading, AddPostsToTag, SectionButton, Error404 } = Components;
-=======
-  const { SingleColumnSection, PostsListSortDropdown, PostsList2, AddPostsToTag, ContentItemBody, Loading, Error404, PermanentRedirect, SubscribeTo } = Components;
->>>>>>> 58f466e5
+  const { SingleColumnSection, SubscribeTo, PostsListSortDropdown, PostsList2, ContentItemBody, Loading, AddPostsToTag, Error404, PermanentRedirect } = Components;
   const currentUser = useCurrentUser();
   const { query, params: { slug } } = useLocation();
   const { revision } = query;
