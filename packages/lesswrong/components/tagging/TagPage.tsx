--- conflicted
+++ resolved
@@ -147,12 +147,6 @@
             </Typography>
           </div>
           <div className={classes.buttonsRow}>
-<<<<<<< HEAD
-            {userCanManageTags(currentUser) && <Link className={classes.button} to={`/tag/${tag.slug}/edit`}>
-              <EditOutlinedIcon /> Edit Wiki
-            </Link>}
-            {userCanViewRevisionHistory(currentUser) && <Link className={classes.button} to={`/revisions/tag/${tag.slug}`}>
-=======
             {currentUser ? 
               <Link className={classes.editButton} to={`/tag/${tag.slug}/edit`}>
                 <EditOutlinedIcon /> Edit Wiki
@@ -167,8 +161,7 @@
                 <EditOutlinedIcon /> Edit Wiki
               </a>
             }
-            {userCanViewRevisionHistory(currentUser) && <Link className={classes.historyButton} to={`/revisions/tag/${tag.slug}`}>
->>>>>>> 7d60e311
+            {userCanViewRevisionHistory(currentUser) && <Link className={classes.button} to={`/revisions/tag/${tag.slug}`}>
               <HistoryIcon /> History
             </Link>}
             <Link className={classes.button} to={`/tag/${tag.slug}/discussion`}>
