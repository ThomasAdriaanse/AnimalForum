--- conflicted
+++ resolved
@@ -6,12 +6,9 @@
 import { AnalyticsContext } from "../../lib/analyticsEvents";
 import classNames from "classnames";
 import { subforumDefaultSorting } from "../../lib/collections/comments/views";
-<<<<<<< HEAD
 import startCase from "lodash/startCase";
 import { siteNameWithArticleSetting } from "../../lib/instanceSettings";
-=======
 import truncateTagDescription from "../../lib/utils/truncateTagDescription";
->>>>>>> 824c82f7
 
 const styles = (theme: ThemeType): JssStyles => ({
   root: {
@@ -109,15 +106,11 @@
 
   return (
     <div className={classes.root}>
-<<<<<<< HEAD
       <HeadTags
         description={`A space for casual discussion of ${tag.name.toLowerCase()} on ${siteNameWithArticleSetting.get()}`}
         title={title}
       />
-      <div className={classNames(classes.columnSection, classes.stickToBottom)}>
-=======
       <div className={classNames(classes.columnSection, classes.stickToBottom, classes.aside)}>
->>>>>>> 824c82f7
         {welcomeBoxComponent}
       </div>
       <SingleColumnSection className={classNames(classes.columnSection, classes.fullWidth)}>
