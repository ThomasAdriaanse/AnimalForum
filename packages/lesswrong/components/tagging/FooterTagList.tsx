import React from 'react';
import { Components, registerComponent, getFragment } from '../../lib/vulcan-lib';
import { updateEachQueryResultOfType, handleUpdateMutation } from '../../lib/crud/cacheUpdates';
import { useMulti } from '../../lib/crud/withMulti';
import { useMutation } from 'react-apollo';
import gql from 'graphql-tag';
import { TagRels } from '../../lib/collections/tagRels/collection';

const styles = theme => ({
  root: {
    marginTop: 16,
    marginBottom: 16,
  },
});

const FooterTagList = ({post, classes}: {
  post: PostsBase,
  classes: ClassesType,
}) => {
<<<<<<< HEAD
  const { results, loading } = useMulti({
=======
  const [isOpen, setIsOpen] = useState(false);
  const [isAwaiting, setIsAwaiting] = useState(false);
  const [anchorEl, setAnchorEl] = useState<HTMLElement|null>(null);
  
  const { results, loading, refetch } = useMulti({
>>>>>>> 1b1e5d10
    terms: {
      view: "tagsOnPost",
      postId: post._id,
    },
    collection: TagRels,
    fragmentName: "TagRelMinimumFragment",
    limit: 100,
    ssr: true,
  });
  
  const [mutate] = useMutation(gql`
    mutation addOrUpvoteTag($tagId: String, $postId: String) {
      addOrUpvoteTag(tagId: $tagId, postId: $postId) {
        ...TagRelFragment
      }
    }
    ${getFragment("TagRelFragment")}
  `, {
    update: (store, mutationResult) => {
      updateEachQueryResultOfType({
        func: handleUpdateMutation,
        document: mutationResult.data.addOrUpvoteTag,
        store, typeName: "TagRel",
      });
    }
  });

  const onTagSelected = async (tagId) => {
    setAnchorEl(null);
    setIsOpen(false);
    setIsAwaiting(true)
    await mutate({
      variables: {
        tagId: tagId,
        postId: post._id,
      },
    });
    setIsAwaiting(false)
    refetch()
  }
  
  const { Loading, FooterTag, LWPopper, AddTag } = Components
  if (loading || !results)
    return <Loading/>;
  
  return <div className={classes.root}>
    {results.map((result, i) => <span key={result._id}>
      <FooterTag tagRel={result} tag={result.tag}/>
    </span>)}
<<<<<<< HEAD
    
    <Components.AddTagButton
      onTagSelected={({tagId, tagName}: {tagId: string, tagName: string}) => {
        mutate({
          variables: {
            tagId: tagId,
            postId: post._id,
          },
        });
      }}
    />
=======
    <a
      onClick={(ev) => {setAnchorEl(ev.currentTarget); setIsOpen(true)}}
      className={classes.addTagButton}
    >
      {"+ Add Tag"}
      
      <LWPopper
        open={isOpen}
        anchorEl={anchorEl}
        placement="bottom-start"
        modifiers={{
          flip: {
            enabled: false
          }
        }}
      >
        <ClickAwayListener
          onClickAway={() => setIsOpen(false)}
        >
          <Paper>
            <AddTag post={post} onTagSelected={onTagSelected} />
          </Paper>
        </ClickAwayListener>
      </LWPopper>
    </a>
    { isAwaiting && <Loading/>}
>>>>>>> 1b1e5d10
  </div>
};

const FooterTagListComponent = registerComponent("FooterTagList", FooterTagList, {styles});

declare global {
  interface ComponentTypes {
    FooterTagList: typeof FooterTagListComponent
  }
}<|MERGE_RESOLUTION|>--- conflicted
+++ resolved
@@ -1,4 +1,4 @@
-import React from 'react';
+import React, { useState } from 'react';
 import { Components, registerComponent, getFragment } from '../../lib/vulcan-lib';
 import { updateEachQueryResultOfType, handleUpdateMutation } from '../../lib/crud/cacheUpdates';
 import { useMulti } from '../../lib/crud/withMulti';
@@ -17,15 +17,9 @@
   post: PostsBase,
   classes: ClassesType,
 }) => {
-<<<<<<< HEAD
-  const { results, loading } = useMulti({
-=======
-  const [isOpen, setIsOpen] = useState(false);
   const [isAwaiting, setIsAwaiting] = useState(false);
-  const [anchorEl, setAnchorEl] = useState<HTMLElement|null>(null);
   
   const { results, loading, refetch } = useMulti({
->>>>>>> 1b1e5d10
     terms: {
       view: "tagsOnPost",
       postId: post._id,
@@ -54,8 +48,6 @@
   });
 
   const onTagSelected = async (tagId) => {
-    setAnchorEl(null);
-    setIsOpen(false);
     setIsAwaiting(true)
     await mutate({
       variables: {
@@ -75,8 +67,6 @@
     {results.map((result, i) => <span key={result._id}>
       <FooterTag tagRel={result} tag={result.tag}/>
     </span>)}
-<<<<<<< HEAD
-    
     <Components.AddTagButton
       onTagSelected={({tagId, tagName}: {tagId: string, tagName: string}) => {
         mutate({
@@ -87,34 +77,7 @@
         });
       }}
     />
-=======
-    <a
-      onClick={(ev) => {setAnchorEl(ev.currentTarget); setIsOpen(true)}}
-      className={classes.addTagButton}
-    >
-      {"+ Add Tag"}
-      
-      <LWPopper
-        open={isOpen}
-        anchorEl={anchorEl}
-        placement="bottom-start"
-        modifiers={{
-          flip: {
-            enabled: false
-          }
-        }}
-      >
-        <ClickAwayListener
-          onClickAway={() => setIsOpen(false)}
-        >
-          <Paper>
-            <AddTag post={post} onTagSelected={onTagSelected} />
-          </Paper>
-        </ClickAwayListener>
-      </LWPopper>
-    </a>
     { isAwaiting && <Loading/>}
->>>>>>> 1b1e5d10
   </div>
 };
 
