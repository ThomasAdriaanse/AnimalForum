import React, { useState } from 'react';
import { registerComponent, Components } from '../../lib/vulcan-lib';
import { useMulti } from '../../lib/crud/withMulti';
import { useTagBySlug } from './useTag';
import { commentBodyStyles } from '../../themes/stylePiping'
import { EditTagForm } from './EditTagPage';
import { userCanEditTagPortal } from '../../lib/betas'
import { useCurrentUser } from '../common/withUser';
import { AnalyticsContext } from "../../lib/analyticsEvents";
import { Link, QueryLink } from '../../lib/reactRouterWrapper';
import AddBoxIcon from '@material-ui/icons/AddBox';
import Select from '@material-ui/core/Select';
import MenuItem from '@material-ui/core/MenuItem';
import { wikiGradeDefinitions } from '../../lib/collections/tags/schema';
import { useLocation } from '../../lib/routeUtil';
import { useDialog } from '../common/withDialog';
import { forumTypeSetting } from '../../lib/instanceSettings';

const styles = (theme: ThemeType): JssStyles => ({
  root: {
    margin: "auto",
    maxWidth: 1000
  },
  topSection: {
    maxWidth: 800,
    marginLeft: "auto",
    marginRight: "auto",
    marginBottom: theme.spacing.unit*8
  },
  alphabetical: {
    columns: 5,
    columnWidth: 200,
    columnGap: 0,
    background: "white",
    padding: 20,
    marginBottom: 24
  },
  portal: {
    marginTop: 18,
    ...commentBodyStyles(theme),
    marginBottom: 18,
    position: "relative",
    [theme.breakpoints.down('xs')]: {
      '& td': {
        display: 'block',
        width: '100% !important',
        height: 'inherit !important'
      }
    }
  },
  edit: {
    float: "right",
    marginRight: 5,
    color: theme.palette.grey[600],
  }
})

const reverseWikiGradeDescriptions = Object.fromEntries(Object.entries(wikiGradeDefinitions).map(([key, value]) => [value, key]))

const AllTagsPage = ({classes}: {
  classes: ClassesType,
}) => {
  const { query } = useLocation()
  const { openDialog } = useDialog()
  const wikiGrade = query?.tagFilter
  const { results, loadMoreProps, totalCount, count } = useMulti({
    terms: {
      view: "allTagsHierarchical",
      wikiGrade: reverseWikiGradeDescriptions[wikiGrade]
    },
<<<<<<< HEAD
    collection: Tags,
    fragmentName: "TagPreviewFragment",
    limit: 5,
=======
    collectionName: "Tags",
    fragmentName: "TagFragment",
    limit: 20,
>>>>>>> fa5a7f21
    itemsPerPage: 100,
  });

  const currentUser = useCurrentUser()
  const { tag } = useTagBySlug("portal", "TagFragment");
  const [ editing, setEditing ] = useState(false)
  // Type hack because MenuItem is too narrowly typed and doesn't properly take into account props-forwarding
  const UntypedMenuItem = MenuItem as any

  const { AllTagsAlphabetical, SectionButton, TagsDetailsItem, SectionTitle, LoadMore, SectionFooter, ContentItemBody } = Components;

  return (
    <AnalyticsContext pageContext="allTagsPage">
      <div className={classes.root}>
        <div className={classes.topSection}>
          <AnalyticsContext pageSectionContext="tagPortal">
            <SectionTitle title="Tags Portal">
              <SectionButton>
                <AddBoxIcon/>
                {currentUser ? 
                  <Link to="/tag/create">New Tag</Link> :
                  <a onClick={(ev) => {
                    openDialog({
                      componentName: "LoginPopup",
                      componentProps: {}
                    });
                    ev.preventDefault();
                  }}>New Tag</a>
                }
              </SectionButton>
            </SectionTitle>
            <div className={classes.portal}>
              {userCanEditTagPortal(currentUser) && <a onClick={() => setEditing(true)} className={classes.edit}>
                Edit
              </a>}
              {editing && tag ?
                <EditTagForm tag={tag} successCallback={()=>setEditing(false)}/>
                :
                <ContentItemBody
                  dangerouslySetInnerHTML={{__html: tag?.description?.html || ""}}
                  description={`tag ${tag?.name}`}
                />
              }
            </div>
          </AnalyticsContext>
        </div>
        <AnalyticsContext pageSectionContext="tagDetails">
          <SectionTitle title={`Tag Details`}>
            {forumTypeSetting.get() !== 'EAForum' && <Select
              value={wikiGrade||"none"}
              inputProps={{
                name: 'Showing All Tags'
              }}
            >
              <UntypedMenuItem value="none" component={QueryLink} query={{ tagFilter: undefined }}>
                No Filters
              </UntypedMenuItem>  
              {Object.entries(wikiGradeDefinitions).reverse().map(([value, name]) => {
                if(name === wikiGradeDefinitions[0]) return null
                if(name === wikiGradeDefinitions[1]) return null
                return <UntypedMenuItem key={value} value={name} component={QueryLink} query={{ tagFilter: name }}>
                  {name}
                </UntypedMenuItem>
              })}
            </Select>}
          </SectionTitle>
          <div>
            {results && results.map(tag => {
              return <TagsDetailsItem key={tag._id} tag={tag} />
            })}
            {results && !results.length && <div>
              There aren't any tags yet.
            </div>}
          </div>
          <SectionFooter>
            <LoadMore
              {...loadMoreProps}
              totalCount={totalCount}
              count={count}
            />
          </SectionFooter>
        </AnalyticsContext>
        <AnalyticsContext pageSectionContext="allTagsAlphabetical">
          <AllTagsAlphabetical />
        </AnalyticsContext>
      </div>
    </AnalyticsContext>
  );
}

const AllTagsPageComponent = registerComponent("AllTagsPage", AllTagsPage, {styles});

declare global {
  interface ComponentTypes {
    AllTagsPage: typeof AllTagsPageComponent
  }
}<|MERGE_RESOLUTION|>--- conflicted
+++ resolved
@@ -68,15 +68,9 @@
       view: "allTagsHierarchical",
       wikiGrade: reverseWikiGradeDescriptions[wikiGrade]
     },
-<<<<<<< HEAD
-    collection: Tags,
-    fragmentName: "TagPreviewFragment",
-    limit: 5,
-=======
     collectionName: "Tags",
     fragmentName: "TagFragment",
-    limit: 20,
->>>>>>> fa5a7f21
+    limit: 5,
     itemsPerPage: 100,
   });
 
