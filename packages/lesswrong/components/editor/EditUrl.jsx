import React, { Component } from 'react';
import PropTypes from 'prop-types';
import { registerComponent } from 'meteor/vulcan:core';
import { withStyles } from '@material-ui/core/styles';
import InputAdornment from '@material-ui/core/InputAdornment';
import classNames from 'classnames'
import Input from '@material-ui/core/Input';
import LinkIcon from '@material-ui/icons/Link'
import LinkOffIcon from '@material-ui/icons/LinkOff';

const styles = theme => ({
  root: {
    marginRight: theme.spacing.unit
  },
  input: {
    marginLeft: 5,
    display: 'inline-block',
    overflow: 'hidden',
    transition: 'width 0.25s',
    width: 150,
  },
  hideInput: {
    width: 28,
  },
  button: {
    '&:hover': {
      cursor:'pointer'
    }
  },
  innerInput: {
    padding: '6px 0 7px'
  }
})

class EditUrl extends Component {
  state = {
    active: !!this.props.value
  }

  toggleEditor = () => {
    this.setState({active: !this.state.active}, () => {
      if (!this.state.active) { // Reset the URL when you deactivate the URL editor
        this.context.updateCurrentValues({
          [this.props.path]: null
        })
      }
    })
  }

  onChange = (event) => {
    this.context.updateCurrentValues({
      [this.props.path]: event.target.value
    })
  }

  render() {
    const active = this.state.active
    const { classes, document, path, defaultValue, label, hintText, placeholder } = this.props;
    
    const startAdornmentInactive = <InputAdornment className={classes.button} onClick={this.toggleEditor} position="start">
      <LinkIcon/>
    </InputAdornment>
    const startAdornmentActive = <InputAdornment className={classes.button} onClick={this.toggleEditor} position="start">
<<<<<<< HEAD
      <Icon>link_off</Icon></InputAdornment>

=======
      <LinkOffIcon/></InputAdornment>
    
>>>>>>> d79b3d04
    return (
      <div className={classes.root}>
        <div>
          <span className={classNames(classes.input, {[classes.hideInput]: !active})}>
              <Input
                className={classes.innerInput}
                value={(document && document[path]) || defaultValue || ""}
                label={label}
                onChange={this.onChange}
                placeholder={hintText || placeholder || label}
                disableUnderline={!active}
                classes={{input: classes.input}}
                startAdornment={active ? startAdornmentActive : startAdornmentInactive}
              />
          </span>
        </div>
      </div>
    )
  }
}

EditUrl.contextTypes = {
  updateCurrentValues: PropTypes.func,
  addToSuccessForm: PropTypes.func,
  addToSubmitForm: PropTypes.func,
};

registerComponent("EditUrl", EditUrl, withStyles(styles, { name: "EditUrl" }));<|MERGE_RESOLUTION|>--- conflicted
+++ resolved
@@ -61,13 +61,8 @@
       <LinkIcon/>
     </InputAdornment>
     const startAdornmentActive = <InputAdornment className={classes.button} onClick={this.toggleEditor} position="start">
-<<<<<<< HEAD
-      <Icon>link_off</Icon></InputAdornment>
-
-=======
       <LinkOffIcon/></InputAdornment>
     
->>>>>>> d79b3d04
     return (
       <div className={classes.root}>
         <div>
