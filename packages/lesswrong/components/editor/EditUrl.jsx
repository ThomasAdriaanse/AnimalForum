import React, { Component } from 'react';
import PropTypes from 'prop-types';
import { Components, registerComponent } from 'meteor/vulcan:core';
import Icon from '@material-ui/core/Icon';
import { withStyles } from '@material-ui/core/styles';
import classNames from 'classnames'

const styles = theme => ({
  input: {
    marginLeft: 5,
    display: 'inline-block',
    overflow: 'hidden',
    transition: 'width 0.25s',
    width: 110,
  },
  hideInput: {
    width: 0,
  },
  button: {
    '&:hover': {
      cursor:'pointer'
    }
  }
})

class EditUrl extends Component {
  constructor(props, context) {
    super(props,context);

    this.state = {
      active: !!this.props.value,
      url: this.props.value,
    };
  }

  toggleEditor = () => {this.setState({active: !this.state.active})}

  render() {
    const active = this.state.active
    
    // Pass properties other than `classes` (which is created by `withStyles`)
    // through to `Components.MuiTextField`. (If we passed through `classes`,
    // it would clash with the one that `MuiTextField`'s own `withStyles` would
    // add, producing a spurious error).
    // (NOTE: If you add properties here, or add something to this component
    // which creates a property, give some though to whether it should be passed
    // through.)
    const { classes, ...otherProps } = this.props;

    return (
      <div className={classes.root}>
        <div>
          <span onClick={this.toggleEditor} className={classes.button}>
            { !active ? <Icon>link</Icon> : <Icon>link_off</Icon> }
          </span>
          <span className={classNames(classes.input, {[classes.hideInput]: !active})}>
<<<<<<< HEAD
            <Components.MuiTextField
              {...otherProps}
=======
            <Components.MuiInput
              {...this.props}
>>>>>>> a7439f40
              type={"url"}
              layout="elementOnly"
            />
          </span>
        </div>
      </div>
    )
  }
}

EditUrl.contextTypes = {
  updateCurrentValues: PropTypes.func,
  addToSuccessForm: PropTypes.func,
  addToSubmitForm: PropTypes.func,
};

registerComponent("EditUrl", EditUrl, withStyles(styles));<|MERGE_RESOLUTION|>--- conflicted
+++ resolved
@@ -54,13 +54,8 @@
             { !active ? <Icon>link</Icon> : <Icon>link_off</Icon> }
           </span>
           <span className={classNames(classes.input, {[classes.hideInput]: !active})}>
-<<<<<<< HEAD
-            <Components.MuiTextField
+            <Components.MuiInput
               {...otherProps}
-=======
-            <Components.MuiInput
-              {...this.props}
->>>>>>> a7439f40
               type={"url"}
               layout="elementOnly"
             />
