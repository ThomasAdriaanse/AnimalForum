import React, { useRef, useState, useEffect } from 'react'
import { registerComponent, Components } from '../../lib/vulcan-lib/components';
import CKEditor from '../editor/ReactCKEditor';
import { getCkEditor, ckEditorBundleVersion } from '../../lib/wrapCkEditor';
import { getCKEditorDocumentId, generateTokenRequest} from '../../lib/ckEditorUtils'
import { CollaborativeEditingAccessLevel, accessLevelCan } from '../../lib/collections/posts/collabEditingPermissions';
import { ckEditorUploadUrlSetting, ckEditorWebsocketUrlSetting } from '../../lib/publicSettings'
import { ckEditorUploadUrlOverrideSetting, ckEditorWebsocketUrlOverrideSetting } from '../../lib/instanceSettings';
import { CollaborationMode } from './EditorTopBar';
<<<<<<< HEAD
import { defaultEditorPlaceholder } from '../../lib/editor/make_editable';
=======
import { mentionPluginConfiguration } from "../../lib/editor/mentionsConfig";
>>>>>>> db6248f6

// Uncomment this line and the reference below to activate the CKEditor debugger
// import CKEditorInspector from '@ckeditor/ckeditor5-inspector';

const styles = (theme: ThemeType): JssStyles => ({
  sidebar: {
    position: 'absolute',
    right: -350,
    width: 300,
    [theme.breakpoints.down('md')]: {
      position: 'absolute',
      right: -100,
      width: 50
    },
    [theme.breakpoints.down('sm')]: {
      right: 0
    }
  },
})

const refreshDisplayMode = ( editor, sidebarElement ) => {
  if (!sidebarElement) return null
  const annotationsUIs = editor.plugins.get( 'AnnotationsUIs' );
  
  if ( window.innerWidth < 1000 ) {
    sidebarElement.classList.remove( 'narrow' );
    sidebarElement.classList.add( 'hidden' );
    
    annotationsUIs.deactivateAll();
    annotationsUIs.activate('inline');
  }
  else if ( window.innerWidth < 1400 ) {
    sidebarElement.classList.remove( 'hidden' );
    sidebarElement.classList.add( 'narrow' );
    
    annotationsUIs.deactivateAll();
    annotationsUIs.activate('narrowSidebar');
  }
  else {
    sidebarElement.classList.remove( 'hidden', 'narrow' );
    
    annotationsUIs.deactivateAll();
    annotationsUIs.activate('wideSidebar');
  }
}


const CKPostEditor = ({ data, collectionName, fieldName, onSave, onChange, documentId, userId, formType, onInit, classes, isCollaborative, accessLevel }: {
  data?: any,
  collectionName: CollectionNameString,
  fieldName: string,
  onSave?: any,
  onChange?: any,
  documentId?: string,
  userId?: string,
  formType?: "new"|"edit",
  onInit?: any,
  // Whether this is the contents field of a collaboratively-edited post
  isCollaborative?: boolean,
  // If this is the contents field of a collaboratively-edited post, the access level the
  // logged in user has. Otherwise undefined.
  accessLevel?: CollaborativeEditingAccessLevel,
  classes: ClassesType,
}) => {
  const { EditorTopBar } = Components;
  const { PostEditor, PostEditorCollaboration } = getCkEditor();
  const getInitialCollaborationMode = () => {
    if (!isCollaborative || !accessLevel) return "Editing";
    if (accessLevelCan(accessLevel, "edit"))
      return "Editing";
    else if (accessLevelCan(accessLevel, "comment"))
      return "Commenting";
    else
        return "Viewing";
  }
  const initialCollaborationMode = getInitialCollaborationMode()
  const [collaborationMode,setCollaborationMode] = useState<CollaborationMode>(initialCollaborationMode);
  
  // To make sure that the refs are populated we have to do two rendering passes
  const [layoutReady, setLayoutReady] = useState(false)
  useEffect(() => {
    setLayoutReady(true)
  }, [])

  const editorRef = useRef<CKEditor>(null)
  const sidebarRef = useRef(null)
  const presenceListRef = useRef(null)

  const webSocketUrl = ckEditorWebsocketUrlOverrideSetting.get() || ckEditorWebsocketUrlSetting.get();
  const ckEditorCloudConfigured = !!webSocketUrl;
  const initData = typeof(data) === "string" ? data : ""
  
  const applyCollabModeToCkEditor = (editor: any, mode: CollaborationMode) => {
    switch(mode) {
      case "Viewing":
        editor.isReadOnly = true;
        editor.commands.get('trackChanges').value = false;
        break;
      case "Commenting":
        editor.isReadOnly = false;
        editor.commands.get('trackChanges').value = true;
        break;
      case "Editing":
        editor.isReadOnly = false;
        editor.commands.get('trackChanges').value = false;
        break;
    }
  }
  const changeCollaborationMode = (mode: CollaborationMode) => {
    const editor = editorRef.current?.editor;
    if (editor) {
      applyCollabModeToCkEditor(editor, mode);
    }
    setCollaborationMode(mode);
  }

  return <div>
    {isCollaborative && <EditorTopBar
      accessLevel={accessLevel||"none"}
      presenceListRef={presenceListRef}
      collaborationMode={collaborationMode}
      setCollaborationMode={changeCollaborationMode}
    />}
    
    <div ref={sidebarRef} className={classes.sidebar}/>

    {layoutReady && <CKEditor
      ref={editorRef}
      onChange={onChange}
      editor={isCollaborative ? PostEditorCollaboration : PostEditor}
      data={data}
      onInit={editor => {
        if (isCollaborative) {
          // Uncomment this line and the import above to activate the CKEDItor debugger
          // CKEditorInspector.attach(editor)

          // We listen to the current window size to determine how to show comments
          window.addEventListener( 'resize', () => refreshDisplayMode(editor, sidebarRef.current) );
          // We then call the method once to determine the current window size
          refreshDisplayMode(editor, sidebarRef.current);
          
          applyCollabModeToCkEditor(editor, collaborationMode);
          
          editor.keystrokes.set('CTRL+ALT+M', 'addCommentThread')
        }
        if (onInit) onInit(editor)
      }}
      config={{
        autosave: {
          save (editor) {
            return onSave && onSave(editor.getData())
          }
        },
        cloudServices: ckEditorCloudConfigured ? {
          tokenUrl: generateTokenRequest(collectionName, fieldName, documentId, userId, formType),
          uploadUrl: ckEditorUploadUrlOverrideSetting.get() || ckEditorUploadUrlSetting.get(),
          webSocketUrl: webSocketUrl,
          documentId: getCKEditorDocumentId(documentId, userId, formType),
          bundleVersion: ckEditorBundleVersion,
        } : undefined,
        collaboration: ckEditorCloudConfigured ? {
          channelId: getCKEditorDocumentId(documentId, userId, formType)
        } : undefined,
        sidebar: {
          container: sidebarRef.current
        },
        presenceList: {
          container: presenceListRef.current
        },
        initialData: initData,
<<<<<<< HEAD
        placeholder: defaultEditorPlaceholder
=======
        mention: mentionPluginConfiguration
>>>>>>> db6248f6
      }}
    />}
  </div>
}

const CKPostEditorComponent = registerComponent("CKPostEditor", CKPostEditor, {styles});
declare global {
  interface ComponentTypes {
    CKPostEditor: typeof CKPostEditorComponent
  }
}<|MERGE_RESOLUTION|>--- conflicted
+++ resolved
@@ -7,11 +7,8 @@
 import { ckEditorUploadUrlSetting, ckEditorWebsocketUrlSetting } from '../../lib/publicSettings'
 import { ckEditorUploadUrlOverrideSetting, ckEditorWebsocketUrlOverrideSetting } from '../../lib/instanceSettings';
 import { CollaborationMode } from './EditorTopBar';
-<<<<<<< HEAD
 import { defaultEditorPlaceholder } from '../../lib/editor/make_editable';
-=======
 import { mentionPluginConfiguration } from "../../lib/editor/mentionsConfig";
->>>>>>> db6248f6
 
 // Uncomment this line and the reference below to activate the CKEditor debugger
 // import CKEditorInspector from '@ckeditor/ckeditor5-inspector';
@@ -182,11 +179,8 @@
           container: presenceListRef.current
         },
         initialData: initData,
-<<<<<<< HEAD
-        placeholder: defaultEditorPlaceholder
-=======
+        placeholder: defaultEditorPlaceholder,
         mention: mentionPluginConfiguration
->>>>>>> db6248f6
       }}
     />}
   </div>
