import { registerComponent } from '../../lib/vulcan-lib';
import React, {useCallback, useState} from 'react';
import Input from '@material-ui/core/Input';
import PropTypes from 'prop-types'
import classNames from 'classnames';
import {useMessages} from "../common/withMessages";
import { useUpdate } from '../../lib/crud/withUpdate';

const styles = (theme: ThemeType): JssStyles => ({
  root: {
    ...theme.typography.display3,
    ...theme.typography.headerStyle,
    width: "100%",
    resize: "none",
    textAlign: "left",
    marginTop: 0,
    borderBottom: theme.palette.border.normal,
    '&:focused': {
      borderBottom: theme.palette.border.normal
    },
    "& textarea": {
      overflowY: "hidden",
    },
  },
  question: {
    fontSize: theme.typography.display1.fontSize,
    minHeight: 65,
    paddingTop: theme.spacing.unit*1.5,
    lineHeight: '1.2em',
  },
})

const EditTitle = ({document, value, path, placeholder, updateCurrentValues, classes}: {
  document: PostsBase,
  value: any,
  path: string,
  placeholder: string,
  updateCurrentValues: Function,
  classes: ClassesType
}) => {
  const { flash } = useMessages()
  const [lastSavedTitle, setLastSavedTitle] = useState<string>(document.title)
  const {mutate: updatePost} = useUpdate({
    collectionName: "Posts",
    fragmentName: 'PostsMinimumInfo',
  });
  const { question } = document;

  const handleChangeTitle = useCallback((event) => {
    if (event.target.value !== lastSavedTitle && !!document._id) {
      setLastSavedTitle(event.target.value)
      void updatePost({
        selector: {_id: document._id},
        data: {title: event.target.value}
      }).then(() => flash({messageString: "Title has been changed."}))
    }
  }, [document, updatePost, lastSavedTitle, flash])

  return <Input
    className={classNames(classes.root, {[classes.question]: question})}
    placeholder={ question ? "Question Title" : placeholder }
    value={value}
    onChange={(event) => {
      updateCurrentValues({
        [path]: event.target.value
      })
    }}
    onBlur={(event) =>  handleChangeTitle(event)}
    disableUnderline={true}
<<<<<<< HEAD
=======
    multiline
>>>>>>> 39ad5f99
  />
};

(EditTitle as any).contextTypes = {
  addToSuccessForm: PropTypes.func,
  updateCurrentValues: PropTypes.func,
};

export const EditTitleComponent = registerComponent( "EditTitle", EditTitle, {styles} );

declare global {
  interface ComponentTypes {
    EditTitle: typeof EditTitleComponent
  }
}
<|MERGE_RESOLUTION|>--- conflicted
+++ resolved
@@ -67,10 +67,7 @@
     }}
     onBlur={(event) =>  handleChangeTitle(event)}
     disableUnderline={true}
-<<<<<<< HEAD
-=======
     multiline
->>>>>>> 39ad5f99
   />
 };
 
