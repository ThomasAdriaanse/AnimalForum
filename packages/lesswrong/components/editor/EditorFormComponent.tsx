import React, { Component } from 'react';
import PropTypes from 'prop-types';
import { registerComponent, Components } from '../../lib/vulcan-lib';
import Users from '../../lib/collections/users/collection';
import { editorStyles, postBodyStyles, answerStyles, commentBodyStyles } from '../../themes/stylePiping'
import Typography from '@material-ui/core/Typography';
import withUser from '../common/withUser';
import classNames from 'classnames';
import Input from '@material-ui/core/Input';
import { getLSHandlers } from '../async/localStorageHandlers'
import { EditorState, convertFromRaw, convertToRaw } from 'draft-js'
import EditorForm from '../async/EditorForm'
import Select from '@material-ui/core/Select';
import MenuItem from '@material-ui/core/MenuItem';
import withErrorBoundary from '../common/withErrorBoundary';
import { userHasCkEditor, userHasCkCollaboration } from '../../lib/betas';
import * as _ from 'underscore';
import { Meteor } from 'meteor/meteor';
import { forumTypeSetting } from '../../lib/instanceSettings';

const postEditorHeight = 250;
const questionEditorHeight = 150;
const commentEditorHeight = 100;
const postEditorHeightRows = 15;
const commentEditorHeightRows = 5;

const styles = theme => ({
  editor: {
    position: 'relative',
  },
  postBodyStyles: {
    ...editorStyles(theme, postBodyStyles),
    cursor: "text",
    maxWidth: 640,
    padding: 0,
    '& li .public-DraftStyleDefault-block': {
      margin: 0
    }
  },

  answerStyles: {
    ...editorStyles(theme, answerStyles),
    cursor: "text",
    maxWidth:620,
    '& li .public-DraftStyleDefault-block': {
      margin: 0
    }
  },

  commentBodyStyles: {
    ...editorStyles(theme, commentBodyStyles),
    cursor: "text",
    marginTop: 0,
    marginBottom: 0,
    padding: 0,
    pointerEvents: 'auto'
  },
  questionWidth: {
    width: 640,
    [theme.breakpoints.down('sm')]: {
      width: 'inherit'
    }
  },
  postEditorHeight: {
    minHeight: postEditorHeight,
    '& .ck.ck-content': {
      minHeight: postEditorHeight,
    },
    '& .ck-sidebar .ck-content': {
      minHeight: "unset"
    }
  },
  commentEditorHeight: {
    minHeight: commentEditorHeight,
    '& .ck.ck-content': {
      minHeight: commentEditorHeight,
    }
  },
  questionEditorHeight: {
    minHeight: questionEditorHeight,
    '& .ck.ck-content': {
      minHeight: questionEditorHeight,
    }
  },
  maxHeight: {
    maxHeight: "calc(100vh - 450px)",
    overflow: "scroll"
  },
  clickHereColor: {
    color: theme.palette.primary.main
  },
  select: {
    marginRight: theme.spacing.unit*1.5
  },
  placeholder: {
    position: "absolute",
    top: 0,
    color: theme.palette.grey[500],
    // Dark Magick
    // https://giphy.com/gifs/psychedelic-art-phazed-12GGadpt5aIUQE
    // Without this code, there's a weird thing where if you try to click the placeholder text, instead of focusing on the editor element, it... doesn't. This is overriding something habryka did to make spoiler tags work. We discussed this for awhile and this seemed like the best option.
    pointerEvents: "none",
    "& *": {
      pointerEvents: "none",
    }
  },
  placeholderCollaborationSpacing: {
    top: 60
  },
  markdownImgErrText: {
    margin: `${theme.spacing.unit * 3}px 0`
  }
})

const autosaveInterval = 3000; //milliseconds
<<<<<<< HEAD
const checkImgErrsInterval = 500; //milliseconds
const ckEditorName = getSetting('forumType') === 'EAForum' ? 'EA Forum Docs' : 'LessWrong Docs'
=======
const ckEditorName = forumTypeSetting.get() === 'EAForum' ? 'EA Forum Docs' : 'LessWrong Docs'
>>>>>>> 4dc4b487
const editorTypeToDisplay = {
  html: {name: 'HTML', postfix: '[Admin Only]'},
  ckEditorMarkup: {name: ckEditorName, postfix: '[Beta]'},
  markdown: {name: 'Markdown'},
  draftJS: {name: 'Draft-JS'},
}
const nonAdminEditors = ['ckEditorMarkup', 'markdown', 'draftJS']
const adminEditors = ['html', 'ckEditorMarkup', 'markdown', 'draftJS']

interface EditorFormComponentProps extends WithUserProps, WithStylesProps {
  form: any,
  formType: any,
  formProps: any,
  document: any,
  name: any,
  fieldName: any,
  value: any,
  commentStylse: boolean,
  hintText: string,
  placeholder: string,
  label: string,
  commentStyles: boolean,
}
interface EditorFormComponentState {
  editorOverride: any,
  ckEditorLoaded: any,
  updateType: string,
  version: string,
  ckEditorReference: any,
  loading: boolean,
  draftJSValue: any,
  ckEditorValue: any,
  markdownValue: any,
  htmlValue: any,
  markdownImgErrs: boolean
}

class EditorFormComponent extends Component<EditorFormComponentProps,EditorFormComponentState> {
  hasUnsavedData: boolean
  throttledSaveBackup: any
  throttledSetCkEditor: any
  debouncedCheckMarkdownImgErrs: any
  unloadEventListener: any
  ckEditor: any

  constructor(props: EditorFormComponentProps) {
    super(props)
    const editorType = this.getCurrentEditorType()
    this.state = {
      editorOverride: null,
      ckEditorLoaded: null,
      updateType: 'minor',
      version: '',
      ckEditorReference: null,
      loading: true,
      ...this.getEditorStatesFromType(editorType),
      markdownImgErrs: false
    }
    this.hasUnsavedData = false;
    this.throttledSaveBackup = _.throttle(this.saveBackup, autosaveInterval, {leading:false});
    this.throttledSetCkEditor = _.throttle(this.setCkEditor, autosaveInterval);
    this.debouncedCheckMarkdownImgErrs = _.debounce(this.checkMarkdownImgErrs, checkImgErrsInterval);

  }

  async componentDidMount() {
    const { currentUser, form } = this.props

    this.context.addToSubmitForm(this.submitData);

    this.context.addToSuccessForm((result) => {
      this.resetEditor();
      return result;
    });

    if (Meteor.isClient && window) {
      this.unloadEventListener = window.addEventListener("beforeunload", (ev) => {
        if (this.hasUnsavedData) {
          ev.preventDefault();
          ev.returnValue = 'Are you sure you want to close?';
          return ev.returnValue
        }
      });
    }

    if (userHasCkEditor(currentUser)) {
      let EditorModule = await (form?.commentEditor ? import('../async/CKCommentEditor') : import('../async/CKPostEditor'))
      const Editor = EditorModule.default
      this.ckEditor = Editor
      this.setState({ckEditorLoaded: true})
    }

    if (Meteor.isClient) {
      this.restoreFromLocalStorage();
      this.setState({loading: false})
    }
  }

  getEditorStatesFromType = (editorType: string, contents?: any) => {
    const { document, fieldName, value } = this.props
    const { editorOverride } = this.state || {} // Provide default value, since we can call this before state is initialized

    // if contents are manually specified, use those:
    const newValue = contents || value

    // Initialize the editor to whatever the canonicalContent is
    if (newValue?.originalContents?.data
        && !editorOverride
        && editorType === newValue.originalContents.type)
    {
      return {
        draftJSValue:  editorType === "draftJS"        ? this.initializeDraftJS(newValue.originalContents.data) : null,
        markdownValue: editorType === "markdown"       ? newValue.originalContents.data : null,
        htmlValue:     editorType === "html"           ? newValue.originalContents.data : null,
        ckEditorValue: editorType === "ckEditorMarkup" ? newValue.originalContents.data : null
      }
    }

    // Otherwise, just set it to the value of the document
    const { draftJS, html, markdown, ckEditorMarkup } = document[fieldName] || {}
    return {
      draftJSValue:  editorType === "draftJS"        ? this.initializeDraftJS(draftJS) : null,
      markdownValue: editorType === "markdown"       ? markdown       : null,
      htmlValue:     editorType === "html"           ? html           : null,
      ckEditorValue: editorType === "ckEditorMarkup" ? ckEditorMarkup : null
    }
  }

  getEditorStatesFromLocalStorage = (editorType: string): any => {
    const { document, name } = this.props;
    const savedState = this.getStorageHandlers().get({doc: document, name, prefix:this.getLSKeyPrefix(editorType)})
    if (!savedState) return null;

    if (editorType === "draftJS") {
      try {
        // eslint-disable-next-line no-console
        console.log("Restoring saved document state: ", savedState);
        const contentState = convertFromRaw(savedState)
        if (contentState.hasText()) {
          return {
            draftJSValue: EditorState.createWithContent(contentState)
          };
        } else {
          // eslint-disable-next-line no-console
          console.log("Not restoring empty document state: ", contentState)
        }
      } catch(e) {
        // eslint-disable-next-line no-console
        console.error(e)
      }
      return null;
    } else {
      return {
        draftJSValue:  editorType === "draftJS"        ? savedState : null,
        markdownValue: editorType === "markdown"       ? savedState : null,
        htmlValue:     editorType === "html"           ? savedState : null,
        ckEditorValue: editorType === "ckEditorMarkup" ? savedState : null
      }
    }
  }

  restoreFromLocalStorage = () => {
    const savedState = this.getEditorStatesFromLocalStorage(this.getCurrentEditorType());
    if (savedState) {
      this.setState(savedState);
    }
  }


  getStorageHandlers = () => {
    const { form } = this.props
    return getLSHandlers(form?.getLocalStorageId)
  }

  initializeDraftJS = (draftJS) => {
    const { document } = this.props

    // Initialize from the database state
    if (draftJS) {
      try {
        return EditorState.createWithContent(convertFromRaw(draftJS));
      } catch(e) {
        // eslint-disable-next-line no-console
        console.error("Invalid document content", document);
      }
    }

    // And lastly, if the field is empty, create an empty draftJS object
    return EditorState.createEmpty();
  }

  submitData = (submission) => {
    const { fieldName } = this.props
    let data: any = null
    const { draftJSValue, markdownValue, htmlValue, updateType, ckEditorReference } = this.state
    const type = this.getCurrentEditorType()
    switch(type) {
      case "draftJS":
        const draftJS = draftJSValue.getCurrentContent()
        data = draftJS.hasText() ? convertToRaw(draftJS) : null
        break
      case "markdown":
        data = markdownValue
        break
      case "html":
        data = htmlValue
        break
      case "ckEditorMarkup":
        if (!ckEditorReference) throw Error("Can't submit ckEditorMarkup without attached CK Editor")
        if (!this.isDocumentCollaborative()) {
          this.context.addToSuccessForm((s) => {
            this.state.ckEditorReference.setData('')
          })
        }
        data = ckEditorReference.getData()
        break
      default:
        // eslint-disable-next-line no-console
        console.error(`Unrecognized editor type: ${type}`);
        data = "";
        break;
    }
    return {...submission, [fieldName]: data ? {originalContents: {type, data}, updateType} : undefined}
  }

  resetEditor = () => {
    const { name, document } = this.props;
    // On Form submit, create a new empty editable
    this.getStorageHandlers().reset({doc: document, name, prefix:this.getLSKeyPrefix()})
    this.setState({
      draftJSValue: EditorState.createEmpty(),
      htmlValue: null,
      markdownValue: null,
      editorOverride: null,
      ckEditorValue: null
    });
  }

  componentWillUnmount() {
    if (this.unloadEventListener) {
      window.removeEventListener("beforeunload", this.unloadEventListener);
    }
  }


  setEditorType = (editorType) => {
    if (!editorType) throw new Error("Missing argument to setEditorType: editorType");
    const targetEditorType = editorType;
    this.setState({
      editorOverride: targetEditorType,
      ...this.getEditorStatesFromType(targetEditorType)
    })

    this.restoreFromLocalStorage();
  }

  setDraftJS = (value) => { // Takes in an editorstate
    const { draftJSValue } = this.state
    const currentContent = draftJSValue.getCurrentContent()
    const newContent = value.getCurrentContent()
    this.setState({draftJSValue: value})

    if (currentContent !== newContent) {
      this.afterChange();
    }
  }

  setHtml = (value) => {
    if (this.state.htmlValue !== value) {
      this.setState({htmlValue: value});
      this.afterChange();
    }
  }

  setMarkdown = (value) => {
    if (this.state.markdownValue !== value) {
      this.setState({markdownValue: value})
      this.debouncedCheckMarkdownImgErrs()
      this.afterChange();
    }
  }

  setCkEditor = (editor) => {
    const newContent = editor.getData()
    if (this.state.ckEditorValue !== newContent) {
      this.setState({ckEditorValue: newContent})
      this.afterChange();
    }
  }


  afterChange = () => {
    this.hasUnsavedData = true;
    this.throttledSaveBackup();
  }

  saveBackup = () => {
    const { document, name } = this.props;

    const serialized = this.editorContentsToJson();

    const success = this.getStorageHandlers().set({
      state: serialized,
      doc: document,
      name,
      prefix: this.getLSKeyPrefix()
    });

    if (success) {
      this.hasUnsavedData = false;
    }
    return success;
  }

  // Take the editor contents (whichever editor you're using), and return
  // something JSON (ie, a JSON object or a string) which represents the
  // content and can be saved to localStorage.
  editorContentsToJson = () => {
    switch(this.getCurrentEditorType()) {
      case "draftJS":
        const draftJScontent = this.state.draftJSValue.getCurrentContent()
        return convertToRaw(draftJScontent);
      case "markdown":
        return this.state.markdownValue;
      case "html":
        return this.state.htmlValue;
      case "ckEditorMarkup":
        return this.state.ckEditorValue;
    }
  }

  // Get an editor-type-specific prefix to use on localStorage keys, to prevent
  // drafts written with different editors from having conflicting names.
  getLSKeyPrefix = (editorType?: string) => {
    switch(editorType || this.getCurrentEditorType()) {
      case "draftJS":  return "";
      case "markdown": return "md_";
      case "html":     return "html_";
      case "ckEditorMarkup": return "ckeditor_";
    }
  }


  renderEditorWarning = () => {
    const { currentUser, classes } = this.props
    const type = this.getInitialEditorType();
    const defaultType = this.getUserDefaultEditor(currentUser)
    return <div>
        <Typography variant="body2" color="error">
          This document was last edited in {editorTypeToDisplay[type].name} format. Showing the{' '}
          {editorTypeToDisplay[this.getCurrentEditorType()].name} editor.{' '}
          <a
            className={classes.clickHereColor}
            onClick={() => this.setEditorType(defaultType)}
          >
            Click here
          </a>
          {' '}to switch to the {editorTypeToDisplay[defaultType].name} editor (your default editor).
        </Typography>
        <br/>
      </div>
  }


  getCurrentEditorType = () => {
    const { editorOverride } = this.state || {} // Provide default since we can call this function before we initialize state

    // If there is an override, return that
    if (editorOverride)
      return editorOverride;

    return this.getInitialEditorType();
  }

  getInitialEditorType = () => {
    const { document, currentUser, fieldName, value } = this.props

    // Check whether we are directly passed a value in the form context, with a type (as a default value for example)
    if (value?.originalContents?.type) {
      return value.originalContents.type
    }
    // Next check whether the document came with a field value with a type specified
    const originalType = document?.[fieldName]?.originalContents?.type
    if (originalType) return originalType;

    // Finally pick the editor type from the user's config
    return this.getUserDefaultEditor(currentUser)
  }

  getUserDefaultEditor = (user) => {
    if (userHasCkEditor(user)) return "ckEditorMarkup"
    if (Users.useMarkdownPostEditor(user)) return "markdown"
    return "draftJS"
  }


  handleUpdateTypeSelect = (e) => {
    this.setState({ updateType: e.target.value })
  }

  renderUpdateTypeSelect = () => {
    const { currentUser, formType, classes } = this.props
    if (!currentUser || !currentUser.isAdmin || formType !== "edit") { return null }
    return <Select
      value={this.state.updateType}
      onChange={this.handleUpdateTypeSelect}
      className={classes.select}
      disableUnderline
      >
      <MenuItem value={'major'}>Major Update</MenuItem>
      <MenuItem value={'minor'}>Minor Update</MenuItem>
      <MenuItem value={'patch'}>Patch</MenuItem>
    </Select>
  }

  getCurrentRevision = () => {
    return this.state.version || this.props.document.version
  }

  handleUpdateVersionNumber = (version) => {
    // see SelectVersion component for additional details
    this.setState({ version: version })
  }

  handleUpdateVersion = async (document) => {
    // see SelectVersion component for additional details
    if (!document?.contents) return
    const editorType = document.contents?.originalContents?.type
    this.setState({
      ...this.getEditorStatesFromType(editorType, document.contents)
    })
  }

  renderVersionSelect = () => {
    const { classes, document, currentUser } = this.props

    if (!userHasCkEditor(currentUser)) return null

    if (!this.getCurrentRevision()) return null
    return <span className={classes.select}>
        <Components.SelectVersion
          key={this.getCurrentRevision()}
          documentId={document._id}
          revisionVersion={this.getCurrentRevision()}
          updateVersionNumber={this.handleUpdateVersionNumber}
          updateVersion={this.handleUpdateVersion}
        />
      </span>
  }

  renderEditorTypeSelect = () => {
    const { currentUser, classes } = this.props
    const { LWTooltip } = Components
    if (!userHasCkEditor(currentUser) && !currentUser?.isAdmin) return null
    const editors = currentUser?.isAdmin ? adminEditors : nonAdminEditors
    return (
      <LWTooltip title="Warning! Changing format will erase your content" placement="left">
        <Select
          className={classes.select}
          value={this.getCurrentEditorType()}
          onChange={(e) => this.setEditorType(e.target.value)}
          disableUnderline
          >
            {editors.map((editorType, i) =>
              <MenuItem value={editorType} key={i}>
                {editorTypeToDisplay[editorType].name} {editorTypeToDisplay[editorType].postfix}
              </MenuItem>
            )}
          </Select>
      </LWTooltip>
    )
  }

  getBodyStyles = () => {
    const { classes, commentStyles, document } = this.props
    if (commentStyles && document.answer) return classes.answerStyles
    if (commentStyles) return classes.commentBodyStyles
    return classes.postBodyStyles
  }

  renderEditorComponent = (currentEditorType) => {
    switch (currentEditorType) {
      case "ckEditorMarkup":
        return this.renderCkEditor()
      case "draftJS":
        return this.renderDraftJSEditor()
      case "markdown":
        return this.renderPlaintextEditor(currentEditorType)
      case "html":
        return this.renderPlaintextEditor(currentEditorType)
    }
  }

  renderPlaceholder = (showPlaceholder, collaboration) => {
    const { classes, formProps, hintText, placeholder, label  } = this.props

    if (showPlaceholder) {
      return <div className={classNames(this.getBodyStyles(), classes.placeholder, {[classes.placeholderCollaborationSpacing]: collaboration})}>
        { formProps?.editorHintText || hintText || placeholder || label }
      </div>
    }
  }

  isDocumentCollaborative = () => {
    const { document, fieldName, currentUser } = this.props
    return userHasCkCollaboration(currentUser) && document?._id && document?.shareWithUsers && (fieldName === "contents")
  }

  renderCkEditor = () => {
    const { ckEditorValue, ckEditorReference } = this.state
    const { document, currentUser, formType } = this.props
    const { Loading } = Components
    const CKEditor = this.ckEditor
    const value = ckEditorValue || ckEditorReference?.getData()
    if (!this.state.ckEditorLoaded || !CKEditor) {
      return <Loading />
    } else {
      const editorProps = {
        data: value,
        documentId: document?._id,
        formType: formType,
        userId: currentUser?._id,
        onChange: (event, editor) => this.throttledSetCkEditor(editor),
        onInit: editor => this.setState({ckEditorReference: editor})
      }

      // if document is shared with at least one user, it will render the collaborative ckEditor (note: this costs a small amount of money per document)
      //
      // requires _id because before the draft is saved, ckEditor loses track of what you were writing when turning collaborate on and off (and, meanwhile, you can't actually link people to a shared draft before it's saved anyhow)
      // TODO: figure out a better solution to this problem.

      const collaboration = this.isDocumentCollaborative()

      return <div className={classNames(this.getHeightClass(), this.getMaxHeightClass())}>
          { this.renderPlaceholder(!value, collaboration)}
          { collaboration ?
            <CKEditor key="ck-collaborate" { ...editorProps } collaboration />
            :
            <CKEditor key="ck-default" { ...editorProps } />}
        </div>
    }
  }

  checkMarkdownImgErrs = () => {
    const { markdownValue } = this.state
    // match markdown image tags of the form
    // ![](http://example.com/example.jpg)
    // ![Alt text](http://example.com/example.jpg)
    const httpImageRE = /!\[[^\]]*?\]\(http:/g
    this.setState({
      markdownImgErrs: httpImageRE.test(markdownValue)
    })
  }

  renderPlaintextEditor = (editorType) => {
    const { markdownValue, htmlValue, markdownImgErrs } = this.state
    const { classes, document, form: { commentStyles }, label } = this.props
    const value = (editorType === "html" ? htmlValue : markdownValue) || ""
    return <div>
        { this.renderPlaceholder(!value, false) }
        <Input
          className={classNames(classes.markdownEditor, this.getBodyStyles(), {[classes.questionWidth]: document.question})}
          value={value}
          onChange={(ev) => {
            if (editorType === "html")
              this.setHtml(ev.target.value);
            else
              this.setMarkdown(ev.target.value);
          }}
          multiline={true}
          rows={commentStyles ? commentEditorHeightRows : postEditorHeightRows}
          rowsMax={99999}
          fullWidth={true}
          disableUnderline={true}
        />
      {markdownImgErrs && editorType === 'markdown' && <Typography component='aside' variant='body2' color='error' className={classes.markdownImgErrText}>
          Your Markdown contains at least one link to an image served over an insecure HTTP{' '}
          connection. You should update all links to images so that they are served over a{' '}
          secure HTTPS connection (i.e. the links should start with <em>https://</em>).
        </Typography>}
      </div>
  }

  renderDraftJSEditor = () => {
    const { draftJSValue } = this.state
    const { document, form, classes } = this.props
    const showPlaceholder = !(draftJSValue?.getCurrentContent && draftJSValue.getCurrentContent().hasText())

    return <div>
        { this.renderPlaceholder(showPlaceholder, false) }
        {draftJSValue && <EditorForm
          isClient={Meteor.isClient}
          editorState={draftJSValue}
          onChange={this.setDraftJS}
          commentEditor={form?.commentEditor}
          className={classNames(this.getBodyStyles(), this.getHeightClass(), this.getMaxHeightClass(), {[classes.questionWidth]: document.question})}
        />}
      </div>
  }

  getMaxHeightClass = () => {
    const { classes, formProps } = this.props
    return formProps?.maxHeight ? classes.maxHeight : null
  }

  getHeightClass = () => {
    const { document, classes, form: { commentStyles } } = this.props
    if (commentStyles) {
      return classes.commentEditorHeight
    } else if (document.question) {
      return classes.questionEditorHeight;
    } else {
      return classes.postEditorHeight
    }
  }


  render() {
    const { editorOverride, loading } = this.state
    const { document, currentUser, formType, classes } = this.props
    const { Loading } = Components
    const currentEditorType = this.getCurrentEditorType()

    if (!document) return null;

    const editorWarning =
      !editorOverride
      && formType !== "new"
      && this.getInitialEditorType() !== this.getUserDefaultEditor(currentUser)
      && this.renderEditorWarning()

    return <div>
        { editorWarning }
        <div className={classNames(classes.editor, this.getBodyStyles())}>
          { loading ? <Loading/> : this.renderEditorComponent(currentEditorType) }
          { this.renderVersionSelect() }
          { this.renderUpdateTypeSelect() }
          { this.renderEditorTypeSelect() }
        </div>
      </div>
  }
};

(EditorFormComponent as any).contextTypes = {
  addToSubmitForm: PropTypes.func,
  addToSuccessForm: PropTypes.func
};

export const EditorFormComponentComponent = registerComponent(
  'EditorFormComponent', EditorFormComponent, {
    styles,
    hocs: [withUser, withErrorBoundary]
  }
);

declare global {
  interface ComponentTypes {
    EditorFormComponent: typeof EditorFormComponentComponent
  }
}<|MERGE_RESOLUTION|>--- conflicted
+++ resolved
@@ -113,12 +113,8 @@
 })
 
 const autosaveInterval = 3000; //milliseconds
-<<<<<<< HEAD
 const checkImgErrsInterval = 500; //milliseconds
-const ckEditorName = getSetting('forumType') === 'EAForum' ? 'EA Forum Docs' : 'LessWrong Docs'
-=======
 const ckEditorName = forumTypeSetting.get() === 'EAForum' ? 'EA Forum Docs' : 'LessWrong Docs'
->>>>>>> 4dc4b487
 const editorTypeToDisplay = {
   html: {name: 'HTML', postfix: '[Admin Only]'},
   ckEditorMarkup: {name: ckEditorName, postfix: '[Beta]'},
