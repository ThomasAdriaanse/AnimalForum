--- conflicted
+++ resolved
@@ -137,15 +137,9 @@
         else
           return submission;
       });
-<<<<<<< HEAD
-      const cleanupSuccessForm = context.addToSuccessForm((result) => {
-        getLocalStorageHandlers(currentEditorType).reset();
-        if (editorRef.current) {
-=======
       const cleanupSuccessForm = context.addToSuccessForm((result, form, submitOptions) => {
         getLocalStorageHandlers(currentEditorType).reset();
         if (editorRef.current && !submitOptions.redirectToEditor) {
->>>>>>> 4f350c72
           wrappedSetContents({
             contents: getBlankEditorContents(initialEditorType),
             autosave: false,
@@ -206,11 +200,7 @@
       hasCommitMessages={hasCommitMessages}
     />
     {!hideControls && <Components.EditorTypeSelect value={contents} setValue={wrappedSetContents} isCollaborative={isCollaborative(document, fieldName)}/>}
-<<<<<<< HEAD
-    {!hideControls && collectionName==="Posts" && fieldName==="contents" &&
-=======
     {!hideControls && collectionName==="Posts" && fieldName==="contents" && !!document._id &&
->>>>>>> 4f350c72
       <Components.PostVersionHistoryButton
         postId={document?._id}
       />
