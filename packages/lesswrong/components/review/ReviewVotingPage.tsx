--- conflicted
+++ resolved
@@ -18,12 +18,8 @@
 import { voteTooltipType } from './ReviewVoteTableRow';
 import qs from 'qs';
 import { Link } from '../../lib/reactRouterWrapper';
-import { commentBodyStyles } from '../../themes/stylePiping';
-<<<<<<< HEAD
 import filter from 'lodash/filter';
-=======
 import { fieldIn } from '../../lib/utils/typeGuardUtils';
->>>>>>> e0599eb4
 
 const isEAForum = forumTypeSetting.get() === 'EAForum'
 const isLW = forumTypeSetting.get() === 'LessWrong'
@@ -370,11 +366,7 @@
 
   const canInitialResort = !!postsResults
 
-<<<<<<< HEAD
-  const reSortPosts = useCallback((sortPosts, sortReversed, tagFilter) => {
-=======
-  const reSortPosts = useCallback((sortPosts: string, sortReversed) => {
->>>>>>> e0599eb4
+  const reSortPosts = useCallback((sortPosts: string, sortReversed: string, tagFilter: string) => {
     if (!postsResults) return
 
     const randomPermutation = generatePermutation(postsResults.length, currentUser)
