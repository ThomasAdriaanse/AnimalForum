--- conflicted
+++ resolved
@@ -130,15 +130,9 @@
 
   return (
     <SingleColumnSection>
-<<<<<<< HEAD
       <AnalyticsContext pageSectionContext="gatherTownWelcome">
         <GatherTown/>
       </AnalyticsContext>
-=======
-      {<AnalyticsContext pageSectionContext="gatherTownWelcome">
-        <GatherTown/>
-      </AnalyticsContext>}
->>>>>>> 736775ff
       <SectionTitle 
         title={<LWTooltip title={overviewToolip} placement="bottom-start">
           <Link to={"/posts/QFBEjjAvT6KbaA3dY/the-lesswrong-2019-review"}>The 2019 Review</Link>
