import React from 'react';
import { Components, registerComponent } from 'meteor/vulcan:core';
import { Link } from '../../lib/reactRouterWrapper.jsx';
import Tooltip from '@material-ui/core/Tooltip';
import { withStyles } from '@material-ui/core/styles';
import withUser from '../common/withUser'
import {AnalyticsContext} from "../../lib/analyticsEvents";
import { reviewAlgorithm } from "./FrontpageReviewPhase";

const styles = theme => ({
  timeRemaining: {
    marginTop: 6,
    marginBottom: 4
  },
  learnMore: {
    color: theme.palette.primary.main
  },
  cta: {
    background: theme.palette.primary.dark,
    opacity: .7,
    color: "white",
    paddingTop: 6,
    paddingBottom: 6,
    paddingLeft: 12,
    paddingRight: 12,
    borderRadius: 3,
    textTransform: "uppercase",
    fontSize: "1rem"
  }
})

const FrontpageVotingPhase = ({classes, settings, currentUser}) => {
  const { SubSection, SectionSubtitle, SectionFooter, RecommendationsList, HoverPreviewLink } = Components

  const reviewTooltip = <div>
    <div>The LessWrong community is reflecting on the best posts from 2018, in three phases</div>
    <ul>
      <li><em>Nomination</em> (Nov 21 – Dec 1st)</li>
      <li><em>Review</em> (Dec 2nd – Jan 19th)</li>
<<<<<<< HEAD
      <li><em>Voting</em> (Jan 7th – 19th</li>
=======
      <li><em>Voting</em> (Jan 7th – 19th)</li>
>>>>>>> 016bf92b
      <li>The LessWrong moderation team will incorporate that information, along with their judgment, into a "Best of 2018" book.</li>
    </ul>
    <div>(Currently this section shows 2018 posts with at least 2 nominations)</div>
  </div>

  if (settings.hideReview) return null

  return (
    <div>
      <Tooltip placement="top-start" title={reviewTooltip}>
        <div>
          <SectionSubtitle >
            <Link to={"/reviews"}>
              2018 Review Voting Phase
            </Link>
            {(currentUser && currentUser.karma >= 1000) && <div className={classes.timeRemaining}>
              <em>Deadline for voting, reviewing and editing posts is Jan 19th (<span className={classes.learnMore}>
                <HoverPreviewLink href="/posts/qXwmMkEBLL59NkvYR/the-lesswrong-2018-review" innerHTML={"learn more"}/>
              </span>)</em>
            </div>}
          </SectionSubtitle>
        </div>
      </Tooltip>
      <SubSection>
        <AnalyticsContext listContext={"Voting on the LW 2018 Review"} capturePostItemOnMount>
          <RecommendationsList algorithm={reviewAlgorithm} showLoginPrompt={false} />
        </AnalyticsContext>
      </SubSection>
      <SectionFooter>
        <Link to={"/reviews"}>
          Reviews Dashboard
        </Link>
        {currentUser && <Link to={`/users/${currentUser.slug}/reviews`}>
          My Reviews
        </Link>}
        {(currentUser && currentUser.karma >= 1000) && <Link to={`/reviewVoting`} className={classes.cta}>
          Vote on Best 2018 Posts
        </Link>}
      </SectionFooter>
    </div>
  )
}

registerComponent('FrontpageVotingPhase', FrontpageVotingPhase, withUser, withStyles(styles, {name:"FrontpageVotingPhase"}));<|MERGE_RESOLUTION|>--- conflicted
+++ resolved
@@ -37,11 +37,7 @@
     <ul>
       <li><em>Nomination</em> (Nov 21 – Dec 1st)</li>
       <li><em>Review</em> (Dec 2nd – Jan 19th)</li>
-<<<<<<< HEAD
-      <li><em>Voting</em> (Jan 7th – 19th</li>
-=======
       <li><em>Voting</em> (Jan 7th – 19th)</li>
->>>>>>> 016bf92b
       <li>The LessWrong moderation team will incorporate that information, along with their judgment, into a "Best of 2018" book.</li>
     </ul>
     <div>(Currently this section shows 2018 posts with at least 2 nominations)</div>
