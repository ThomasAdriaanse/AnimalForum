--- conflicted
+++ resolved
@@ -61,19 +61,12 @@
 }
 
 
-<<<<<<< HEAD
-const ReviewVotingButtons = ({classes, postId, dispatch, voteForCurrentPost}: {classes: ClassesType, postId: string, dispatch: any, voteForCurrentPost: SyntheticReviewVote|null}) => {
-  const { LWTooltip } = Components
-  const score = voteForCurrentPost?.score
-  const [selection, setSelection] = useState(voteForCurrentPost ? score : DEFAULT_QUALITATIVE_VOTE)
-  const [isDefaultVote, setIsDefaultVote] = useState(!score)
-=======
 const ReviewVotingButtons = ({classes, postId, dispatch, currentUserVoteScore}: {classes: ClassesType, postId: string, dispatch: any, currentUserVoteScore: number|null}) => {
   const { LWTooltip } = Components
 
 
   const [selection, setSelection] = useState(currentUserVoteScore || DEFAULT_QUALITATIVE_VOTE)
->>>>>>> 2c460f32
+  const [isDefaultVote, setIsDefaultVote] = useState(!currentUserVoteScore)
 
   const createClickHandler = (index:number) => {
     return () => {
@@ -89,13 +82,8 @@
         key={`${indexToTermsLookup[i]}-${i}`}>
           <span
               className={classNames(classes.button, classes[i], {
-<<<<<<< HEAD
                 [classes.selectionHighlight]:selection === i && !isDefaultVote,
                 [classes.defaultHighlight]: selection === i && isDefaultVote
-=======
-                [classes.selectionHighlight]:selection === i && currentUserVoteScore,
-                [classes.defaultHighlight]: selection === i && !currentUserVoteScore
->>>>>>> 2c460f32
               })}
               onClick={createClickHandler(i)}
             >
