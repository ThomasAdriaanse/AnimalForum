import React from 'react';
import { Components, registerComponent } from 'meteor/vulcan:core';
import { Link } from '../../lib/reactRouterWrapper.js';
import Tooltip from '@material-ui/core/Tooltip';
import { withStyles } from '@material-ui/core/styles';
import withUser from '../common/withUser'
import {AnalyticsContext} from "../../lib/analyticsEvents";

const styles = theme => ({
  timeRemaining: {
    marginTop: 6,
    marginBottom: 4
  },
  learnMore: {
    color: theme.palette.lwTertiary.main
  }
})

const FrontpageReviewPhase = ({classes, settings, currentUser}) => {
  const { SubSection, SectionSubtitle, SectionFooter, RecommendationsList, HoverPreviewLink } = Components

  const reviewTooltip = <div>
    <div>The LessWrong community is reflecting on the best posts from 2018, in three phases</div>
    <ul>
      <li><em>Nomination</em> (Nov 21 – Dec 1st)</li>
      <li><em>Review</em> (Dec 2nd – 31st)</li>
      <li><em>Voting</em> (Jan 1st – 7th</li>
      <li>The LessWrong moderation team will incorporate that information, along with their judgment, into a "Best of 2018" book.</li>
    </ul>
    <div>(Currently this section shows 2018 posts with at least 2 nominations)</div>
  </div>

  if (settings.hideReview) return null

  const algorithm = {
    method: "sample",
    count: 3,
    scoreOffset: 0,
    scoreExponent: 0,
    personalBlogpostModifier: 0,
    frontpageModifier: 0,
    curatedModifier: 0,
    review2018: true, 
    onlyUnread: false,
    excludeDefaultRecommendations: true
  }

  return (
    <div>
      <Tooltip placement="top-start" title={reviewTooltip}>
        <div>
          <SectionSubtitle >
            <Link to={"/reviews"}>
              The LessWrong 2018 Review
            </Link>
            <div className={classes.timeRemaining}>
<<<<<<< HEAD
              <em>You have until Jan 13th to review posts (<span className={classes.learnMore}>
=======
              <em>You have until Dec 31st to review and edit posts (<span className={classes.learnMore}>
>>>>>>> 560ec17a
                <HoverPreviewLink href="/posts/qXwmMkEBLL59NkvYR/the-lesswrong-2018-review" innerHTML={"learn more"}/>
              </span>)</em>
            </div>
          </SectionSubtitle>
        </div>
      </Tooltip>
      <SubSection>
        <AnalyticsContext listContext={"LessWrong 2018 Review NEW"}>
          <RecommendationsList algorithm={algorithm} showLoginPrompt={false} />
        </AnalyticsContext>
      </SubSection>
      <SectionFooter>
        <Link to={"/reviews"}>
          Reviews Dashboard
        </Link>
        {(currentUser && currentUser.karma >= 1000) && <Link to={`/users/${currentUser.slug}/reviews`}>
          My Reviews
        </Link>}
      </SectionFooter>
    </div>
  )
}

registerComponent('FrontpageReviewPhase', FrontpageReviewPhase, withUser, withStyles(styles, {name:"FrontpageReviewPhase"}));<|MERGE_RESOLUTION|>--- conflicted
+++ resolved
@@ -54,11 +54,7 @@
               The LessWrong 2018 Review
             </Link>
             <div className={classes.timeRemaining}>
-<<<<<<< HEAD
               <em>You have until Jan 13th to review posts (<span className={classes.learnMore}>
-=======
-              <em>You have until Dec 31st to review and edit posts (<span className={classes.learnMore}>
->>>>>>> 560ec17a
                 <HoverPreviewLink href="/posts/qXwmMkEBLL59NkvYR/the-lesswrong-2018-review" innerHTML={"learn more"}/>
               </span>)</em>
             </div>
