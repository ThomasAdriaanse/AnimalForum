/*

Main form component.

This component expects:

### All Forms:

- collection
- currentUser

### New Form:

- newMutation

### Edit Form:

- editMutation
- removeMutation
- document

*/

import cloneDeep from 'lodash/cloneDeep';
import compact from 'lodash/compact';
import find from 'lodash/find';
import get from 'lodash/get';
import isEqual from 'lodash/isEqual';
import isEqualWith from 'lodash/isEqualWith';
import isObject from 'lodash/isObject';
import mapValues from 'lodash/mapValues';
import merge from 'lodash/merge';
import pick from 'lodash/pick';
import pickBy from 'lodash/pickBy';
import set from 'lodash/set';
import uniq from 'lodash/uniq';
import uniqBy from 'lodash/uniqBy';
import unset from 'lodash/unset';
import update from 'lodash/update';
import PropTypes from 'prop-types';
import React, { Component } from 'react';
import SimpleSchema from 'simpl-schema';
import * as _ from 'underscore';
import { getParentPath } from '../../lib/vulcan-forms/path_utils';
import { convertSchema, formProperties, getEditableFields, getInsertableFields } from '../../lib/vulcan-forms/schema_utils';
import { getSimpleSchema } from '../../lib/utils/getSchema';
import { isEmptyValue } from '../../lib/vulcan-forms/utils';
import { intlShape } from '../../lib/vulcan-i18n';
import { getErrors, mergeWithComponents, registerComponent, runCallbacksList } from '../../lib/vulcan-lib';
import { removeProperty } from '../../lib/vulcan-lib/utils';
import { callbackProps } from './propTypes';
import withCollectionProps from './withCollectionProps';


/** Field specification for a Form field, created from the collection schema */
type FormField<T extends DbObject> = Pick<
  CollectionFieldSpecification<T>,
  typeof formProperties[number]
> & {
  document: any
  name: string
  datatype: any
  layout: string
  input: CollectionFieldSpecification<T>["input"] | CollectionFieldSpecification<T>["control"]
  label: string
  help: string
  path: string
  parentFieldName?: string
  disabled?: boolean
  arrayField: any
  arrayFieldSchema: any
  nestedInput: any
  nestedSchema: any
  nestedFields: any
}

/** FormField in the process of being created */
type FormFieldUnfinished<T extends DbObject> = Partial<FormField<T>>

// props that should trigger a form reset
const RESET_PROPS = [
  'collection', 'collectionName', 'typeName', 'document', 'schema', 'currentUser',
  'fields', 'removeFields',
  'prefilledProps' // TODO: prefilledProps should be merged instead?
] as const;

const compactParent = (object, path) => {
  const parentPath = getParentPath(path);

  // note: we only want to compact arrays, not objects
  const compactIfArray = x => (Array.isArray(x) ? compact(x) : x);

  update(object, parentPath, compactIfArray);
};

const getDefaultValues = convertedSchema => {
  // TODO: make this work with nested schemas, too
  return pickBy(
    mapValues(convertedSchema, field => field.defaultValue),
    value => value
  );
};

const getInitialStateFromProps = nextProps => {
  const collection = nextProps.collection;
  const schema = nextProps.schema
    ? new SimpleSchema(nextProps.schema)
    : getSimpleSchema(collection);
  const convertedSchema = convertSchema(schema as any)!;
  const formType = nextProps.document ? 'edit' : 'new';
  // for new document forms, add default values to initial document
  const defaultValues =
    formType === 'new' ? getDefaultValues(convertedSchema) : {};
  const initialDocument = merge(
    {},
    defaultValues,
    nextProps.prefilledProps,
    nextProps.document
  );

  //if minCount is specified, go ahead and create empty nested documents
  Object.keys(convertedSchema).forEach(key => {
    let minCount = convertedSchema[key].minCount;
    if (minCount) {
      initialDocument[key] = initialDocument[key] || [];
      while (initialDocument[key].length < minCount)
        initialDocument[key].push({});
    }
  });

  // remove all instances of the `__typename` property from document
  removeProperty(initialDocument, '__typename');

  return {
    disabled: false,
    errors: [],
    deletedValues: [],
    currentValues: {},
    // convert SimpleSchema schema into JSON object
    // TODO: type convertedSchema
    schema: convertedSchema,
    // Also store all field schemas (including nested schemas) in a flat structure
    flatSchema: convertSchema(schema as any, true),
    // the initial document passed as props
    initialDocument,
    // initialize the current document to be the same as the initial document
    currentDocument: initialDocument
  };
};

/*

1. Constructor
2. Helpers
3. Errors
4. Context
4. Method & Callback
5. Render

*/

/**
 * Note: Only use this through WrappedSmartForm
 */
class Form<T extends DbObject> extends Component<any,any> {
  constructor(props) {
    super(props);

    this.state = {
      ...getInitialStateFromProps(props)
    };
  }

  form: any
  unblock: any
  
  defaultValues: any = {};

  submitFormCallbacks: Array<any> = [];
  successFormCallbacks: Array<any> = [];
  failureFormCallbacks: Array<any> = [];

  // --------------------------------------------------------------------- //
  // ------------------------------- Helpers ----------------------------- //
  // --------------------------------------------------------------------- //

  /*
  If a document is being passed, this is an edit form
  */
  getFormType = () => {
    return this.props.document ? 'edit' : 'new';
  };

  /*
  Get a list of all insertable fields
  */
  getInsertableFields = schema => {
    return getInsertableFields(
      schema || this.state.schema,
      this.props.currentUser
    );
  };

  /*
  Get a list of all editable fields
  */
  getEditableFields = schema => {
    return getEditableFields(
      schema || this.state.schema,
      this.props.currentUser,
      this.state.initialDocument
    );
  };

  /*

  Get a list of all mutable (insertable/editable depending on current form type) fields

  */
  getMutableFields = schema => {
    return this.getFormType() === 'edit'
      ? this.getEditableFields(schema)
      : this.getInsertableFields(schema);
  };

  /*

  Get the current document

  */
  getDocument = () => {
    return this.state.currentDocument;
  };

  /*

  Like getDocument, but cross-reference with getFieldNames()
  to only return fields that actually need to be submitted

  Also remove any deleted values.

  */
  getData = customArgs => {
    // we want to keep prefilled data even for hidden/removed fields
    const args = {
      excludeRemovedFields: false,
      excludeHiddenFields: false,
      addExtraFields: false,
      ...customArgs
    };

    // only keep relevant fields
    const fields = this.getFieldNames(args);
    let data = pick(this.getDocument(), ...fields);

    // compact deleted values
    this.state.deletedValues.forEach(path => {
      if (path.includes('.')) {
        /*

        If deleted field is a nested field, nested array, or nested array item, try to compact its parent array

        - Nested field: 'address.city'
        - Nested array: 'addresses.1'
        - Nested array item: 'addresses.1.city'

        */
        compactParent(data, path);
      }
    });

    // run data object through submitForm callbacks
    data = runCallbacksList({
      callbacks: this.submitFormCallbacks,
      iterator: data,
      properties: [this],
    });

    return data;
  };

  /*

  Get form components, in case any has been overwritten for this specific form

  */
  // --------------------------------------------------------------------- //
  // -------------------------------- Fields ----------------------------- //
  // --------------------------------------------------------------------- //

  /*

  Get all field groups

  */
  getFieldGroups = () => {
    let mutableFields = this.getMutableFields(this.state.schema);
    // build fields array by iterating over the list of field names
    let fields: Array<any> = this.getFieldNames(this.props).map((fieldName: string) => {
      // get schema for the current field
      return this.createField(fieldName, this.state.schema, mutableFields);
    });

    fields = _.sortBy(fields, 'order');

    // get list of all unique groups (based on their name) used in current fields
    let groups = _.compact(uniqBy(_.pluck(fields, 'group'), (g:any) => g && g.name));

    // for each group, add relevant fields
    groups = groups.map(group => {
      group.label =
        group.label || this.context.intl.formatMessage({ id: group.name });
      group.fields = _.filter(fields, field => {
        return field.group && field.group.name === group.name;
      });
      return group;
    });

    // add default group
    groups = [
      {
        name: 'default',
        label: 'default',
        order: 0,
        fields: _.filter(fields, field => {
          return !field.group;
        })
      }
    ].concat(groups);

    // sort by order
    groups = _.sortBy(groups, 'order');

    return groups;
  };

  /**
   * Get a list of the fields to be included in the current form
   *
   * Note: when submitting the form (getData()), do not include any extra fields
   */
  getFieldNames = (args?: any) => {
    // we do this to avoid having default values in arrow functions, which breaks MS Edge support. See https://github.com/meteor/meteor/issues/10171
    let args0 = args || {};
    const {
      schema = this.state.schema,
      excludeHiddenFields = true,
      excludeRemovedFields = true,
      addExtraFields = true
    } = args0;

    const { fields, addFields } = this.props;

    // get all editable/insertable fields (depending on current form type)
    let relevantFields = this.getMutableFields(schema);

    // if "fields" prop is specified, restrict list of fields to it
    if (typeof fields !== 'undefined' && fields.length > 0) {
      relevantFields = _.intersection(relevantFields, fields);
    }

    // if "hideFields" prop is specified, remove its fields
    if (excludeRemovedFields) {
      // OpenCRUD backwards compatibility
      const removeFields = this.props.removeFields || this.props.hideFields;
      if (typeof removeFields !== 'undefined' && removeFields.length > 0) {
        relevantFields = _.difference(relevantFields, removeFields);
      }
    }

    // if "addFields" prop is specified, add its fields
    if (
      addExtraFields &&
      typeof addFields !== 'undefined' &&
      addFields.length > 0
    ) {
      relevantFields = relevantFields.concat(addFields);
    }

    // remove all hidden fields
    if (excludeHiddenFields) {
      const document = this.getDocument();
      relevantFields = _.reject(relevantFields, fieldName => {
        const hidden = schema[fieldName].hidden;
        return typeof hidden === 'function'
          ? hidden({ ...this.props, document })
          : hidden;
      });
    }

    // remove any duplicates
    relevantFields = uniq(relevantFields);

    return relevantFields;
  };

  // TODO: fieldSchema is actually a slightly added-to version of
  // CollectionFieldSpecification, see convertSchema in schema_utils, but in
  // this function, it acts like CollectionFieldSpecification
  initField = (fieldName: string, fieldSchema: CollectionFieldSpecification<T>) => {
    // intialize properties
    let field: FormFieldUnfinished<T> = {
      ...pick(fieldSchema, formProperties),
      document: this.state.initialDocument,
      name: fieldName,
      datatype: fieldSchema.type,
      layout: this.props.layout,
      input: fieldSchema.input || fieldSchema.control
    };
    field.label = this.getLabel(fieldName);

    // if options are a function, call it
    if (typeof field.options === 'function') {
      field.options = field.options.call(fieldSchema, this.props);
    }

    // add any properties specified in fieldSchema.form as extra props passed on
    // to the form component, calling them if they are functions
    const inputProperties =
      fieldSchema.form || fieldSchema.inputProperties || {};
    for (const prop in inputProperties) {
      const property = inputProperties[prop];
      field[prop] =
        typeof property === 'function'
          ? property.call(fieldSchema, this.props)
          : property;
    }

    // add description as help prop
    if (fieldSchema.description) {
      field.help = fieldSchema.description;
    }
    return field;
  };
  handleFieldPath = (field: FormFieldUnfinished<T>, fieldName: string, parentPath?: string): FormFieldUnfinished<T> => {
    const fieldPath = parentPath ? `${parentPath}.${fieldName}` : fieldName;
    field.path = fieldPath;
    if (field.defaultValue) {
      set(this.defaultValues, fieldPath, field.defaultValue);
    }
    return field;
  };
  handleFieldParent = (field: FormFieldUnfinished<T>, parentFieldName?: string) => {
    // if field has a parent field, pass it on
    if (parentFieldName) {
      field.parentFieldName = parentFieldName;
    }

    return field;
  };
<<<<<<< HEAD
  handlePermissions = (field, fieldName, mutableFields) => {
=======
  handlePermissions = (field: FormFieldUnfinished<T>, fieldName: string, schema: SchemaType<T>) => {
>>>>>>> 3923ebd0
    // if field is not creatable/updatable, disable it
    if (!mutableFields.includes(fieldName)) {
      field.disabled = true;
    }
    return field;
  };
<<<<<<< HEAD
  handleFieldChildren = (field, fieldName, fieldSchema, mutableFields) => {
=======
  handleFieldChildren = (field: FormFieldUnfinished<T>, fieldName: string, fieldSchema: any, schema: any) => {
>>>>>>> 3923ebd0
    // array field
    if (fieldSchema.field) {
      field.arrayFieldSchema = fieldSchema.field;
      // create a field that can be exploited by the form
      field.arrayField = this.createArraySubField(
        fieldName,
        field.arrayFieldSchema,
        mutableFields
      );

      //field.nestedInput = true
    }
    // nested fields: set input to "nested"
    if (fieldSchema.schema) {
      field.nestedSchema = fieldSchema.schema;
      field.nestedInput = true;

      // get nested schema
      // for each nested field, get field object by calling createField recursively
      field.nestedFields = this.getFieldNames({
        schema: field.nestedSchema, addExtraFields: false
      }).map(subFieldName => {
        return this.createField(
          subFieldName,
          field.nestedSchema,
          mutableFields,
          fieldName,
          field.path
        );
      });
    }
    return field;
  };

<<<<<<< HEAD
  /*
  Given a field's name, the containing schema, and parent, create the
  complete field object to be passed to the component

  */
  createField = (fieldName, schema, mutableFields, parentFieldName?: any, parentPath?: any) => {
=======
  /**
   * Given a field's name, the containing schema, and parent, create the
   * complete form-field object to be passed to the component
   */
  createField = (fieldName: string, schema: any, parentFieldName?: string, parentPath?: string) => {
>>>>>>> 3923ebd0
    const fieldSchema = schema[fieldName];
    let field: FormFieldUnfinished<T> = this.initField(fieldName, fieldSchema);
    field = this.handleFieldPath(field, fieldName, parentPath);
    field = this.handleFieldParent(field, parentFieldName);
<<<<<<< HEAD
    field = this.handlePermissions(field, fieldName, mutableFields);
    field = this.handleFieldChildren(field, fieldName, fieldSchema, mutableFields);
    return field;
=======
    field = this.handlePermissions(field, fieldName, schema);
    field = this.handleFieldChildren(field, fieldName, fieldSchema, schema);
    // Now that it's done being constructed, all the required fields will be set
    return field as FormField<T>;
>>>>>>> 3923ebd0
  };
  createArraySubField = (fieldName, subFieldSchema, mutableFields) => {
    const subFieldName = `${fieldName}.$`;
    let subField = this.initField(subFieldName, subFieldSchema);
    // array subfield has the same path and permissions as its parent
    // so we use parent name (fieldName) and not subfieldName
    subField = this.handleFieldPath(subField, fieldName);
    subField = this.handlePermissions(subField, fieldName, mutableFields);
    // we do not allow nesting yet
    //subField = this.handleFieldChildren(field, fieldSchema)
    return subField;
  };

  /*

   Get a field's label

   */
  getLabel = (fieldName: string, fieldLocale?: any): string => {
    const collectionName = this.props.collectionName.toLowerCase();
    const label = this.context.intl.formatLabel({
      fieldName: fieldName,
      collectionName: collectionName,
      schema: this.state.flatSchema,
    });
    if (fieldLocale) {
      const intlFieldLocale = this.context.intl.formatMessage({
        id: `locales.${fieldLocale}`,
        defaultMessage: fieldLocale,
      });
      return `${label} (${intlFieldLocale})`;
    } else {
      return label;
    }
  };

  // --------------------------------------------------------------------- //
  // ------------------------------- Errors ------------------------------ //
  // --------------------------------------------------------------------- //

  /*

  Add error to form state

  Errors can have the following properties:
    - id: used as an internationalization key, for example `errors.required`
    - path: for field-specific errors, the path of the field with the issue
    - properties: additional data. Will be passed to vulcan-i18n as values
    - message: if id cannot be used as i81n key, message will be used

  */
  throwError = error => {
    let formErrors = getErrors(error);

    // eslint-disable-next-line no-console
    console.log(formErrors);

    // add error(s) to state
    this.setState(prevState => ({
      errors: [...prevState.errors, ...formErrors]
    }));
  };

  /*

  Clear errors for a field

  */
  clearFieldErrors = path => {
    const errors = this.state.errors.filter(error => error.path !== path);
    this.setState({ errors });
  };

  // --------------------------------------------------------------------- //
  // ------------------------------- Context ----------------------------- //
  // --------------------------------------------------------------------- //

  // add something to deleted values
  addToDeletedValues = name => {
    this.setState(prevState => ({
      deletedValues: [...prevState.deletedValues, name]
    }));
  };

  // Add a callback to the form submission. Return a cleanup function which,
  // when run, removes that callback.
  addToSubmitForm = callback => {
    this.submitFormCallbacks.push(callback);
    return () => {
      const index = this.submitFormCallbacks.indexOf(callback);
      if (index >= 0)
        this.submitFormCallbacks.splice(index, 1);
    };
  };

  // Add a callback to form submission success. Return a cleanup function which,
  // when run, removes that callback.
  addToSuccessForm = callback => {
    this.successFormCallbacks.push(callback);
    return () => {
      const index = this.successFormCallbacks.indexOf(callback);
      if (index >= 0)
        this.successFormCallbacks.splice(index, 1);
    };
  };

  // Add a callback to form submission failure. Return a cleanup function which,
  // when run, removes that callback.
  addToFailureForm = callback => {
    this.failureFormCallbacks.push(callback);
    return () => {
      const index = this.failureFormCallbacks.indexOf(callback);
      if (index >= 0)
        this.failureFormCallbacks.splice(index, 1);
    };
  };

  setFormState = fn => {
    this.setState(fn);
  };

  // pass on context to all child components
  getChildContext = () => {
    return {
      throwError: this.throwError,
      clearForm: this.clearForm,
      refetchForm: this.refetchForm,
      isChanged: this.isChanged,
      submitForm: this.submitForm, //Change in name because we already have a function
      // called submitForm, but no reason for the user to know
      // about that
      addToDeletedValues: this.addToDeletedValues,
      updateCurrentValues: this.updateCurrentValues,
      getDocument: this.getDocument,
      getLabel: this.getLabel,
      initialDocument: this.state.initialDocument,
      setFormState: this.setFormState,
      addToSubmitForm: this.addToSubmitForm,
      addToSuccessForm: this.addToSuccessForm,
      addToFailureForm: this.addToFailureForm,
      errors: this.state.errors,
      currentValues: this.state.currentValues,
      deletedValues: this.state.deletedValues
    };
  };

  // --------------------------------------------------------------------- //
  // ------------------------------ Lifecycle ---------------------------- //
  // --------------------------------------------------------------------- //

  /*

  When props change, reinitialize the form  state
  Triggered only for data related props (collection, document, currentUser etc.)

  @see https://reactjs.org/blog/2018/06/07/you-probably-dont-need-derived-state.html

  */
  UNSAFE_componentWillReceiveProps(nextProps) {
    const needReset = !!RESET_PROPS.find(prop => !isEqual(this.props[prop], nextProps[prop]));
    if (needReset) {
      this.setState(getInitialStateFromProps(nextProps));
    }
  }

  // Manually update the current values of one or more fields(i.e. on change or blur).
  // Return a promise that resolves when the change is fully applied. Since this is
  // a React state update, this is not immediate.
  updateCurrentValues = async (newValues, options: any = {}) => {
    // default to overwriting old value with new
    const { mode = 'overwrite' } = options;
    const { changeCallback } = this.props;

    // keep the previous ones and extend (with possible replacement) with new ones
    return new Promise<void>((resolve, reject) => {
      this.setState(prevState => {
        // keep only the relevant properties
        const newState = {
          currentValues: cloneDeep(prevState.currentValues),
          currentDocument: cloneDeep(prevState.currentDocument),
          deletedValues: prevState.deletedValues,
        };
  
        Object.keys(newValues).forEach(key => {
          const path = key;
          let value = newValues[key];
  
          if (isEmptyValue(value)) {
            // delete value
            unset(newState.currentValues, path);
            set(newState.currentDocument, path, null);
            newState.deletedValues = [...prevState.deletedValues, path];
          } else {
  
            // 1. update currentValues
            set(newState.currentValues, path, value);
  
            // 2. update currentDocument
            // For arrays and objects, give option to merge instead of overwrite
            if (mode === 'merge' && (Array.isArray(value) || isObject(value))) {
              const oldValue = get(newState.currentDocument, path);
              set(newState.currentDocument, path, merge(oldValue, value));
            } else {
              set(newState.currentDocument, path, value);
            }
  
            // 3. in case value had previously been deleted, "undelete" it
            newState.deletedValues = _.without(prevState.deletedValues, path);
          }
        });
        if (changeCallback) changeCallback(newState.currentDocument);
        return newState;
      }, resolve)
    });
  };

  /*

  Install a route leave hook to warn the user if there are unsaved changes

  */
  componentDidMount = () => {
    this.checkRouteChange();
    this.checkBrowserClosing();
  }

  /*
  Remove the closing browser check on component unmount
  see https://gist.github.com/mknabe/bfcb6db12ef52323954a28655801792d
  */
  componentWillUnmount = () => {
    if (this.getWarnUnsavedChanges()) {
      // unblock route change
      if (this.unblock) {
        this.unblock();
      }
      // unblock browser change
      (window as any).onbeforeunload = undefined; //undefined instead of null to support IE
    }
  };


  // -------------------- Check on form leaving ----- //

  /**
   * Check if we must warn user on unsaved change
   */
  getWarnUnsavedChanges = () => {
    return false
  }

  // check for route change, prevent form content loss
  checkRouteChange = () => {
    // @see https://github.com/ReactTraining/react-router/issues/4635#issuecomment-297828995
    // @see https://github.com/ReactTraining/history#blocking-transitions
    if (this.getWarnUnsavedChanges()) {
      this.unblock = this.props.history.block((location, action) => {
        // return the message that will pop into a window.confirm alert
        // if returns nothing, the message won't appear and the user won't be blocked
        return this.handleRouteLeave();

        /*
            // React-router 3 implementtion
            const routes = this.props.router.routes;
            const currentRoute = routes[routes.length - 1];
            this.props.router.setRouteLeaveHook(currentRoute, this.handleRouteLeave);

            */
      });
    }
  }
  // check for browser closing
  checkBrowserClosing = () => {
    if (this.getWarnUnsavedChanges()) {
      //check for closing the browser with unsaved changes too
      (window as any).onbeforeunload = this.handlePageLeave;
    }
  }

  /*
  Check if the user has unsaved changes, returns a message if yes
  and nothing if not
  */
  handleRouteLeave = () => {
    if (this.isChanged()) {
      return "Discard changes?";
    }
  };

  /**
   * Same for browser closing
   *
   * see https://developer.mozilla.org/en-US/docs/Web/API/WindowEventHandlers/onbeforeunload
   * the message returned is actually ignored by most browsers and a default message 'Are you sure you want to leave this page? You might have unsaved changes' is displayed. See the Notes section on the mozilla docs above
   */
  handlePageLeave = (event) => {
    if (this.isChanged()) {
      const message = "Discard changes?"
      if (event) {
        event.returnValue = message;
      }

      return message;
    }
  };
  /*

  Returns true if there are any differences between the initial document and the current one

  */
  isChanged = () => {
    const initialDocument = this.state.initialDocument;
    const changedDocument = this.getDocument();

    const changedValue = find(changedDocument, (value, key, collection) => {
      return !isEqualWith(value, initialDocument[key], (objValue, othValue) => {
        if (!objValue && !othValue) return true;
      });
    });

    return typeof changedValue !== 'undefined';
  };

  /*

  Refetch the document from the database (in case it was updated by another process or to reset the form)

  */
  refetchForm = () => {
    if (this.props.data && this.props.data.refetch) {
      this.props.data.refetch();
    }
  };

  /**
   * Clears form errors and values.
   *
   * @example Clear form
   *  // form will be fully emptied, with exception of prefilled values
   *  clearForm({ document: {} });
   *
   * @example Reset/revert form
   *  // form will be reverted to its initial state
   *  clearForm();
   *
   * @example Clear with new values
   *  // form will be cleared but initialized with the new document
   *  const document = {
   *    // ... some values
   *  };
   *  clearForm({ document });
   *
   * @param {Object=} options
   * @param {Object=} options.document
   *  Document to use as new initial document when values are cleared instead of
   *  the existing one. Note that prefilled props will be merged
   */
  clearForm = ({ document=null }) => {
    document = document ? merge({}, this.props.prefilledProps, document) : null;
    this.setState(prevState => ({
      errors: [],
      currentValues: {},
      deletedValues: [],
      currentDocument: document || prevState.initialDocument,
      initialDocument: document || prevState.initialDocument,
      disabled: false
    }));
  };

  /*

  Key down handler

  */
  formKeyDown = event => {
    //Ctrl+Enter or Cmd+Enter submits the form
    if ((event.ctrlKey || event.metaKey) && event.keyCode === 13) {
      if (!this.props.noSubmitOnCmdEnter) {
        void this.submitForm();
      }
    }
  };

  newMutationSuccessCallback = (result, submitOptions) => {
    this.mutationSuccessCallback(result, 'new', submitOptions);
  };

  editMutationSuccessCallback = (result, submitOptions) => {
    this.mutationSuccessCallback(result, 'edit', submitOptions);
  };

  mutationSuccessCallback = (result, mutationType, submitOptions) => {
    this.setState(prevState => ({ disabled: false }));
    let document = result.data[Object.keys(result.data)[0]].data; // document is always on first property

    // for new mutation, run refetch function if it exists
    if (mutationType === 'new' && this.props.refetch) this.props.refetch();

    // call the clear form method (i.e. trigger setState) only if the form has not been unmounted
    // (we are in an async callback, everything can happen!)
    if (this.form) {
      this.clearForm({
        document: mutationType === 'edit' ? document : undefined
      });
    }

    // run document through mutation success callbacks
    document = runCallbacksList({
      callbacks: this.successFormCallbacks,
      iterator: document,
      properties: [this, submitOptions],
    });

    // run success callback if it exists
    if (this.props.successCallback) {
      this.props.successCallback(document, {
        form: this,
        submitOptions
      });
    }
  };

  // catch graphql errors
  mutationErrorCallback = (document, error) => {
    this.setState(prevState => ({ disabled: false }));

    // eslint-disable-next-line no-console
    console.log('// graphQL Error');
    // Error is sometimes actually a ApolloError which wraps a real 
    // error, and displaying this is surprisingly hard. See this:
    // https://stackoverflow.com/questions/18391212/is-it-not-possible-to-stringify-an-error-using-json-stringify
    // eslint-disable-next-line no-console
    console.log(JSON.stringify(error, (key, value) => 
      (value instanceof Error) ?
        Object.getOwnPropertyNames(value).reduce((ac, propName) => {
          ac[propName] = value[propName];
          return ac;
        }, {})
        : value
    ))
  
    // run mutation failure callbacks on error, we do not allow the callbacks to change the error
    runCallbacksList({
      callbacks: this.failureFormCallbacks,
      iterator: error,
      properties: [error, this],
    });

    if (!_.isEmpty(error)) {
      // add error to state
      this.throwError(error);
    }

    // run error callback if it exists
    if (this.props.errorCallback) this.props.errorCallback(document, error, { form: this });

    // scroll back up to show error messages
    // LESSWRONG: Removed because what this actually does is align the error
    // message with the top of the screen, which is usually scrolling *down*,
    // and which is a terrible jarring experience.
    //Utils.scrollIntoView('.flash-message');
  };

  /*

  Submit form handler

  */
  submitForm = async (event?: any, submitOptions?: any) => {

    event && event.preventDefault();

    // if form is disabled (there is already a submit handler running) don't do anything
    if (this.state.disabled) {
      return;
    }

    // clear errors and disable form while it's submitting
    this.setState(prevState => ({ errors: [], disabled: true }));

    // complete the data with values from custom components
    // note: it follows the same logic as SmartForm's getDocument method
    let data = this.getData({ addExtraFields: false });

    // if there's a submit callback, run it
    if (this.props.submitCallback) {
      data = this.props.submitCallback(data) || data;
    }

    if (this.getFormType() === 'new') {
      // create document form
      try {
        const result = await this.props[`create${this.props.typeName}`]({ data });
        this.newMutationSuccessCallback(result, submitOptions);
      } catch(error) {
        this.mutationErrorCallback(document, error);
      }
    } else {
      // update document form
      const documentId = this.getDocument()._id;
      try {
        const result = await this.props[`update${this.props.typeName}`]({
          selector: { documentId },
          data
        });
        this.editMutationSuccessCallback(result, submitOptions);
      } catch(error) {
        this.mutationErrorCallback(document, error);
      }
    }
  };

  /*

  Delete document handler

  */
  deleteDocument = () => {
    const document = this.getDocument();
    const documentId = this.props.document._id;
    const documentTitle = document.title || document.name || '';

    const deleteDocumentConfirm = "Delete document?";

    if (window.confirm(deleteDocumentConfirm)) {
      this.props
        .removeMutation({ documentId })
        .then(mutationResult => {
          // the mutation result looks like {data:{collectionRemove: null}} if succeeded
          if (this.props.removeSuccessCallback)
            this.props.removeSuccessCallback({ documentId, documentTitle });
          if (this.props.refetch) this.props.refetch();
        })
        .catch(error => {
          // eslint-disable-next-line no-console
          console.log(error);
        });
    }
  };


  // --------------------------------------------------------------------- //
  // ------------------------- Props to Pass ----------------------------- //
  // --------------------------------------------------------------------- //

  getFormProps = () => ({
    className: 'vulcan-form document-' + this.getFormType(),
    id: this.props.id,
    onSubmit: this.submitForm,
    onKeyDown: this.formKeyDown,
    ref: e => {
      this.form = e;
    },
  });

  getFormErrorsProps = () => ({
    errors: this.state.errors
  });

  getFormGroupProps = group => ({
    key: group.name,
    ...group,
    errors: this.state.errors,
    throwError: this.throwError,
    currentValues: this.state.currentValues,
    updateCurrentValues: this.updateCurrentValues,
    deletedValues: this.state.deletedValues,
    addToDeletedValues: this.addToDeletedValues,
    clearFieldErrors: this.clearFieldErrors,
    formType: this.getFormType(),
    currentUser: this.props.currentUser,
    disabled: this.state.disabled,
    formComponents: mergeWithComponents(this.props.formComponents),
    formProps: this.props.formProps
  });

  getFormSubmitProps = () => ({
    submitLabel: this.props.submitLabel,
    cancelLabel: this.props.cancelLabel,
    revertLabel: this.props.revertLabel,
    cancelCallback: this.props.cancelCallback,
    revertCallback: this.props.revertCallback,
    updateCurrentValues: this.updateCurrentValues,
    formType: this.getFormType(),
    document: this.getDocument(),
    deleteDocument:
      (this.getFormType() === 'edit' &&
        this.props.showRemove &&
        this.deleteDocument) ||
      null,
    collectionName: this.props.collectionName,
    currentValues: this.state.currentValues,
    deletedValues: this.state.deletedValues,
    errors: this.state.errors,
  });

  // --------------------------------------------------------------------- //
  // ----------------------------- Render -------------------------------- //
  // --------------------------------------------------------------------- //

  render() {
    const FormComponents = mergeWithComponents(this.props.formComponents);

    return (
      <FormComponents.FormElement {...this.getFormProps()}>
        <FormComponents.FormErrors {...this.getFormErrorsProps()} />

        {this.getFieldGroups().map((group, i) => (
          <FormComponents.FormGroup {...this.getFormGroupProps(group)} key={`${i}-${group.name}`} />
        ))}

        {this.props.repeatErrors && <FormComponents.FormErrors {...this.getFormErrorsProps()} />}

        <FormComponents.FormSubmit {...this.getFormSubmitProps()} />
      </FormComponents.FormElement>
    );
  }
}

(Form as any).propTypes = {
  // main options
  collection: PropTypes.object.isRequired,
  collectionName: PropTypes.string.isRequired,
  typeName: PropTypes.string.isRequired,
  document: PropTypes.object, // if a document is passed, this will be an edit form
  schema: PropTypes.object, // usually not needed

  // graphQL
  newMutation: PropTypes.func, // the new mutation
  removeMutation: PropTypes.func, // the remove mutation

  // form
  prefilledProps: PropTypes.object,
  layout: PropTypes.string,
  fields: PropTypes.arrayOf(PropTypes.string),
  addFields: PropTypes.arrayOf(PropTypes.string),
  removeFields: PropTypes.arrayOf(PropTypes.string),
  hideFields: PropTypes.arrayOf(PropTypes.string), // OpenCRUD backwards compatibility
  showRemove: PropTypes.bool,
  submitLabel: PropTypes.node,
  cancelLabel: PropTypes.node,
  revertLabel: PropTypes.node,
  repeatErrors: PropTypes.bool,
  noSubmitOnCmdEnter: PropTypes.bool,
  warnUnsavedChanges: PropTypes.bool,
  formComponents: PropTypes.object,

  // callbacks
  ...callbackProps,

  currentUser: PropTypes.object,
};

(Form as any).defaultProps = {
  layout: 'horizontal',
  prefilledProps: {},
  repeatErrors: false,
  noSubmitOnCmdEnter: false,
  showRemove: true
};

(Form as any).contextTypes = {
  intl: intlShape
};

(Form as any).childContextTypes = {
  addToDeletedValues: PropTypes.func,
  deletedValues: PropTypes.array,
  addToSubmitForm: PropTypes.func,
  addToFailureForm: PropTypes.func,
  addToSuccessForm: PropTypes.func,
  updateCurrentValues: PropTypes.func,
  setFormState: PropTypes.func,
  throwError: PropTypes.func,
  clearForm: PropTypes.func,
  refetchForm: PropTypes.func,
  isChanged: PropTypes.func,
  initialDocument: PropTypes.object,
  getDocument: PropTypes.func,
  getLabel: PropTypes.func,
  submitForm: PropTypes.func,
  errors: PropTypes.array,
  currentValues: PropTypes.object
};

const FormComponent = registerComponent("Form", Form, {
  hocs: [withCollectionProps]
});

declare global {
  interface ComponentTypes {
    Form: typeof FormComponent
  }
}<|MERGE_RESOLUTION|>--- conflicted
+++ resolved
@@ -448,22 +448,14 @@
 
     return field;
   };
-<<<<<<< HEAD
-  handlePermissions = (field, fieldName, mutableFields) => {
-=======
-  handlePermissions = (field: FormFieldUnfinished<T>, fieldName: string, schema: SchemaType<T>) => {
->>>>>>> 3923ebd0
+  handlePermissions = (field: FormFieldUnfinished<T>, fieldName: string, mutableFields: any) => {
     // if field is not creatable/updatable, disable it
     if (!mutableFields.includes(fieldName)) {
       field.disabled = true;
     }
     return field;
   };
-<<<<<<< HEAD
-  handleFieldChildren = (field, fieldName, fieldSchema, mutableFields) => {
-=======
-  handleFieldChildren = (field: FormFieldUnfinished<T>, fieldName: string, fieldSchema: any, schema: any) => {
->>>>>>> 3923ebd0
+  handleFieldChildren = (field: FormFieldUnfinished<T>, fieldName: string, fieldSchema: any, mutableFields: any, schema: any) => {
     // array field
     if (fieldSchema.field) {
       field.arrayFieldSchema = fieldSchema.field;
@@ -498,34 +490,19 @@
     return field;
   };
 
-<<<<<<< HEAD
-  /*
-  Given a field's name, the containing schema, and parent, create the
-  complete field object to be passed to the component
-
-  */
-  createField = (fieldName, schema, mutableFields, parentFieldName?: any, parentPath?: any) => {
-=======
   /**
    * Given a field's name, the containing schema, and parent, create the
    * complete form-field object to be passed to the component
    */
-  createField = (fieldName: string, schema: any, parentFieldName?: string, parentPath?: string) => {
->>>>>>> 3923ebd0
+  createField = (fieldName: string, schema: any, mutableFields: any, parentFieldName?: string, parentPath?: string) => {
     const fieldSchema = schema[fieldName];
     let field: FormFieldUnfinished<T> = this.initField(fieldName, fieldSchema);
     field = this.handleFieldPath(field, fieldName, parentPath);
     field = this.handleFieldParent(field, parentFieldName);
-<<<<<<< HEAD
     field = this.handlePermissions(field, fieldName, mutableFields);
-    field = this.handleFieldChildren(field, fieldName, fieldSchema, mutableFields);
-    return field;
-=======
-    field = this.handlePermissions(field, fieldName, schema);
-    field = this.handleFieldChildren(field, fieldName, fieldSchema, schema);
+    field = this.handleFieldChildren(field, fieldName, fieldSchema, mutableFields, schema);
     // Now that it's done being constructed, all the required fields will be set
     return field as FormField<T>;
->>>>>>> 3923ebd0
   };
   createArraySubField = (fieldName, subFieldSchema, mutableFields) => {
     const subFieldName = `${fieldName}.$`;
@@ -535,7 +512,7 @@
     subField = this.handleFieldPath(subField, fieldName);
     subField = this.handlePermissions(subField, fieldName, mutableFields);
     // we do not allow nesting yet
-    //subField = this.handleFieldChildren(field, fieldSchema)
+    //subField = this.handleFieldChildren(field, fieldSchema, mutableFields, schema)
     return subField;
   };
 
