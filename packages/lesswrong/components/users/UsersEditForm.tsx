import React, { useState } from 'react';
import { Components, registerComponent, getFragment } from '../../lib/vulcan-lib';
import { useMessages } from '../common/withMessages';
import { Users } from '../../lib/collections/users/collection';
import { userCanEdit, userGetDisplayName, userGetProfileUrl } from '../../lib/collections/users/helpers';
import Button from '@material-ui/core/Button';
import { useCurrentUser } from '../common/withUser';
import { useNavigation } from '../../lib/routeUtil';
import { gql, useMutation, useApolloClient } from '@apollo/client';
<<<<<<< HEAD
import { useForm, Form } from '../forms/formUtil';
import classNames from 'classnames';
=======
import { forumTypeSetting } from '../../lib/instanceSettings';
>>>>>>> 284db022

const styles = (theme: ThemeType): JssStyles => ({
  root: {
    width: "60%",
    maxWidth: 600,
    margin: "auto",
    marginBottom: 100,
    [theme.breakpoints.down('xs')]: {
      width: "100%",
    }
  },

  header: {
    margin: theme.spacing.unit * 2,
    marginBottom: theme.spacing.unit * 4,
    [theme.breakpoints.down('md')]: {
      marginLeft: theme.spacing.unit/2,
    },
  },
  resetButton: {
    marginBottom:theme.spacing.unit * 4
  },
  
  tabBar: {
  },
  tab: {
  },
  selectedTab: {
  },
})

const passwordResetMutation = gql`
  mutation resetPassword($email: String) {
    resetPassword(email: $email)
  }
`

const TabBar = ({currentTab, setCurrentTab, tabs, classes}: {
  currentTab: string,
  setCurrentTab: (tab: string)=>void,
  tabs: Array<{name: string, label: string}>,
  classes: ClassesType,
}) => {
  return <div className={classes.tabBar}>
    {tabs.map(tab => <div
      key={tab.name}
      className={classNames(classes.tab, {[classes.selectedTab]: tab.name===currentTab})}
      onClick={ev => setCurrentTab(tab.name)}
    >
      {tab.label}
    </div>)}
  </div>
}

const UsersEditForm = ({currentUser, terms, classes}: {
  currentUser: UsersCurrent,
  terms: {slug?: string, documentId?: string},
  classes: ClassesType,
}) => {
  const { flash } = useMessages();
  const { history } = useNavigation();
  const client = useApolloClient();
  const { FormCheckbox, Typography } = Components;
  const [ mutate, loading ] = useMutation(passwordResetMutation, { errorPolicy: 'all' })

  const form = useForm({
    initialValue: currentUser,
    fragmentName: "UsersCurrent",
    onChange: (change: Partial<UsersCurrent>) => {
      // eslint-disable-next-line no-console
      console.log("User change:");
      // eslint-disable-next-line no-console
      console.log(change);
      // TODO
    },
  });
  
  const [currentTab,setCurrentTab] = useState<string>("profile");

  if(!terms.slug && !terms.documentId) {
    // No user specified and not logged in
    return (
      <div className={classes.root}>
        Log in to edit your profile.
      </div>
    );
  }
  if (!userCanEdit(currentUser,
    terms.documentId ? {_id: terms.documentId} : {slug: terms.slug})) {
    return <span>Sorry, you do not have permission to do this at this time.</span>
  }

  // currentUser will not be the user being edited in the case where current
  // user is an admin. This component does not have access to the user email at
  // all in admin mode unfortunately. In the fullness of time we could fix that,
  // currently we disable it below
  const requestPasswordReset = async () => {
    const { data } = await mutate({variables: { email: currentUser?.emails[0]?.address }})
    flash(data?.resetPassword)
  } 

  // Since there are two urls from which this component can be rendered, with different terms, we have to
  // check both slug and documentId
  const isCurrentUser = (terms.slug && terms.slug === currentUser?.slug) || (terms.documentId && terms.documentId === currentUser?._id)
  
  return <div className={classes.root}>
    <Typography variant="display2" className={classes.header}>Edit Account</Typography>
    
    <TabBar
      currentTab={currentTab} setCurrentTab={setCurrentTab}
      classes={classes}
      tabs={[
        {name: "profile", label: "Profile"},
        {name: "notifications", label: "Notifications"},
        {name: "customization", label: "Customization"},
        {name: "moderationGuidelines", label: "Moderation Guidelines"},
        {name: "admin", label: "Admin"},
      ]}
    />
    
    <Form form={form}>
      {currentTab==="profile" && <div>
        <h2>Profile</h2>
      </div>}
      {currentTab==="notifications" && <div>
        <h2>Notifications</h2>
      </div>}
      {currentTab==="customization" && <div>
        <h2>Customization</h2>
        
        <FormCheckbox form={form} fieldName="hideIntercom" label="Hide Intercom"/>
      </div>}
    </Form>
    
    { /*
    {isCurrentUser && <Button
      color="secondary"
      variant="outlined"
      className={classes.resetButton}
      onClick={requestPasswordReset}
    >
      Reset Password
    </Button>}

<<<<<<< HEAD
    <Components.WrappedSmartForm
      collection={Users}
      {...terms}
      successCallback={async (user) => {
        flash(`User "${userGetDisplayName(user)}" edited`);
        await client.resetStore()
        history.push(userGetProfileUrl(user));
      }}
      queryFragment={getFragment('UsersEdit')}
      mutationFragment={getFragment('UsersEdit')}
      showRemove={false}
    />
    */ }
  </div>
=======
  return (
    <div className={classes.root}>
      <Typography variant="display2" className={classes.header}>Edit Account</Typography>
      {/* TODO(EA): Need to add a management API call to get the reset password
          link, but for now users can reset their password from the login
          screen */}
      {isCurrentUser && forumTypeSetting.get() !== 'EAForum' && <Button
        color="secondary"
        variant="outlined"
        className={classes.resetButton}
        onClick={requestPasswordReset}
      >
        Reset Password
      </Button>}

      <Components.WrappedSmartForm
        collection={Users}
        {...terms}
        successCallback={async (user) => {
          flash(`User "${userGetDisplayName(user)}" edited`);
          await client.resetStore()
          history.push(userGetProfileUrl(user));
        }}
        queryFragment={getFragment('UsersEdit')}
        mutationFragment={getFragment('UsersEdit')}
        showRemove={false}
      />
    </div>
  );
>>>>>>> 284db022
};


const UsersEditFormComponent = registerComponent('UsersEditForm', UsersEditForm, {styles});

declare global {
  interface ComponentTypes {
    UsersEditForm: typeof UsersEditFormComponent
  }
}<|MERGE_RESOLUTION|>--- conflicted
+++ resolved
@@ -7,12 +7,9 @@
 import { useCurrentUser } from '../common/withUser';
 import { useNavigation } from '../../lib/routeUtil';
 import { gql, useMutation, useApolloClient } from '@apollo/client';
-<<<<<<< HEAD
 import { useForm, Form } from '../forms/formUtil';
 import classNames from 'classnames';
-=======
 import { forumTypeSetting } from '../../lib/instanceSettings';
->>>>>>> 284db022
 
 const styles = (theme: ThemeType): JssStyles => ({
   root: {
@@ -121,6 +118,32 @@
   return <div className={classes.root}>
     <Typography variant="display2" className={classes.header}>Edit Account</Typography>
     
+    <Typography variant="display2" className={classes.header}>Edit Account</Typography>
+    {/* TODO(EA): Need to add a management API call to get the reset password
+        link, but for now users can reset their password from the login
+        screen */}
+    {isCurrentUser && forumTypeSetting.get() !== 'EAForum' && <Button
+      color="secondary"
+      variant="outlined"
+      className={classes.resetButton}
+      onClick={requestPasswordReset}
+    >
+      Reset Password
+    </Button>}
+
+    <Components.WrappedSmartForm
+      collection={Users}
+      {...terms}
+      successCallback={async (user) => {
+        flash(`User "${userGetDisplayName(user)}" edited`);
+        await client.resetStore()
+        history.push(userGetProfileUrl(user));
+      }}
+      queryFragment={getFragment('UsersEdit')}
+      mutationFragment={getFragment('UsersEdit')}
+      showRemove={false}
+    />
+    
     <TabBar
       currentTab={currentTab} setCurrentTab={setCurrentTab}
       classes={classes}
@@ -147,62 +170,11 @@
       </div>}
     </Form>
     
-    { /*
-    {isCurrentUser && <Button
-      color="secondary"
-      variant="outlined"
-      className={classes.resetButton}
-      onClick={requestPasswordReset}
-    >
-      Reset Password
-    </Button>}
-
-<<<<<<< HEAD
-    <Components.WrappedSmartForm
-      collection={Users}
-      {...terms}
-      successCallback={async (user) => {
-        flash(`User "${userGetDisplayName(user)}" edited`);
-        await client.resetStore()
-        history.push(userGetProfileUrl(user));
-      }}
-      queryFragment={getFragment('UsersEdit')}
-      mutationFragment={getFragment('UsersEdit')}
-      showRemove={false}
-    />
-    */ }
   </div>
-=======
   return (
     <div className={classes.root}>
-      <Typography variant="display2" className={classes.header}>Edit Account</Typography>
-      {/* TODO(EA): Need to add a management API call to get the reset password
-          link, but for now users can reset their password from the login
-          screen */}
-      {isCurrentUser && forumTypeSetting.get() !== 'EAForum' && <Button
-        color="secondary"
-        variant="outlined"
-        className={classes.resetButton}
-        onClick={requestPasswordReset}
-      >
-        Reset Password
-      </Button>}
-
-      <Components.WrappedSmartForm
-        collection={Users}
-        {...terms}
-        successCallback={async (user) => {
-          flash(`User "${userGetDisplayName(user)}" edited`);
-          await client.resetStore()
-          history.push(userGetProfileUrl(user));
-        }}
-        queryFragment={getFragment('UsersEdit')}
-        mutationFragment={getFragment('UsersEdit')}
-        showRemove={false}
-      />
     </div>
   );
->>>>>>> 284db022
 };
 
 
