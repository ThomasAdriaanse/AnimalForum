--- conflicted
+++ resolved
@@ -3,11 +3,8 @@
 import Users from 'meteor/vulcan:users';
 import { withStyles } from '@material-ui/core/styles';
 import Button from '@material-ui/core/Button';
-<<<<<<< HEAD
 import withUser from '../common/withUser';
-=======
 import withErrorBoundary from '../common/withErrorBoundary';
->>>>>>> 09716014
 
 const styles = theme => ({
   root: {
@@ -76,12 +73,8 @@
 };
 
 registerComponent('UsersEmailVerification', UsersEmailVerification,
-<<<<<<< HEAD
+  withErrorBoundary,
   withUser,
-=======
-  withErrorBoundary,
-  withCurrentUser,
->>>>>>> 09716014
   [withEdit, withEditOptions],
   withStyles(styles, { name: "UsersEmailVerification" })
 );