import { Components, registerComponent } from '../../lib/vulcan-lib';
import { useMulti } from '../../lib/crud/withMulti';
import React, { useState } from 'react';
import { Link } from '../../lib/reactRouterWrapper';
import { useLocation } from '../../lib/routeUtil';
import { userCanDo } from '../../lib/vulcan-users/permissions';
import { userCanEdit, userGetDisplayName, userGetProfileUrl, userGetProfileUrlFromSlug } from "../../lib/collections/users/helpers";
import { userGetEditUrl } from '../../lib/vulcan-users/helpers';
import { DEFAULT_LOW_KARMA_THRESHOLD } from '../../lib/collections/posts/views'
import StarIcon from '@material-ui/icons/Star'
import DescriptionIcon from '@material-ui/icons/Description'
import MessageIcon from '@material-ui/icons/Message'
import PencilIcon from '@material-ui/icons/Create'
import classNames from 'classnames';
import { useCurrentUser } from '../common/withUser';
import Tooltip from '@material-ui/core/Tooltip';
import {AnalyticsContext} from "../../lib/analyticsEvents";
import { forumTypeSetting, hasEventsSetting, siteNameWithArticleSetting, taggingNameIsSet, taggingNameCapitalSetting, taggingNameSetting } from '../../lib/instanceSettings';
import { separatorBulletStyles } from '../common/SectionFooter';
import { taglineSetting } from '../common/HeadTags';
import { SORT_ORDER_OPTIONS } from '../../lib/collections/posts/schema';
import { useUpdate } from '../../lib/crud/withUpdate';
import { useMessages } from '../common/withMessages';
import { userCanPost } from '../../lib/collections/posts';
import { nofollowKarmaThreshold } from '../../lib/publicSettings';

export const sectionFooterLeftStyles = {
  flexGrow: 1,
  display: "flex",
  '&&:after': {
    content: '""'
  }
}

const styles = (theme: ThemeType): JssStyles => ({
  profilePage: {
    marginLeft: "auto",
    [theme.breakpoints.down('sm')]: {
      paddingTop: 10,
      margin: 0,
    }
  },
  usernameTitle: {
    fontSize: "3rem",
    ...theme.typography.display3,
    ...theme.typography.postStyle,
    marginTop: 0,
  },
  userInfo: {
    display: "flex",
    flexWrap: "wrap",
    color: theme.palette.lwTertiary.main,
    marginTop: 8,
    ...separatorBulletStyles(theme)
  },
  meta: {
    ...sectionFooterLeftStyles,
    [theme.breakpoints.down('sm')]: {
      width: "100%",
      marginBottom: theme.spacing.unit,
    }
  },
  icon: {
    '&$specificalz': {
      fontSize: 18,
      color: theme.palette.icon.dim,
      marginRight: 4
    }
  },
  actions: {
    marginLeft: 20,
  },
  bio: {
    marginTop: theme.spacing.unit*3,
  },
  primaryColor: {
    color: theme.palette.primary.light
  },
  title: {
    cursor: "pointer"
  },
  // Dark Magick
  // https://giphy.com/gifs/psychedelic-art-phazed-12GGadpt5aIUQE
  specificalz: {},
  userMetaInfo: {
    display: "inline-flex"
  },
  reportUserSection: {
    marginTop: 60
  },
  reportUserBtn: {
    ...theme.typography.commentStyle,
    background: 'none',
    color: theme.palette.primary.main,
    fontSize: 13,
    padding: 0,
    '&:hover': {
      color: theme.palette.primary.dark,
    }
  },
})

export const getUserFromResults = <T extends UsersMinimumInfo>(results: Array<T>|null|undefined): T|null => {
  // HOTFIX: Filtering out invalid users
  return results?.find(user => !!user.displayName) || results?.[0] || null
}

const UsersProfileFn = ({terms, slug, classes}: {
  terms: UsersViewTerms,
  slug: string,
  classes: ClassesType,
}) => {
  const [showSettings, setShowSettings] = useState(false);

  const { mutate: updateUser } = useUpdate({
    collectionName: "Users",
    fragmentName: 'SunshineUsersList',
  })

  const currentUser = useCurrentUser();
  
  const {loading, results} = useMulti({
    terms,
    collectionName: "Users",
    fragmentName: 'UsersProfile',
    enableTotal: false,
  });
  const user = getUserFromResults(results)
  
  const { query } = useLocation()

  const displaySequenceSection = (canEdit: boolean, user: UsersProfile) => {
    if (forumTypeSetting.get() === 'AlignmentForum') {
        return !!((canEdit && user.afSequenceDraftCount) || user.afSequenceCount) || !!(!canEdit && user.afSequenceCount)
    } else {
        return !!((canEdit && user.sequenceDraftCount) || user.sequenceCount) || !!(!canEdit && user.sequenceCount)
    }
  }

  const { flash } = useMessages()
  const reportUser = async () => {
    if (!user) return
    await updateUser({ selector: {_id: user._id}, data: { needsReview: true } })
    flash({messageString: "Your report has been sent to the moderators"})
  }

  const renderMeta = () => {
    if (!user) return null
    const { karma, postCount, commentCount, afPostCount, afCommentCount, afKarma, tagRevisionCount } = user;

    const userKarma = karma || 0
    const userAfKarma = afKarma || 0
    const userPostCount = forumTypeSetting.get() !== 'AlignmentForum' ? postCount || 0 : afPostCount || 0
    const userCommentCount = forumTypeSetting.get() !== 'AlignmentForum' ? commentCount || 0 : afCommentCount || 0

      return <div className={classes.meta}>

        { forumTypeSetting.get() !== 'AlignmentForum' && <Tooltip title={`${userKarma} karma`}>
          <span className={classes.userMetaInfo}>
            <StarIcon className={classNames(classes.icon, classes.specificalz)}/>
            <Components.MetaInfo title="Karma">
              {userKarma}
            </Components.MetaInfo>
          </span>
        </Tooltip>}

        {!!userAfKarma && <Tooltip title={`${userAfKarma} karma${(forumTypeSetting.get() !== 'AlignmentForum') ? " on alignmentforum.org" : ""}`}>
          <span className={classes.userMetaInfo}>
            <Components.OmegaIcon className={classNames(classes.icon, classes.specificalz)}/>
            <Components.MetaInfo title="Alignment Karma">
              {userAfKarma}
            </Components.MetaInfo>
          </span>
        </Tooltip>}

        <Tooltip title={`${userPostCount} posts`}>
          <span className={classes.userMetaInfo}>
            <DescriptionIcon className={classNames(classes.icon, classes.specificalz)}/>
            <Components.MetaInfo title="Posts">
              {userPostCount}
            </Components.MetaInfo>
          </span>
        </Tooltip>

        <Tooltip title={`${userCommentCount} comments`}>
          <span className={classes.userMetaInfo}>
            <MessageIcon className={classNames(classes.icon, classes.specificalz)}/>
            <Components.MetaInfo title="Comments">
              { userCommentCount }
            </Components.MetaInfo>
          </span>
        </Tooltip>

        <Tooltip title={`${tagRevisionCount||0} ${taggingNameIsSet.get() ? taggingNameSetting.get() : 'wiki'} edit${tagRevisionCount === 1 ? '' : 's'}`}>
          <span className={classes.userMetaInfo}>
            <PencilIcon className={classNames(classes.icon, classes.specificalz)}/>
            <Components.MetaInfo>
              { tagRevisionCount||0 }
            </Components.MetaInfo>
          </span>
        </Tooltip>
      </div>
  }

  const render = () => {
    const { SunshineNewUsersProfileInfo, SingleColumnSection, SectionTitle, SequencesNewButton, LocalGroupsList,
      PostsListSettings, PostsList2, NewConversationButton, TagEditsByUser, NotifyMeButton, DialogGroup,
      SettingsButton, ContentItemBody, Loading, Error404, PermanentRedirect, HeadTags,
      Typography, ContentStyles } = Components

    if (loading) {
      return <div className={classNames("page", "users-profile", classes.profilePage)}>
        <Loading/>
      </div>
    }

    if (!user || !user._id || user.deleted) {
      //eslint-disable-next-line no-console
      console.error(`// missing user (_id/slug: ${slug})`);
      return <Error404/>
    }

    if (user.oldSlugs?.includes(slug)) {
      return <PermanentRedirect url={userGetProfileUrlFromSlug(user.slug)} />
    }

    // Does this profile page belong to a likely-spam account?
    if (user.spamRiskScore < 0.4) {
      if (currentUser?._id === user._id) {
        // Logged-in spammer can see their own profile
      } else if (currentUser && userCanDo(currentUser, 'posts.moderate.all')) {
        // Admins and sunshines can see spammer's profile
      } else {
        // Anyone else gets a 404 here
        // eslint-disable-next-line no-console
        console.log(`Not rendering profile page for account with poor spam risk score: ${user.displayName}`);
        return <Components.Error404/>
      }
    }

    const draftTerms: PostsViewTerms = {view: "drafts", ...query, userId: user._id, limit: 5, sortDraftsBy: currentUser?.sortDraftsBy || "modifiedAt" }
    const unlistedTerms: PostsViewTerms = {view: "unlisted", userId: user._id, limit: 20}
    const afSubmissionTerms: PostsViewTerms = {view: "userAFSubmissions", userId: user._id, limit: 4}
    const terms: PostsViewTerms = {view: "userPosts", ...query, userId: user._id, authorIsUnreviewed: null};
    const sequenceTerms: SequencesViewTerms = {view: "userProfile", userId: user._id, limit:9}
    const sequenceAllTerms: SequencesViewTerms = {view: "userProfileAll", userId: user._id, limit:9}

    // maintain backward compatibility with bookmarks
    const currentSorting = query.sortedBy || query.view ||  "new"
    const currentFilter = query.filter ||  "all"
    const ownPage = currentUser?._id === user._id
    const currentShowLowKarma = (parseInt(query.karmaThreshold) !== DEFAULT_LOW_KARMA_THRESHOLD)
    const currentIncludeEvents = (query.includeEvents === 'true')
    terms.excludeEvents = !currentIncludeEvents && currentFilter !== 'events'
    
    //Terms for Drafts List
    const currentDraftSorting = query.sortDraftsBy || query.view || currentUser?.draftsListSorting || "lastModified"
    const currentIncludeArchived = !!query.includeArchived ? (query.includeArchived === 'true') : currentUser?.draftsListShowArchived
    const currentIncludeShared = !!query.includeShared ? (query.includeShared === 'true') : (currentUser?.draftsListShowShared !== false)
    draftTerms.includeArchived = currentIncludeArchived
    draftTerms.sortDraftsBy = currentDraftSorting
    draftTerms.includeShared = currentIncludeShared
    

    const username = userGetDisplayName(user)
    const metaDescription = `${username}'s profile on ${siteNameWithArticleSetting.get()} — ${taglineSetting.get()}`
    
    const nonAFMember = (forumTypeSetting.get()==="AlignmentForum" && !userCanDo(currentUser, "posts.alignment.new"))

    const showMessageButton = currentUser?._id != user._id

    return (
      <div className={classNames("page", "users-profile", classes.profilePage)}>
        <HeadTags
          description={metaDescription}
          noIndex={(!user.postCount && !user.commentCount) || user.karma <= 0 || user.noindex}
          image={user.profileImageId && `https://res.cloudinary.com/cea/image/upload/c_crop,g_custom,q_auto,f_auto/${user.profileImageId}.jpg`}
        />
        <AnalyticsContext pageContext={"userPage"}>
          {/* Bio Section */}
          <SingleColumnSection>
            <div className={classes.usernameTitle}>
              {username}
            </div>
            <Typography variant="body2" className={classes.userInfo}>
              { renderMeta() }
              { currentUser?.isAdmin &&
                <div>
                  <DialogGroup
                    actions={[]}
                    trigger={<span>Register RSS</span>}
                  >
                    { /*eslint-disable-next-line react/jsx-pascal-case*/ }
                    <div><Components.newFeedButton user={user} /></div>
                  </DialogGroup>
                </div>
              }
              { currentUser && currentUser._id === user._id && <Link to="/manageSubscriptions">
                Manage Subscriptions
              </Link>}
              { showMessageButton && <NewConversationButton user={user} currentUser={currentUser}>
                <a data-cy="message">Message</a>
              </NewConversationButton>}
              { <NotifyMeButton
                document={user}
                subscribeMessage="Subscribe to posts"
                unsubscribeMessage="Unsubscribe from posts"
              /> }
              {userCanEdit(currentUser, user) && <Link to={userGetEditUrl(user)}>
                Account Settings
              </Link>}
            </Typography>

            {user.htmlBio && <ContentStyles contentType="post">
              <ContentItemBody className={classes.bio} dangerouslySetInnerHTML={{__html: user.htmlBio }} description={`user ${user._id} bio`} nofollow={(user.karma || 0) < nofollowKarmaThreshold.get()}/>
            </ContentStyles>}
          </SingleColumnSection>

          <SingleColumnSection>
            <SunshineNewUsersProfileInfo userId={user._id} />
          </SingleColumnSection>

          {/* Sequences Section */}
          { displaySequenceSection(ownPage, user) && <SingleColumnSection>
            <SectionTitle title="Sequences">
              {ownPage && <SequencesNewButton />}
            </SectionTitle>
            <Components.SequencesGridWrapper
                terms={ownPage ? sequenceAllTerms : sequenceTerms}
                showLoadMore={true}/>
          </SingleColumnSection> }

          {/* Drafts Section */}
          { ownPage && <SingleColumnSection>
<<<<<<< HEAD
=======
            <SectionTitle title="My Drafts">
              {currentUser && userCanPost(currentUser) && <Link to={"/newPost"}>
                <SectionButton>
                  <DescriptionIcon /> New Blog Post
                </SectionButton>
              </Link>}
            </SectionTitle>
>>>>>>> 13dea5f5
            <AnalyticsContext listContext={"userPageDrafts"}>
              <Components.DraftsList terms={draftTerms}/>
              <Components.PostsList2 hideAuthor showDraftTag={false} terms={unlistedTerms} showNoResults={false} showLoading={false} showLoadMore={false}/>
            </AnalyticsContext>
            {hasEventsSetting.get() && <Components.LocalGroupsList
              terms={{view: 'userInactiveGroups', userId: currentUser?._id}}
              showNoResults={false}
            />}
          </SingleColumnSection> }
          {/* AF Submissions Section */}
          {ownPage && nonAFMember && <SingleColumnSection>
            <Components.LWTooltip inlineBlock={false} title="Your posts are pending approval to the Alignment Forum and are only visible to you on the Forum. 
            They are visible to everyone on LessWrong.">
              <SectionTitle title="My Submissions"/>
            </Components.LWTooltip>
            <Components.PostsList2 hideAuthor showDraftTag={false} terms={afSubmissionTerms}/>
          </SingleColumnSection>
          }
          {/* Posts Section */}
          <SingleColumnSection>
            <div className={classes.title} onClick={() => setShowSettings(!showSettings)}>
              <SectionTitle title={"Posts"}>
                <SettingsButton label={`Sorted by ${ SORT_ORDER_OPTIONS[currentSorting].label }`}/>
              </SectionTitle>
            </div>
            {showSettings && <PostsListSettings
              hidden={false}
              currentSorting={currentSorting}
              currentFilter={currentFilter}
              currentShowLowKarma={currentShowLowKarma}
              currentIncludeEvents={currentIncludeEvents}
            />}
            <AnalyticsContext listContext={"userPagePosts"}>
              {user.shortformFeedId && <Components.ProfileShortform user={user}/>}
              <PostsList2 terms={terms} hideAuthor />
            </AnalyticsContext>
          </SingleColumnSection>
          {/* Groups Section */
            (ownPage || currentUser?.isAdmin) && <LocalGroupsList terms={{
                view: 'userActiveGroups',
                userId: user._id,
                limit: 300
              }} heading="Organizer of" showNoResults={false} />
          }
          {/* Wiki Section */}
          <SingleColumnSection>
            <SectionTitle title={`${taggingNameIsSet.get() ? taggingNameCapitalSetting.get() : 'Wiki'} Contributions`} />
            <AnalyticsContext listContext={"userPageWiki"}>
              <TagEditsByUser
                userId={user._id}
                limit={10}
              />
            </AnalyticsContext>
          </SingleColumnSection>
          {/* Comments Sections */}
          <AnalyticsContext pageSectionContext="commentsSection">
            {ownPage && nonAFMember && <SingleColumnSection>
              <Components.LWTooltip inlineBlock={false } title="Your comments are pending approval to the Alignment Forum and are only visible to you on the Forum. 
              They are visible to everyone on LessWrong.">
                <SectionTitle title={"Comment Submissions"} />
              </Components.LWTooltip>
              <Components.RecentComments terms={{view: 'afSubmissions', authorIsUnreviewed: null, limit: 5, userId: user._id}} />
            </SingleColumnSection>}
            <SingleColumnSection>
              <Link to={`${userGetProfileUrl(user)}/replies`}>
                <SectionTitle title={"Comments"} />
              </Link>
              <Components.RecentComments terms={{view: 'allRecentComments', authorIsUnreviewed: null, limit: 10, userId: user._id}} />
            </SingleColumnSection>
          </AnalyticsContext>

          {currentUser && user.karma < 50 && !user.needsReview && (currentUser._id !== user._id) &&
            <SingleColumnSection className={classes.reportUserSection}>
              <button className={classes.reportUserBtn} onClick={reportUser}>Report user</button>
            </SingleColumnSection>
          }
        </AnalyticsContext>
      </div>
    )
  }

  return render();
}

const UsersProfileComponent = registerComponent(
  'UsersProfile', UsersProfileFn, {styles}
);

declare global {
  interface ComponentTypes {
    UsersProfile: typeof UsersProfileComponent
  }
}<|MERGE_RESOLUTION|>--- conflicted
+++ resolved
@@ -332,16 +332,6 @@
 
           {/* Drafts Section */}
           { ownPage && <SingleColumnSection>
-<<<<<<< HEAD
-=======
-            <SectionTitle title="My Drafts">
-              {currentUser && userCanPost(currentUser) && <Link to={"/newPost"}>
-                <SectionButton>
-                  <DescriptionIcon /> New Blog Post
-                </SectionButton>
-              </Link>}
-            </SectionTitle>
->>>>>>> 13dea5f5
             <AnalyticsContext listContext={"userPageDrafts"}>
               <Components.DraftsList terms={draftTerms}/>
               <Components.PostsList2 hideAuthor showDraftTag={false} terms={unlistedTerms} showNoResults={false} showLoading={false} showLoadMore={false}/>
