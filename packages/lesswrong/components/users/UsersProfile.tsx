import { Components, registerComponent } from '../../lib/vulcan-lib';
import { useMulti } from '../../lib/crud/withMulti';
import React, { useState } from 'react';
import { Link } from '../../lib/reactRouterWrapper';
import { useLocation } from '../../lib/routeUtil';
import { userCanDo } from '../../lib/vulcan-users/permissions';
import { userCanEdit, userGetDisplayName, userGetProfileUrl, userGetProfileUrlFromSlug } from "../../lib/collections/users/helpers";
import { userGetEditUrl } from '../../lib/vulcan-users/helpers';
import { DEFAULT_LOW_KARMA_THRESHOLD } from '../../lib/collections/posts/views'
import StarIcon from '@material-ui/icons/Star'
import DescriptionIcon from '@material-ui/icons/Description'
import MessageIcon from '@material-ui/icons/Message'
import PencilIcon from '@material-ui/icons/Create'
import classNames from 'classnames';
import { useCurrentUser } from '../common/withUser';
import Tooltip from '@material-ui/core/Tooltip';
import {AnalyticsContext} from "../../lib/analyticsEvents";
import { forumTypeSetting, hasEventsSetting, siteNameWithArticleSetting, taggingNameIsSet, taggingNameCapitalSetting, taggingNameSetting } from '../../lib/instanceSettings';
import { separatorBulletStyles } from '../common/SectionFooter';
import { taglineSetting } from '../common/HeadTags';
import { SORT_ORDER_OPTIONS } from '../../lib/collections/posts/schema';
import { useUpdate } from '../../lib/crud/withUpdate';
import { useMessages } from '../common/withMessages';
import { userCanPost } from '../../lib/collections/posts';

export const sectionFooterLeftStyles = {
  flexGrow: 1,
  display: "flex",
  '&&:after': {
    content: '""'
  }
}

const styles = (theme: ThemeType): JssStyles => ({
  profilePage: {
    marginLeft: "auto",
    [theme.breakpoints.down('sm')]: {
      paddingTop: 10,
      margin: 0,
    }
  },
  usernameTitle: {
    fontSize: "3rem",
    ...theme.typography.display3,
    ...theme.typography.postStyle,
    marginTop: 0,
  },
  userInfo: {
    display: "flex",
    flexWrap: "wrap",
    color: theme.palette.lwTertiary.main,
    marginTop: 8,
    ...separatorBulletStyles(theme)
  },
  meta: {
    ...sectionFooterLeftStyles,
    [theme.breakpoints.down('sm')]: {
      width: "100%",
      marginBottom: theme.spacing.unit,
    }
  },
  icon: {
    '&$specificalz': {
      fontSize: 18,
      color: theme.palette.icon.dim,
      marginRight: 4
    }
  },
  actions: {
    marginLeft: 20,
  },
  bio: {
    marginTop: theme.spacing.unit*3,
  },
  primaryColor: {
    color: theme.palette.primary.light
  },
  title: {
    cursor: "pointer"
  },
  // Dark Magick
  // https://giphy.com/gifs/psychedelic-art-phazed-12GGadpt5aIUQE
  specificalz: {},
  userMetaInfo: {
    display: "inline-flex"
  },
  reportUserSection: {
    marginTop: 60
  },
  reportUserBtn: {
    ...theme.typography.commentStyle,
    background: 'none',
    color: theme.palette.primary.main,
    fontSize: 13,
    padding: 0,
    '&:hover': {
      color: theme.palette.primary.dark,
    }
  },
})

export const getUserFromResults = <T extends UsersMinimumInfo>(results: Array<T>|null|undefined): T|null => {
  // HOTFIX: Filtering out invalid users
  return results?.find(user => !!user.displayName) || results?.[0] || null
}

const UsersProfileFn = ({terms, slug, classes}: {
  terms: UsersViewTerms,
  slug: string,
  classes: ClassesType,
}) => {
  const [showSettings, setShowSettings] = useState(false);

  const { mutate: updateUser } = useUpdate({
    collectionName: "Users",
    fragmentName: 'SunshineUsersList',
  })

  const currentUser = useCurrentUser();
  
  const {loading, results} = useMulti({
    terms,
    collectionName: "Users",
    fragmentName: 'UsersProfile',
    enableTotal: false,
  });
  const user = getUserFromResults(results)
  
  const { query } = useLocation()

  const displaySequenceSection = (canEdit: boolean, user: UsersProfile) => {
    if (forumTypeSetting.get() === 'AlignmentForum') {
        return !!((canEdit && user.afSequenceDraftCount) || user.afSequenceCount) || !!(!canEdit && user.afSequenceCount)
    } else {
        return !!((canEdit && user.sequenceDraftCount) || user.sequenceCount) || !!(!canEdit && user.sequenceCount)
    }
  }

  const { flash } = useMessages()
  const reportUser = async () => {
    if (!user) return
    await updateUser({ selector: {_id: user._id}, data: { needsReview: true } })
    flash({messageString: "Your report has been sent to the moderators"})
  }

  const renderMeta = () => {
    if (!user) return null
    const { karma, postCount, commentCount, afPostCount, afCommentCount, afKarma, tagRevisionCount } = user;

    const userKarma = karma || 0
    const userAfKarma = afKarma || 0
    const userPostCount = forumTypeSetting.get() !== 'AlignmentForum' ? postCount || 0 : afPostCount || 0
    const userCommentCount = forumTypeSetting.get() !== 'AlignmentForum' ? commentCount || 0 : afCommentCount || 0

      return <div className={classes.meta}>

        { forumTypeSetting.get() !== 'AlignmentForum' && <Tooltip title={`${userKarma} karma`}>
          <span className={classes.userMetaInfo}>
            <StarIcon className={classNames(classes.icon, classes.specificalz)}/>
            <Components.MetaInfo title="Karma">
              {userKarma}
            </Components.MetaInfo>
          </span>
        </Tooltip>}

        {!!userAfKarma && <Tooltip title={`${userAfKarma} karma${(forumTypeSetting.get() !== 'AlignmentForum') ? " on alignmentforum.org" : ""}`}>
          <span className={classes.userMetaInfo}>
            <Components.OmegaIcon className={classNames(classes.icon, classes.specificalz)}/>
            <Components.MetaInfo title="Alignment Karma">
              {userAfKarma}
            </Components.MetaInfo>
          </span>
        </Tooltip>}

        <Tooltip title={`${userPostCount} posts`}>
          <span className={classes.userMetaInfo}>
            <DescriptionIcon className={classNames(classes.icon, classes.specificalz)}/>
            <Components.MetaInfo title="Posts">
              {userPostCount}
            </Components.MetaInfo>
          </span>
        </Tooltip>

        <Tooltip title={`${userCommentCount} comments`}>
          <span className={classes.userMetaInfo}>
            <MessageIcon className={classNames(classes.icon, classes.specificalz)}/>
            <Components.MetaInfo title="Comments">
              { userCommentCount }
            </Components.MetaInfo>
          </span>
        </Tooltip>

        <Tooltip title={`${tagRevisionCount||0} ${taggingNameIsSet.get() ? taggingNameSetting.get() : 'wiki'} edit${tagRevisionCount === 1 ? '' : 's'}`}>
          <span className={classes.userMetaInfo}>
            <PencilIcon className={classNames(classes.icon, classes.specificalz)}/>
            <Components.MetaInfo>
              { tagRevisionCount||0 }
            </Components.MetaInfo>
          </span>
        </Tooltip>
      </div>
  }

  const render = () => {
    const { SunshineNewUsersProfileInfo, SingleColumnSection, SectionTitle, SequencesNewButton, LocalGroupsList,
      PostsListSettings, PostsList2, NewConversationButton, TagEditsByUser, NotifyMeButton, DialogGroup,
      SectionButton, SettingsButton, ContentItemBody, Loading, Error404, PermanentRedirect, HeadTags,
      Typography, ContentStyles } = Components

    if (loading) {
      return <div className={classNames("page", "users-profile", classes.profilePage)}>
        <Loading/>
      </div>
    }

    if (!user || !user._id || user.deleted) {
      //eslint-disable-next-line no-console
      console.error(`// missing user (_id/slug: ${slug})`);
      return <Error404/>
    }

    if (user.oldSlugs?.includes(slug)) {
      return <PermanentRedirect url={userGetProfileUrlFromSlug(user.slug)} />
    }

    // Does this profile page belong to a likely-spam account?
    if (user.spamRiskScore < 0.4) {
      if (currentUser?._id === user._id) {
        // Logged-in spammer can see their own profile
      } else if (currentUser && userCanDo(currentUser, 'posts.moderate.all')) {
        // Admins and sunshines can see spammer's profile
      } else {
        // Anyone else gets a 404 here
        // eslint-disable-next-line no-console
        console.log(`Not rendering profile page for account with poor spam risk score: ${user.displayName}`);
        return <Components.Error404/>
      }
    }

    const draftTerms: PostsViewTerms = {view: "drafts", userId: user._id, limit: 4, sortDrafts: currentUser?.sortDrafts || "modifiedAt" }
    const unlistedTerms: PostsViewTerms = {view: "unlisted", userId: user._id, limit: 20}
    const afSubmissionTerms: PostsViewTerms = {view: "userAFSubmissions", userId: user._id, limit: 4}
    const terms: PostsViewTerms = {view: "userPosts", ...query, userId: user._id, authorIsUnreviewed: null};
    const sequenceTerms: SequencesViewTerms = {view: "userProfile", userId: user._id, limit:9}
    const sequenceAllTerms: SequencesViewTerms = {view: "userProfileAll", userId: user._id, limit:9}

    // maintain backward compatibility with bookmarks
    const currentSorting = query.sortedBy || query.view ||  "new"
    const currentFilter = query.filter ||  "all"
    const ownPage = currentUser?._id === user._id
    const currentShowLowKarma = (parseInt(query.karmaThreshold) !== DEFAULT_LOW_KARMA_THRESHOLD)
    const currentIncludeEvents = (query.includeEvents === 'true')
    terms.excludeEvents = !currentIncludeEvents && currentFilter !== 'events'

    const username = userGetDisplayName(user)
    const metaDescription = `${username}'s profile on ${siteNameWithArticleSetting.get()} — ${taglineSetting.get()}`
    
    const nonAFMember = (forumTypeSetting.get()==="AlignmentForum" && !userCanDo(currentUser, "posts.alignment.new"))

    const showMessageButton = currentUser?._id != user._id

    return (
      <div className={classNames("page", "users-profile", classes.profilePage)}>
        <HeadTags
          description={metaDescription}
          noIndex={(!user.postCount && !user.commentCount) || user.karma <= 0 || user.noindex}
          image={user.profileImageId && `https://res.cloudinary.com/cea/image/upload/c_crop,g_custom,q_auto,f_auto/${user.profileImageId}.jpg`}
        />
        <AnalyticsContext pageContext={"userPage"}>
          {/* Bio Section */}
          <SingleColumnSection>
<<<<<<< HEAD
            <div className={classNames(classes.nameAndProfileWrapper, {[classes.nameAndProfileWrapperWithImg]: isEAForum && user.profileImageId})}>
              {isEAForum && user.profileImageId && <Components.CloudinaryImage2
                height={90}
                width={90}
                imgProps={{q: '100'}}
                publicId={user.profileImageId}
                className={classes.profileImage}
              />}
              <div className={classes.flexingNameAndMessage}>
                <div className={classes.usernameTitle}>
                  <div>{username}</div>
                  {isEAForum &&  showMessageButton && (
                    <div className={classes.messageBtnDesktop}>
                      <NewConversationButton user={user} currentUser={currentUser}>
                        <Button color="primary" variant="contained" className={classes.messageBtn} data-cy="message">
                          Message
                        </Button>
                      </NewConversationButton>
                    </div>
                  )}
                </div>
                {mapLocationNode}
                {isEAForum && showMessageButton && (
                  <div className={classes.messageBtnMobile}>
                    <NewConversationButton user={user} currentUser={currentUser}>
                      <Button color="primary" variant="contained" className={classes.messageBtn}>
                        Message
                      </Button>
                    </NewConversationButton>
                  </div>
                )}
              </div>
=======
            <div className={classes.usernameTitle}>
              {username}
>>>>>>> 974e5d6a
            </div>
            <Typography variant="body2" className={classes.userInfo}>
              { renderMeta() }
              { currentUser?.isAdmin &&
                <div>
                  <DialogGroup
                    actions={[]}
                    trigger={<span>Register RSS</span>}
                  >
                    { /*eslint-disable-next-line react/jsx-pascal-case*/ }
                    <div><Components.newFeedButton user={user} /></div>
                  </DialogGroup>
                </div>
              }
              { currentUser && currentUser._id === user._id && <Link to="/manageSubscriptions">
                Manage Subscriptions
              </Link>}
<<<<<<< HEAD
              { !isEAForum && showMessageButton && <NewConversationButton user={user} currentUser={currentUser}>
=======
              { currentUser?._id != user._id && <NewConversationButton user={user} currentUser={currentUser}>
>>>>>>> 974e5d6a
                <a data-cy="message">Message</a>
              </NewConversationButton>}
              { <NotifyMeButton
                document={user}
                subscribeMessage="Subscribe to posts"
                unsubscribeMessage="Unsubscribe from posts"
              /> }
              {userCanEdit(currentUser, user) && <Link to={userGetEditUrl(user)}>
                Account Settings
              </Link>}
            </Typography>

            {user.htmlBio && <ContentStyles contentType="post">
              <ContentItemBody className={classes.bio} dangerouslySetInnerHTML={{__html: user.htmlBio }} description={`user ${user._id} bio`} />
            </ContentStyles>}
          </SingleColumnSection>

          <SingleColumnSection>
            <SunshineNewUsersProfileInfo userId={user._id} />
          </SingleColumnSection>

          {/* Sequences Section */}
          { displaySequenceSection(ownPage, user) && <SingleColumnSection>
            <SectionTitle title="Sequences">
              {ownPage && <SequencesNewButton />}
            </SectionTitle>
            <Components.SequencesGridWrapper
                terms={ownPage ? sequenceAllTerms : sequenceTerms}
                showLoadMore={true}/>
          </SingleColumnSection> }

          {/* Drafts Section */}
          { ownPage && <SingleColumnSection>
            <SectionTitle title="My Drafts">
              {currentUser && userCanPost(currentUser) && <Link to={"/newPost"}>
                <SectionButton>
                  <DescriptionIcon /> New Blog Post
                </SectionButton>
              </Link>}
            </SectionTitle>
            <AnalyticsContext listContext={"userPageDrafts"}>
              <Components.PostsList2 hideAuthor showDraftTag={false} terms={draftTerms}/>
              <Components.PostsList2 hideAuthor showDraftTag={false} terms={unlistedTerms} showNoResults={false} showLoading={false} showLoadMore={false}/>
            </AnalyticsContext>
            {hasEventsSetting.get() && <Components.LocalGroupsList
              terms={{view: 'userInactiveGroups', userId: currentUser?._id}}
              showNoResults={false}
            />}
          </SingleColumnSection> }
          {/* AF Submissions Section */}
          {ownPage && nonAFMember && <SingleColumnSection>
            <Components.LWTooltip inlineBlock={false} title="Your posts are pending approval to the Alignment Forum and are only visible to you on the Forum. 
            They are visible to everyone on LessWrong.">
              <SectionTitle title="My Submissions"/>
            </Components.LWTooltip>
            <Components.PostsList2 hideAuthor showDraftTag={false} terms={afSubmissionTerms}/>
          </SingleColumnSection>
          }
          {/* Posts Section */}
          <SingleColumnSection>
            <div className={classes.title} onClick={() => setShowSettings(!showSettings)}>
              <SectionTitle title={"Posts"}>
                <SettingsButton label={`Sorted by ${ SORT_ORDER_OPTIONS[currentSorting].label }`}/>
              </SectionTitle>
            </div>
            {showSettings && <PostsListSettings
              hidden={false}
              currentSorting={currentSorting}
              currentFilter={currentFilter}
              currentShowLowKarma={currentShowLowKarma}
              currentIncludeEvents={currentIncludeEvents}
            />}
            <AnalyticsContext listContext={"userPagePosts"}>
              {user.shortformFeedId && <Components.ProfileShortform user={user}/>}
              <PostsList2 terms={terms} hideAuthor />
            </AnalyticsContext>
          </SingleColumnSection>
          {/* Groups Section */
            (ownPage || currentUser?.isAdmin) && <LocalGroupsList terms={{
                view: 'userActiveGroups',
                userId: user._id,
                limit: 300
              }} heading="Organizer of" showNoResults={false} />
          }
          {/* Wiki Section */}
          <SingleColumnSection>
            <SectionTitle title={`${taggingNameIsSet.get() ? taggingNameCapitalSetting.get() : 'Wiki'} Contributions`} />
            <AnalyticsContext listContext={"userPageWiki"}>
              <TagEditsByUser
                userId={user._id}
                limit={10}
              />
            </AnalyticsContext>
          </SingleColumnSection>
          {/* Comments Sections */}
          <AnalyticsContext pageSectionContext="commentsSection">
            {ownPage && nonAFMember && <SingleColumnSection>
              <Components.LWTooltip inlineBlock={false } title="Your comments are pending approval to the Alignment Forum and are only visible to you on the Forum. 
              They are visible to everyone on LessWrong.">
                <SectionTitle title={"Comment Submissions"} />
              </Components.LWTooltip>
              <Components.RecentComments terms={{view: 'afSubmissions', authorIsUnreviewed: null, limit: 5, userId: user._id}} />
            </SingleColumnSection>}
            <SingleColumnSection>
              <Link to={`${userGetProfileUrl(user)}/replies`}>
                <SectionTitle title={"Comments"} />
              </Link>
              <Components.RecentComments terms={{view: 'allRecentComments', authorIsUnreviewed: null, limit: 10, userId: user._id}} />
            </SingleColumnSection>
          </AnalyticsContext>

          {currentUser && user.karma < 50 && !user.needsReview && (currentUser._id !== user._id) &&
            <SingleColumnSection className={classes.reportUserSection}>
              <button className={classes.reportUserBtn} onClick={reportUser}>Report user</button>
            </SingleColumnSection>
          }
        </AnalyticsContext>
      </div>
    )
  }

  return render();
}

const UsersProfileComponent = registerComponent(
  'UsersProfile', UsersProfileFn, {styles}
);

declare global {
  interface ComponentTypes {
    UsersProfile: typeof UsersProfileComponent
  }
}<|MERGE_RESOLUTION|>--- conflicted
+++ resolved
@@ -269,43 +269,8 @@
         <AnalyticsContext pageContext={"userPage"}>
           {/* Bio Section */}
           <SingleColumnSection>
-<<<<<<< HEAD
-            <div className={classNames(classes.nameAndProfileWrapper, {[classes.nameAndProfileWrapperWithImg]: isEAForum && user.profileImageId})}>
-              {isEAForum && user.profileImageId && <Components.CloudinaryImage2
-                height={90}
-                width={90}
-                imgProps={{q: '100'}}
-                publicId={user.profileImageId}
-                className={classes.profileImage}
-              />}
-              <div className={classes.flexingNameAndMessage}>
-                <div className={classes.usernameTitle}>
-                  <div>{username}</div>
-                  {isEAForum &&  showMessageButton && (
-                    <div className={classes.messageBtnDesktop}>
-                      <NewConversationButton user={user} currentUser={currentUser}>
-                        <Button color="primary" variant="contained" className={classes.messageBtn} data-cy="message">
-                          Message
-                        </Button>
-                      </NewConversationButton>
-                    </div>
-                  )}
-                </div>
-                {mapLocationNode}
-                {isEAForum && showMessageButton && (
-                  <div className={classes.messageBtnMobile}>
-                    <NewConversationButton user={user} currentUser={currentUser}>
-                      <Button color="primary" variant="contained" className={classes.messageBtn}>
-                        Message
-                      </Button>
-                    </NewConversationButton>
-                  </div>
-                )}
-              </div>
-=======
             <div className={classes.usernameTitle}>
               {username}
->>>>>>> 974e5d6a
             </div>
             <Typography variant="body2" className={classes.userInfo}>
               { renderMeta() }
@@ -323,11 +288,7 @@
               { currentUser && currentUser._id === user._id && <Link to="/manageSubscriptions">
                 Manage Subscriptions
               </Link>}
-<<<<<<< HEAD
-              { !isEAForum && showMessageButton && <NewConversationButton user={user} currentUser={currentUser}>
-=======
-              { currentUser?._id != user._id && <NewConversationButton user={user} currentUser={currentUser}>
->>>>>>> 974e5d6a
+              { showMessageButton && <NewConversationButton user={user} currentUser={currentUser}>
                 <a data-cy="message">Message</a>
               </NewConversationButton>}
               { <NotifyMeButton
