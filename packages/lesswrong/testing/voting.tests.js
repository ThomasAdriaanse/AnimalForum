import React from 'react';
import { chai } from 'meteor/practicalmeteor:chai';
import chaiAsPromised from 'chai-as-promised';
import { recalculateScore } from '../lib/modules/scoring.js';
import { performVoteServer } from '../lib/modules/vote.js';
import { batchUpdateScore } from '../server/updateScores.js';
import { createDummyUser, createDummyPost, } from './utils.js'
import { Posts } from '../lib/collections/posts'
<<<<<<< HEAD
import { getKarmaChanges } from '../lib/karmaChanges.js';
=======
import { getKarmaChanges, getKarmaChangeDateRange } from '../lib/karmaChanges.js';
import { waitUntilCallbacksFinished } from 'meteor/vulcan:core';
>>>>>>> c40ab45f
import lolex from 'lolex';

chai.should();
chai.use(chaiAsPromised);

describe('Voting', async function() {
  describe('batchUpdating', async function() {
    this.timeout(20000)
    it('does not update if post is inactive', async () => {
      const user = await createDummyUser();
      const yesterday = new Date().getTime()-(1*24*60*60*1000)
      const post = await createDummyPost(user, {postedAt: yesterday})
      await Posts.update(post._id, {$set: {inactive: true}}); //Do after creation, since onInsert of inactive sets to false
      const preUpdatePost = await Posts.find({_id: post._id}).fetch();
      await batchUpdateScore({collection: Posts});
      const updatedPost = await Posts.find({_id: post._id}).fetch();

      updatedPost[0].score.should.be.closeTo(preUpdatePost[0].score, 0.001);
      updatedPost[0].postedAt.should.be.closeTo(yesterday, 1000);
      updatedPost[0].inactive.should.be.true;
    });
    it('sets post to inactive if it is older than sixty days', async () => {
      const user = await createDummyUser();
      const sixty_days_ago = new Date().getTime()-(60*24*60*60*1000)
      const post = await createDummyPost(user, {postedAt: sixty_days_ago, inactive: false})
      const updatedPost = await Posts.find({_id: post._id}).fetch();

      updatedPost[0].postedAt.should.be.closeTo(sixty_days_ago, 1000);
      updatedPost[0].inactive.should.be.false;
    });
    it('should compute a higher score if post is categorized as frontpage and even higher if curated', async () => {
      const user = await createDummyUser();
      const normalPost = await createDummyPost(user, {baseScore: 10});
      const frontpagePost = await createDummyPost(user, {frontpageDate: new Date(), baseScore: 10});
      const curatedPost = await createDummyPost(user, {curatedDate: new Date(), frontpageDate: new Date(), baseScore: 10});
      await batchUpdateScore({collection: Posts});
      const updatedNormalPost = await Posts.find({_id: normalPost._id}).fetch();
      const updatedFrontpagePost = await Posts.find({_id: frontpagePost._id}).fetch();
      const updatedCuratedPost = await Posts.find({_id: curatedPost._id}).fetch();

      updatedFrontpagePost[0].score.should.be.above(updatedNormalPost[0].score + 1);
      updatedCuratedPost[0].score.should.be.above(updatedFrontpagePost[0].score + 1);
    });
    it('produces the same result as `recalculateScore`', async () => {
      const user = await createDummyUser();
      const normalPost = await createDummyPost(user, {baseScore: 10});
      const frontpagePost = await createDummyPost(user, {frontpageDate: new Date(), baseScore: 10});
      const curatedPost = await createDummyPost(user, {curatedDate: new Date(), frontpageDate: new Date(), baseScore: 10});
      await batchUpdateScore({collection: Posts});
      const updatedNormalPost = await Posts.find({_id: normalPost._id}).fetch();
      const updatedFrontpagePost = await Posts.find({_id: frontpagePost._id}).fetch();
      const updatedCuratedPost = await Posts.find({_id: curatedPost._id}).fetch();

      updatedNormalPost[0].score.should.be.closeTo(recalculateScore(normalPost), 0.001);
      updatedFrontpagePost[0].score.should.be.closeTo(recalculateScore(frontpagePost), 0.001);
      updatedCuratedPost[0].score.should.be.closeTo(recalculateScore(curatedPost), 0.001);
    });
  });
  describe('performVoteServer', async () => {
    it('sets post to active after voting', async () => {
      const user = await createDummyUser();
      const yesterday = new Date().getTime()-(1*24*60*60*1000)
      const post = await createDummyPost(user, {postedAt: yesterday})
      await Posts.update(post._id, {$set: {inactive: true}}); //Do after creation, since onInsert of inactive sets to false
      await performVoteServer({ documentId: post._id, voteType: 'smallUpvote', collection: Posts, user })
      const updatedPost = await Posts.find({_id: post._id}).fetch();

      updatedPost[0].postedAt.should.be.closeTo(yesterday, 1000);
      updatedPost[0].inactive.should.be.false;
    });
    it('increases score after upvoting', async () => {
      const user = await createDummyUser();
      const otherUser = await createDummyUser();
      const yesterday = new Date().getTime()-(1*24*60*60*1000)
      const post = await createDummyPost(user, {postedAt: yesterday})
      const preUpdatePost = await Posts.find({_id: post._id}).fetch();
      await performVoteServer({ documentId: post._id, voteType: 'smallUpvote', collection: Posts, user: otherUser })
      const updatedPost = await Posts.find({_id: post._id}).fetch();

      updatedPost[0].score.should.be.above(preUpdatePost[0].score);
    });
    it('decreases score after downvoting', async () => {
      const user = await createDummyUser();
      const otherUser = await createDummyUser();
      const yesterday = new Date().getTime()-(1*24*60*60*1000)
      const post = await createDummyPost(user, {postedAt: yesterday})
      const preUpdatePost = await Posts.find({_id: post._id}).fetch();
      await performVoteServer({ documentId: post._id, voteType: 'smallDownvote', collection: Posts, user: otherUser })
      const updatedPost = await Posts.find({_id: post._id}).fetch();

      updatedPost[0].score.should.be.below(preUpdatePost[0].score);
    });
    it('cancels upvote if downvoted after previous upvote', async () => {
      const user = await createDummyUser();
      const otherUser = await createDummyUser();
      const yesterday = new Date().getTime()-(1*24*60*60*1000)
      const post = await createDummyPost(user, {postedAt: yesterday})
      const preUpdatePost = await Posts.find({_id: post._id}).fetch();
      await performVoteServer({ documentId: post._id, voteType: 'smallUpvote', collection: Posts, user: otherUser })
      await performVoteServer({ documentId: post._id, voteType: 'smallDownvote', collection: Posts, user: otherUser })
      const updatedPost = await Posts.find({_id: post._id}).fetch();

      updatedPost[0].score.should.be.below(preUpdatePost[0].score);
      updatedPost[0].baseScore.should.be.equal(0);
    });
    it('cancels downvote if upvoted after previous upvote', async () => {
      const user = await createDummyUser();
      const otherUser = await createDummyUser();
      const yesterday = new Date().getTime()-(1*24*60*60*1000)
      const post = await createDummyPost(user, {postedAt: yesterday})
      const preUpdatePost = await Posts.find({_id: post._id}).fetch();
      await performVoteServer({ documentId: post._id, voteType: 'smallDownvote', collection: Posts, user: otherUser })
      await performVoteServer({ documentId: post._id, voteType: 'smallUpvote', collection: Posts, user: otherUser })
      const updatedPost = await Posts.find({_id: post._id}).fetch();

      updatedPost[0].score.should.be.above(preUpdatePost[0].score);
      updatedPost[0].baseScore.should.be.equal(2);
    });
  })
  describe('getKarmaChanges', async () => {
    it('includes posts in the selected date range', async () => {
      let clock = lolex.install({
        now: new Date("1980-01-01"),
        shouldAdvanceTime: true,
      });
      
      let poster = await createDummyUser();
      let voter = await createDummyUser();
      
      clock.setSystemTime(new Date("1980-01-01T13:00:00Z"));
      let post = await createDummyPost(poster);
      
      clock.setSystemTime(new Date("1980-01-01T13:30:00Z"));
      await performVoteServer({
        document: post,
        voteType: "smallUpvote",
        collection: Posts,
        user: voter,
      });
      
      let karmaChanges = await getKarmaChanges({
        user: poster,
        startDate: new Date("1980-01-01T13:20:00Z"),
        endDate: new Date("1980-01-01T13:40:00Z"),
      });
      
      karmaChanges.totalChange.should.equal(1);
      
      karmaChanges.documents.length.should.equal(1);
      karmaChanges.documents[0].should.deep.equal({
        _id: post._id,
        collectionName: "Posts",
        scoreChange: 1,
      });
      
      // TODO
<<<<<<< HEAD
=======
      await waitUntilCallbacksFinished();
      clock.uninstall();
>>>>>>> c40ab45f
    });
    /*it('does not include posts outside the selected date range', async () => {
      // TODO
    });
    it('includes comments in the selected date range', async () => {
      // TODO
    });*/
  });
<<<<<<< HEAD
})

//eslint-disable-next-line no-console
process.on('unhandledRejection', r => console.error(r));
=======
  describe('getKarmaChangeDateRange', async () => {
    it('computes daily update times correctly', async () => {
      const updateAt5AMSettings = {
        updateFrequency: "daily",
        timeOfDayGMT: 5,
      }
      
      getKarmaChangeDateRange({
        settings: updateAt5AMSettings,
        now: new Date("1980-03-03T08:00:00Z"),
        lastOpened: new Date("1980-03-03T06:00:00Z"),
      }).should.deep.equal({
        start: new Date("1980-03-02T05:00:00Z"),
        end: new Date("1980-03-03T05:00:00Z"),
      })
      
      getKarmaChangeDateRange({
        settings: updateAt5AMSettings,
        now: new Date("1980-03-03T03:00:00Z"),
        lastOpened: new Date("1980-03-03T02:00:00Z"),
      }).should.deep.equal({
        start: new Date("1980-03-01T05:00:00Z"),
        end: new Date("1980-03-02T05:00:00Z"),
      })
      
      getKarmaChangeDateRange({
        settings: updateAt5AMSettings,
        now: new Date("1980-03-03T08:00:00Z"),
        lastOpened: new Date("1980-02-02T08:00:00Z"),
      }).should.deep.equal({
        start: new Date("1980-02-02T08:00:00Z"),
        end: new Date("1980-03-03T05:00:00Z"),
      })
    });
    it('computes weekly update times correctly', async () => {
      const updateSaturdayAt5AMSettings = {
        updateFrequency: "weekly",
        timeOfDayGMT: 5,
        dayOfWeekGMT: "Saturday",
      }
      getKarmaChangeDateRange({
        settings: updateSaturdayAt5AMSettings,
        now: new Date("1980-05-03T08:00:00Z"), //Saturday
        lastOpened: new Date("1980-05-03T06:00:00Z"),
      }).should.deep.equal({
        start: new Date("1980-04-26T05:00:00Z"),
        end: new Date("1980-05-03T05:00:00Z"),
      })
      getKarmaChangeDateRange({
        settings: updateSaturdayAt5AMSettings,
        now: new Date("1980-05-07T08:00:00Z"), //Wednesday
        lastOpened: new Date("1980-05-07T06:00:00Z"),
      }).should.deep.equal({
        start: new Date("1980-04-26T05:00:00Z"),
        end: new Date("1980-05-03T05:00:00Z"),
      })
    });
  });
})
>>>>>>> c40ab45f
<|MERGE_RESOLUTION|>--- conflicted
+++ resolved
@@ -6,12 +6,8 @@
 import { batchUpdateScore } from '../server/updateScores.js';
 import { createDummyUser, createDummyPost, } from './utils.js'
 import { Posts } from '../lib/collections/posts'
-<<<<<<< HEAD
-import { getKarmaChanges } from '../lib/karmaChanges.js';
-=======
 import { getKarmaChanges, getKarmaChangeDateRange } from '../lib/karmaChanges.js';
 import { waitUntilCallbacksFinished } from 'meteor/vulcan:core';
->>>>>>> c40ab45f
 import lolex from 'lolex';
 
 chai.should();
@@ -168,11 +164,8 @@
       });
       
       // TODO
-<<<<<<< HEAD
-=======
       await waitUntilCallbacksFinished();
       clock.uninstall();
->>>>>>> c40ab45f
     });
     /*it('does not include posts outside the selected date range', async () => {
       // TODO
@@ -181,12 +174,6 @@
       // TODO
     });*/
   });
-<<<<<<< HEAD
-})
-
-//eslint-disable-next-line no-console
-process.on('unhandledRejection', r => console.error(r));
-=======
   describe('getKarmaChangeDateRange', async () => {
     it('computes daily update times correctly', async () => {
       const updateAt5AMSettings = {
@@ -245,5 +232,4 @@
       })
     });
   });
-})
->>>>>>> c40ab45f
+})