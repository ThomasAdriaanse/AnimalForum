import React from 'react';
import { userOwns } from '../vulcan-users/permissions';
import { camelCaseify } from '../vulcan-lib/utils';
import { ContentType, getOriginalContents } from '../collections/revisions/schema'
import { accessFilterMultiple, addFieldsDict } from '../utils/schemaUtils';
import SimpleSchema from 'simpl-schema'

export const RevisionStorageType = new SimpleSchema({
  originalContents: {type: ContentType, optional: true},
  userId: {type: String, optional: true},
  commitMessage: {type: String, optional: true},
  html: {type: String, optional: true, denormalized: true},
  updateType: {type: String, optional: true, allowedValues: ['initial', 'patch', 'minor', 'major']},
  version: {type: String, optional: true},
  editedAt: {type: Date, optional: true},
  wordCount: {type: SimpleSchema.Integer, optional: true, denormalized: true},
  // dataWithDiscardedSuggestions is not actually stored in the database, just passed 
  // through the mutation so that we can provide html that doesn't include private
  // information.
  dataWithDiscardedSuggestions: {type: String, optional: true, nullable: true}
})

export interface MakeEditableOptions {
  commentEditor?: boolean,
  commentStyles?: boolean,
  commentLocalStorage?: boolean,
  getLocalStorageId?: null | ((doc: any, name: string) => {id: string, verify: boolean}),
  formGroup?: any,
  permissions?: {
    viewableBy?: any,
    editableBy?: any,
    insertableBy?: any,
  },
  fieldName?: string,
  label?: string,
  order?: number,
  hideControls?: boolean,
  hintText?: any,
  pingbacks?: boolean,
  revisionsHaveCommitMessages?: boolean,
  hidden?: boolean,
}

const defaultOptions: MakeEditableOptions = {
  // Determines whether to use the comment editor configuration (e.g. Toolbars)
  commentEditor: false,
  // Determines whether to use the comment editor styles (e.g. Fonts)
  commentStyles: false,
  // Determines whether to use the comment local storage restoration system
  commentLocalStorage: false,
  // Given a document and a field name, return:
  // {
  //   id: The name to use for storing drafts related to this document in
  //     localStorage. This may be combined with an editor-type prefix.
  //   verify: Whether to prompt before restoring a draft (as opposed to just
  //     always restoring it).
  // }
  getLocalStorageId: null,
  permissions: {
    viewableBy: ['guests'],
    editableBy: [userOwns, 'sunshineRegiment', 'admins'],
    insertableBy: ['members']
  },
  fieldName: "",
  order: 0,
  hintText: (
    <div>
      <div>Write here. Select text for formatting options.</div>
      <div>We support LaTeX: Cmd-4 for inline, Cmd-M for block-level (Ctrl on Windows).</div>
      <div>You can switch between rich text and markdown in your user settings.</div>
    </div>
  ),
  pingbacks: false,
  revisionsHaveCommitMessages: false,
}

export const defaultEditorPlaceholder = `Write here. Select text for formatting options.
We support LaTeX: Cmd-4 for inline, Cmd-M for block-level (Ctrl on Windows).
You can switch between rich text and markdown in your user settings.`

export const editableCollections = new Set<CollectionNameString>()
export const editableCollectionsFields: Record<CollectionNameString,Array<string>> = {} as any;
export const editableCollectionsFieldOptions: Record<CollectionNameString,Record<string,MakeEditableOptions>> = {} as any;
let editableFieldsSealed = false;
export function sealEditableFields() { editableFieldsSealed=true }

export const makeEditable = <T extends DbObject>({collection, options = {}}: {
  collection: CollectionBase<T>,
  options: MakeEditableOptions,
}) => {
  if (editableFieldsSealed)
    throw new Error("Called makeEditable after addAllEditableCallbacks already ran; this indicates a problem with import order");
  
  options = {...defaultOptions, ...options}
  const {
    commentEditor,
    commentStyles,
    formGroup,
    permissions,
    fieldName,
    label,
    hintText,
    order,
    hidden = false,
    hideControls = false,
    pingbacks = false
    //revisionsHaveCommitMessages, //unused in this function (but used elsewhere)
  } = options

  const collectionName = collection.options.collectionName;
  const getLocalStorageId = options.getLocalStorageId || ((doc: any, name: string): {id: string, verify: boolean} => {
    const { _id, conversationId } = doc
    if (_id && name) { return {id: `${_id}${name}`, verify: true}}
    else if (_id) { return {id: _id, verify: true }}
    else if (conversationId) { return {id: conversationId, verify: true }}
    else if (name) { return {id: `${collectionName}_new_${name}`, verify: true }}
    else {
      throw Error(`Can't get storage ID for this document: ${doc}`)
    }
  });
  
  editableCollections.add(collectionName)
  editableCollectionsFields[collectionName] = [
    ...(editableCollectionsFields[collectionName] || []),
    fieldName || "contents"
  ]
  editableCollectionsFieldOptions[collectionName] = {
    ...editableCollectionsFieldOptions[collectionName],
    [fieldName || "contents"]: {
      ...options,
      fieldName: fieldName||"contents",
      getLocalStorageId
    },
  };

  addFieldsDict(collection, {
    [fieldName || "contents"]: {
      type: RevisionStorageType,
      optional: true,
      logChanges: false, //Logged via Revisions rather than LWEvents
      typescriptType: "EditableFieldContents",
      group: formGroup,
      ...permissions,
      order,
      hidden,
      control: 'EditorFormComponent',
      resolveAs: {
        type: 'Revision',
        arguments: 'version: String',
        resolver: async (doc: T, args: {version?: string}, context: ResolverContext): Promise<DbRevision|null> => {
          const { version } = args;
          const { currentUser, Revisions } = context;
          const field = fieldName || "contents"
          const { checkAccess } = Revisions
          if (version) {
            if (version === "draft") {
              // If version is the special string "draft", that means
              // instead of returning the latest non-draft version
              // (what we'd normally do), we instead return the latest
              // version period, including draft versions.
              const revision = await Revisions.findOne({documentId: doc._id, fieldName: field}, {sort: {editedAt: -1}})

              if (!revision) return null;
              return await checkAccess(currentUser, revision, context) ? revision : null
            } else {
              const revision = await Revisions.findOne({documentId: doc._id, version, fieldName: field})
              if (!revision) return null;
              return await checkAccess(currentUser, revision, context) ? revision : null
            }
          }
          const docField = doc[field];
          if (!docField) return null

          const result: DbRevision = {
            ...docField, 
            // we're specifying these fields manually because docField doesn't have them, 
            // or becaause we need to control the permissions on them.
            //
            // The reason we need to return documentId and collectionName is because this 
            // entire result gets recursively resolved by revision field resolvers, and those
            // resolvers depend on these fields existing.
            _id: `${doc._id}_${fieldName}`, //HACK
<<<<<<< HEAD
            editedAt: new Date(docField?.editedAt ?? Date.now()),
            userId: docField?.userId,
            commitMessage: docField?.commitMessage,
            originalContents: (docField?.originalContents) || {},
            html: docField?.html,
            updateType: docField?.updateType,
            version: docField?.version,
            wordCount: docField?.wordCount,
          } as DbRevision;
=======
            documentId: doc._id, 
            collectionName: collection.collectionName,
            editedAt: (docField.editedAt) || new Date(),
            originalContents: getOriginalContents(context.currentUser, doc, docField.originalContents),
          } 
          return result
>>>>>>> b71fa48c
          //HACK: Pretend that this denormalized field is a DbRevision (even though it's missing an _id and some other fields)
        }
      },
      form: {
        label,
        hintText: hintText,
        fieldName: fieldName || "contents",
        collectionName,
        commentEditor,
        commentStyles,
        hideControls,
      },
    },

    [`${fieldName || "contents"}_latest`]: {
      type: String,
      viewableBy: ['guests'],
      optional: true,
    },

    [camelCaseify(`${fieldName}Revisions`)]: {
      type: Object,
      viewableBy: ['guests'],
      optional: true,
      resolveAs: {
        type: '[Revision]',
        arguments: 'limit: Int = 5',
        resolver: async (post: T, args: { limit: number }, context: ResolverContext): Promise<Array<DbRevision>> => {
          const { limit } = args;
          const { currentUser, Revisions } = context;
          const field = fieldName || "contents"
          const resolvedDocs = await Revisions.find({documentId: post._id, fieldName: field}, {sort: {editedAt: -1}, limit}).fetch()
          return await accessFilterMultiple(currentUser, Revisions, resolvedDocs, context);
        }
      }
    },
    
    [camelCaseify(`${fieldName}Version`)]: {
      type: String,
      viewableBy: ['guests'],
      optional: true,
      resolveAs: {
        type: 'String',
        resolver: (post: T): string => {
          return post[fieldName || "contents"]?.version
        }
      }
    }
  });
  
  if (pingbacks) {
    addFieldsDict(collection, {
      // Dictionary from collection name to array of distinct referenced
      // document IDs in that collection, in order of appearance
      pingbacks: {
        type: Object,
        viewableBy: 'guests',
        optional: true,
        hidden: true,
        denormalized: true,
      },
      "pingbacks.$": {
        type: Array,
      },
      "pingbacks.$.$": {
        type: String,
      },
    });
  }
}<|MERGE_RESOLUTION|>--- conflicted
+++ resolved
@@ -172,32 +172,20 @@
           if (!docField) return null
 
           const result: DbRevision = {
-            ...docField, 
+            ...docField,
             // we're specifying these fields manually because docField doesn't have them, 
-            // or becaause we need to control the permissions on them.
+            // or because we need to control the permissions on them.
             //
             // The reason we need to return documentId and collectionName is because this 
             // entire result gets recursively resolved by revision field resolvers, and those
             // resolvers depend on these fields existing.
             _id: `${doc._id}_${fieldName}`, //HACK
-<<<<<<< HEAD
+            documentId: doc._id,
+            collectionName: collection.collectionName,
             editedAt: new Date(docField?.editedAt ?? Date.now()),
-            userId: docField?.userId,
-            commitMessage: docField?.commitMessage,
-            originalContents: (docField?.originalContents) || {},
-            html: docField?.html,
-            updateType: docField?.updateType,
-            version: docField?.version,
-            wordCount: docField?.wordCount,
-          } as DbRevision;
-=======
-            documentId: doc._id, 
-            collectionName: collection.collectionName,
-            editedAt: (docField.editedAt) || new Date(),
             originalContents: getOriginalContents(context.currentUser, doc, docField.originalContents),
-          } 
+          }
           return result
->>>>>>> b71fa48c
           //HACK: Pretend that this denormalized field is a DbRevision (even though it's missing an _id and some other fields)
         }
       },
