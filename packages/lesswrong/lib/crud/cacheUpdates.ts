--- conflicted
+++ resolved
@@ -1,9 +1,5 @@
-<<<<<<< HEAD
-import { Utils, getCollectionByTypeName } from '../vulcan-lib';
-=======
 import { Utils } from '../vulcan-lib';
 import { getCollectionByTypeName } from '../vulcan-lib/getCollection';
->>>>>>> ef000ff3
 import { getMultiResolverName, findWatchesByTypeName, getUpdateMutationName, getCreateMutationName, getDeleteMutationName } from './utils';
 import type { ApolloClient, ApolloCache } from '@apollo/client';
 
