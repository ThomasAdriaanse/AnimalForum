import { addCallback, getCollection } from '../vulcan-lib';
import Users from '../collections/users/collection';
import SimpleSchema from 'simpl-schema'
import { getWithLoader } from "../loaders";
import { Meteor } from 'meteor/meteor';
import { asyncFilter } from './asyncUtils';
import * as _ from 'underscore';

<<<<<<< HEAD
const generateIdResolverSingle = ({collectionName, fieldName, nullable}: {
  collectionName: CollectionNameString,
  fieldName: string,
  nullable: boolean,
}) => {
=======
interface CollectionFieldSpecification<T extends DbObject> {
  type?: any,
  optional?: boolean,
  defaultValue?: any,
  graphQLType?: string,
  resolveAs?: {
    type?: string,
    fieldName?: string,
    addOriginalField?: boolean,
    arguments?: string,
    resolver: (root: T, args: any, context: ResolverContext)=>any,
  },
  blackbox?: boolean,
  denormalized?: boolean,
  foreignKey?: any,
  min?: number,
  max?: number,
  
  form?: any,
  beforeComponent?: string,
  order?: number,
  label?: string,
  tooltip?: string,
  control?: string,
  placeholder?: string,
  hidden?: any,
  group?: any,
  
  onInsert?: any,
  onEdit?: any,
  onUpdate?: any,
  
  
  viewableBy?: any,
  insertableBy?: any,
  editableBy?: any,
  canRead?: any,
  canUpdate?: any,
  canCreate?: any,
}

const generateIdResolverSingle = ({collectionName, fieldName}) => {
>>>>>>> 50dc737b
  return async (doc, args, context: ResolverContext) => {
    if (!doc[fieldName]) return null

    const { currentUser } = context
    const collection = context[collectionName]

    const resolvedDoc = await collection.loader.load(doc[fieldName])
    if (!resolvedDoc) {
      if (!nullable) {
        // eslint-disable-next-line no-console
        console.error(`Broken foreign key reference: ${collectionName}.${fieldName}=${doc[fieldName]}`);
      }
      return null;
    }

    return await accessFilterSingle(currentUser, collection, resolvedDoc, context);
  }
}

const generateIdResolverMulti = <CollectionName extends keyof CollectionsByName>({collectionName, fieldName, getKey = (a=>a)}: {
  collectionName: CollectionName,
  fieldName: string,
  getKey?: (key: string) => string,
}) => {
  type DbType = DbTypesByCollectionName[CollectionName];
  
  return async (doc, args, context: ResolverContext) => {
    if (!doc[fieldName]) return []
    const keys = doc[fieldName].map(getKey)

    const { currentUser } = context
    const collection = context[collectionName] as CollectionBase<DbType>

    const resolvedDocs: Array<DbType> = await collection.loader.loadMany(keys)

    return await accessFilterMultiple(currentUser, collection, resolvedDocs, context);
  }
}

// Apply both document-level and field-level permission checks to a single document.
// If the user can't access the document, returns null. If the user can access the
// document, return a copy of the document in which any fields the user can't access
// have been removed. If document is null, returns null.
export const accessFilterSingle = async <T extends DbObject>(currentUser: DbUser|null, collection: CollectionBase<T>, document: T|null, context: ResolverContext|null): Promise<T|null> => {
  const { checkAccess } = collection
  if (!document) return null;
  if (checkAccess && !(await checkAccess(currentUser, document, context))) return null
  const restrictedDoc = Users.restrictViewableFields(currentUser, collection, document)
  return restrictedDoc;
}

// Apply both document-level and field-level permission checks to a list of documents.
// Returns a list where documents which the user can't access are removed from the
// list, and fields which the user can't access are removed from the documents inside
// the list. If currentUser is null, applies permission checks for the logged-out
// view.
export const accessFilterMultiple = async <T extends DbObject>(currentUser: DbUser|null, collection: CollectionBase<T>, unfilteredDocs: Array<T|null>, context: ResolverContext|null): Promise<Array<T>> => {
  const { checkAccess } = collection
  
  // Filter out nulls (docs that were referenced but didn't exist)
  // Explicit cast because the type-system doesn't detect that this is removing
  // nulls.
  const existingDocs: Array<T> = _.filter(unfilteredDocs, d=>!!d) as Array<T>;
  // Apply the collection's checkAccess function, if it has one, to filter out documents
  const filteredDocs = checkAccess ? await asyncFilter(existingDocs, async (d: T) => await checkAccess(currentUser, d, context)) : existingDocs
  // Apply field-level permissions
  const restrictedDocs = Users.restrictViewableFields(currentUser, collection, filteredDocs)
  
  return restrictedDocs;
}

export const foreignKeyField = ({idFieldName, resolverName, collectionName, type, nullable=true}: {
  idFieldName: string,
  resolverName: string,
  collectionName: CollectionNameString,
  type: string,
  nullable?: boolean,
}) => {
  if (!idFieldName || !resolverName || !collectionName || !type)
    throw new Error("Missing argument to foreignKeyField");
  
  return {
    type: String,
    foreignKey: collectionName,
    resolveAs: {
      fieldName: resolverName,
      type: nullable ? type : `${type}!`,
      resolver: generateIdResolverSingle({
        collectionName,
        fieldName: idFieldName,
        nullable,
      }),
      addOriginalField: true,
    },
  }
}

export function arrayOfForeignKeysField<CollectionName extends keyof CollectionsByName>({idFieldName, resolverName, collectionName, type, getKey}: {
  idFieldName: string,
  resolverName: string,
  collectionName: CollectionName,
  type: string,
  getKey?: (string)=>string,
}) {
  if (!idFieldName || !resolverName || !collectionName || !type)
    throw new Error("Missing argument to foreignKeyField");
  
  return {
    type: Array,
    resolveAs: {
      fieldName: resolverName,
      type: `[${type}!]!`,
      resolver: generateIdResolverMulti({
        collectionName,
        fieldName: idFieldName,
        getKey
      }),
      addOriginalField: true
    },
  }
}

export const simplSchemaToGraphQLtype = (type): string|null => {
  if (type === String) return "String";
  else if (type === Number) return "Int";
  else if (type === Date) return "Date";
  else if (type === Boolean) return "Boolean";
  else return null;
}

export const resolverOnlyField = ({type, graphQLtype=null, resolver, graphqlArguments=null, ...rest}: any) => {
  const resolverType = graphQLtype || simplSchemaToGraphQLtype(type);
  if (!type)
    throw new Error("Could not determine resolver graphQL type");
  return {
    type: type,
    optional: true,
    resolveAs: {
      type: resolverType,
      arguments: graphqlArguments,
      resolver: resolver,
    },
    ...rest
  }
}

// Given a collection and a fieldName=>fieldSchema dictionary, add fields to
// the collection schema. We use this instead of collection.addField([...])
// because that one forces an awkward syntax in order to be array-based instead
// of object-based.
export const addFieldsDict = <T extends DbObject>(collection: CollectionBase<T>, fieldsDict: Record<string,CollectionFieldSpecification<T>>): void => {
  let translatedFields: Array<any> = [];
  for (let key in fieldsDict) {
    translatedFields.push({
      fieldName: key,
      fieldSchema: fieldsDict[key]
    });
  }
  collection.addField(translatedFields);
}

// For denormalized fields, needsUpdate is an optional attribute that
// determines whether the denormalization function should be rerun given
// the new document after an update or an insert
SimpleSchema.extendOptions(['needsUpdate'])

// For denormalized fields, getValue returns the new denormalized value of
// the field, given the new document after an update or an insert
SimpleSchema.extendOptions(['getValue'])

// For denormalized fields, marks a field so that we can automatically
// get the automatically recompute the new denormalized value via
// `Vulcan.recomputeDenormalizedValues` in the Meteor shell
SimpleSchema.extendOptions(['canAutoDenormalize'])


// Helper function to add all the correct callbacks and metadata for a field
// which is denormalized, where its denormalized value is a function only of
// the other fields on the document. (Doesn't work if it depends on the contents
// of other collections, because it doesn't set up callbacks for changes in
// those collections)
export function denormalizedField({ needsUpdate, getValue }: {
  needsUpdate?: any,
  getValue: any,
}) {
  return {
    onUpdate: async ({data, document}) => {
      if (!needsUpdate || needsUpdate(data)) {
        return await getValue(document)
      }
    },
    onCreate: async ({newDocument}) => {
      if (!needsUpdate || needsUpdate(newDocument)) {
        return await getValue(newDocument)
      }
    },
    denormalized: true,
    canAutoDenormalize: true,
    optional: true,
    needsUpdate,
    getValue
  }
}

// Create a denormalized field which counts the number of objects in some other
// collection whose value for a field is this object's ID. For example, count
// the number of comments on a post, or the number of posts by a user, updating
// when objects are created/deleted/updated.
export function denormalizedCountOfReferences({ collectionName, fieldName, foreignCollectionName, foreignTypeName, foreignFieldName, filterFn }: {
  collectionName: CollectionNameString,
  fieldName: string,
  foreignCollectionName: string,
  foreignTypeName: string,
  foreignFieldName: string,
  filterFn?: any,
}) {
  const foreignCollectionCallbackPrefix = foreignTypeName.toLowerCase();
  
  if (!filterFn)
    filterFn = doc=>true;
  
  if (Meteor.isServer)
  {
    // When inserting a new document which potentially needs to be counted, follow
    // its reference and update with $inc.
    const createCallback = async (newDoc, {currentUser, collection, context}) => {
      if (newDoc[foreignFieldName] && filterFn(newDoc)) {
        const collection = getCollection(collectionName);
        await collection.update(newDoc[foreignFieldName], {
          $inc: { [fieldName]: 1 }
        });
      }
      
      return newDoc;
    }
    (createCallback as any).name = `${collectionName}_${fieldName}_countNew`;
    addCallback(`${foreignCollectionCallbackPrefix}.create.after`, createCallback);
    
    // When updating a document, we may need to decrement a count, we may
    // need to increment a count, we may need to do both with them cancelling
    // out, or we may need to both but on different documents.
    addCallback(`${foreignCollectionCallbackPrefix}.update.after`,
      async (newDoc, {oldDocument, currentUser, collection}) => {
        const countingCollection: any = getCollection(collectionName);
        if (filterFn(newDoc) && !filterFn(oldDocument)) {
          // The old doc didn't count, but the new doc does. Increment on the new doc.
          await countingCollection.update(newDoc[foreignFieldName], {
            $inc: { [fieldName]: 1 }
          });
        } else if (!filterFn(newDoc) && filterFn(oldDocument)) {
          // The old doc counted, but the new doc doesn't. Decrement on the old doc.
          await countingCollection.update(oldDocument[foreignFieldName], {
            $inc: { [fieldName]: -1 }
          });
        } else if(filterFn(newDoc) && oldDocument[foreignFieldName] !== newDoc[foreignFieldName]) {
          // The old and new doc both count, but the reference target has changed.
          // Decrement on one doc and increment on the other.
          await countingCollection.update(oldDocument[foreignFieldName], {
            $inc: { [fieldName]: -1 }
          });
          await countingCollection.update(newDoc[foreignFieldName], {
            $inc: { [fieldName]: 1 }
          });
        }
        return newDoc;
      }
    );
    addCallback(`${foreignCollectionCallbackPrefix}.delete.async`,
      async ({document, currentUser, collection}) => {
        if (document[foreignFieldName] && filterFn(document)) {
          const countingCollection = getCollection(collectionName);
          await countingCollection.update(document[foreignFieldName], {
            $inc: { [fieldName]: -1 }
          });
        }
      }
    );
  }
  
  return {
    type: Number,
    optional: true,
    defaultValue: 0,
    
    denormalized: true,
    canAutoDenormalize: true,
    
    getValue: async (document) => {
      const foreignCollection = getCollection(foreignCollectionName);
      const docsThatMayCount = await getWithLoader(
        foreignCollection,
        `denormalizedCount_${collectionName}.${fieldName}`,
        { },
        foreignFieldName,
        document._id
      );
      
      const docsThatCount = _.filter(docsThatMayCount, d=>filterFn(d));
      return docsThatCount.length;
    }
  }
}

export function googleLocationToMongoLocation(gmaps) {
  return {
    type: "Point",
    coordinates: [gmaps.geometry.location.lng, gmaps.geometry.location.lat]
  }
}<|MERGE_RESOLUTION|>--- conflicted
+++ resolved
@@ -6,13 +6,6 @@
 import { asyncFilter } from './asyncUtils';
 import * as _ from 'underscore';
 
-<<<<<<< HEAD
-const generateIdResolverSingle = ({collectionName, fieldName, nullable}: {
-  collectionName: CollectionNameString,
-  fieldName: string,
-  nullable: boolean,
-}) => {
-=======
 interface CollectionFieldSpecification<T extends DbObject> {
   type?: any,
   optional?: boolean,
@@ -54,8 +47,11 @@
   canCreate?: any,
 }
 
-const generateIdResolverSingle = ({collectionName, fieldName}) => {
->>>>>>> 50dc737b
+const generateIdResolverSingle = ({collectionName, fieldName, nullable}: {
+  collectionName: CollectionNameString,
+  fieldName: string,
+  nullable: boolean,
+}) => {
   return async (doc, args, context: ResolverContext) => {
     if (!doc[fieldName]) return null
 
