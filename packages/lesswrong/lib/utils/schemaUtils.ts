import { addCallback, getCollection } from '../vulcan-lib';
import Users from '../collections/users/collection';
import SimpleSchema from 'simpl-schema'
import { getWithLoader } from "../loaders";
import { Meteor } from 'meteor/meteor';
import { asyncFilter } from './asyncUtils';
import * as _ from 'underscore';

export interface CollectionFieldSpecification<T extends DbObject> {
  type?: any,
  optional?: boolean,
  defaultValue?: any,
  graphQLType?: string,
  resolveAs?: {
    type: string,
    fieldName?: string,
    addOriginalField?: boolean,
    arguments?: string|null,
    resolver: (root: T, args: any, context: ResolverContext)=>any,
  },
  blackbox?: boolean,
  denormalized?: boolean,
  canAutoDenormalize?: boolean,
  canAutofillDefault?: boolean,
  needsUpdate?: any,
  getValue?: any,
  foreignKey?: any,
  
  min?: number,
  max?: number,
  regEx?: any,
  minCount?: number,
  options?: any,
  allowedValues?: any,
  query?: any,
  
  form?: any,
  input?: any,
  beforeComponent?: string,
  order?: number,
  label?: string,
  tooltip?: string,
  control?: string,
  placeholder?: string,
  hidden?: any,
  group?: any,
  
  // Field mutation callbacks, invoked from Vulcan mutators. Notes:
  //  * onInsert, onEdit, and onRemove are deprecated (but still used) because
  //    of Vulcan's mass-renaming and switch to named arguments
  //  * The "document" field in onUpdate is deprecated due to an earlier mixup
  //    (breaking change) affecting whether it means oldDocument or newDocument
  //  * FIXME: onUpdate doesn't actually get fieldName (but some callbacks use
  //    it anyways)
  //  * Return type of these callbacks is not enforced because we don't have the
  //    field's type in a usable format here. onInsert, onCreate, onEdit, and
  //    onUpdate should all return a new value for the field, EXCEPT that if
  //    they return undefined the field value is left unchanged.
  //    
  onInsert?: (doc: T, currentUser: DbUser) => any,
  onCreate?: (args: {data: T, currentUser: DbUser, collection: CollectionBase<T>, context?: any, document: T, newDocument: T, schema: any, fieldName: string}) => any,
  onEdit?: (modifier: any, oldDocument: T, currentUser: DbUser, newDocument: T) => any,
  onUpdate?: (args: {data: any, oldDocument: T, newDocument: T, document: T, currentUser: DbUser, collection: CollectionBase<T>, context: any, schema: any, fieldName: string}) => any,
  onRemove?: any,
  onDelete?: any,
  
  
  viewableBy?: any,
  insertableBy?: any,
  editableBy?: any,
  canRead?: any,
  canUpdate?: any,
  canCreate?: any,
}

<<<<<<< HEAD
const generateIdResolverSingle = ({collectionName, fieldName, nullable}: {
  collectionName: CollectionNameString,
  fieldName: string,
  nullable: boolean,
}) => {
  return async (doc, args, context: ResolverContext) => {
=======
export type SchemaType<T extends DbObject> = Record<string,CollectionFieldSpecification<T>>

const generateIdResolverSingle = <CollectionName extends CollectionNameString>({
  collectionName, fieldName
}: {
  collectionName: CollectionName,
  fieldName: string,
}) => {
  type DataType = ObjectsByCollectionName[CollectionName];
  return async (doc: any, args: void, context: ResolverContext): Promise<DataType|null> => {
>>>>>>> c1d36cee
    if (!doc[fieldName]) return null

    const { currentUser } = context
    const collection = context[collectionName] as CollectionBase<DataType>

    const resolvedDoc = await collection.loader.load(doc[fieldName])
    if (!resolvedDoc) {
      if (!nullable) {
        // eslint-disable-next-line no-console
        console.error(`Broken foreign key reference: ${collectionName}.${fieldName}=${doc[fieldName]}`);
      }
      return null;
    }

    return await accessFilterSingle(currentUser, collection, resolvedDoc, context);
  }
}

<<<<<<< HEAD
const generateIdResolverMulti = <CollectionName extends keyof CollectionsByName>({collectionName, fieldName, getKey = (a=>a)}: {
  collectionName: CollectionName,
  fieldName: string,
  getKey?: (key: string) => string,
}) => {
  type DbType = DbTypesByCollectionName[CollectionName];
  
  return async (doc, args, context: ResolverContext) => {
=======
const generateIdResolverMulti = <CollectionName extends CollectionNameString>({
  collectionName, fieldName,
  getKey = (a=>a)
}: {
  collectionName: CollectionName,
  fieldName: string,
  getKey?: any,
}) => {
  type DataType = ObjectsByCollectionName[CollectionName];
  return async (doc: any, args: void, context: ResolverContext): Promise<Array<DataType>> => {
>>>>>>> c1d36cee
    if (!doc[fieldName]) return []
    const keys = doc[fieldName].map(getKey)

    const { currentUser } = context
<<<<<<< HEAD
    const collection = context[collectionName] as CollectionBase<DbType>

    const resolvedDocs: Array<DbType> = await collection.loader.loadMany(keys)
=======
    const collection = context[collectionName] as CollectionBase<DataType>

    const resolvedDocs: Array<DataType> = await collection.loader.loadMany(keys)
>>>>>>> c1d36cee

    return await accessFilterMultiple(currentUser, collection, resolvedDocs, context);
  }
}

// Apply both document-level and field-level permission checks to a single document.
// If the user can't access the document, returns null. If the user can access the
// document, return a copy of the document in which any fields the user can't access
// have been removed. If document is null, returns null.
export const accessFilterSingle = async <T extends DbObject>(currentUser: DbUser|null, collection: CollectionBase<T>, document: T|null, context: ResolverContext|null): Promise<T|null> => {
  const { checkAccess } = collection
  if (!document) return null;
  if (checkAccess && !(await checkAccess(currentUser, document, context))) return null
  const restrictedDoc = Users.restrictViewableFields(currentUser, collection, document)
  return restrictedDoc;
}

// Apply both document-level and field-level permission checks to a list of documents.
// Returns a list where documents which the user can't access are removed from the
// list, and fields which the user can't access are removed from the documents inside
// the list. If currentUser is null, applies permission checks for the logged-out
// view.
export const accessFilterMultiple = async <T extends DbObject>(currentUser: DbUser|null, collection: CollectionBase<T>, unfilteredDocs: Array<T|null>, context: ResolverContext|null): Promise<Array<T>> => {
  const { checkAccess } = collection
  
  // Filter out nulls (docs that were referenced but didn't exist)
  // Explicit cast because the type-system doesn't detect that this is removing
  // nulls.
  const existingDocs: Array<T> = _.filter(unfilteredDocs, d=>!!d) as Array<T>;
  // Apply the collection's checkAccess function, if it has one, to filter out documents
  const filteredDocs = checkAccess ? await asyncFilter(existingDocs, async (d: T) => await checkAccess(currentUser, d, context)) : existingDocs
  // Apply field-level permissions
  const restrictedDocs = Users.restrictViewableFields(currentUser, collection, filteredDocs)
  
  return restrictedDocs;
}

<<<<<<< HEAD
export const foreignKeyField = ({idFieldName, resolverName, collectionName, type, nullable=true}: {
  idFieldName: string,
  resolverName: string,
  collectionName: CollectionNameString,
  type: string,
  nullable?: boolean,
}) => {
=======
export const foreignKeyField = <CollectionName extends CollectionNameString>({idFieldName, resolverName, collectionName, type}: {
  idFieldName: string,
  resolverName: string,
  collectionName: CollectionName,
  type: string,
}): any => {
>>>>>>> c1d36cee
  if (!idFieldName || !resolverName || !collectionName || !type)
    throw new Error("Missing argument to foreignKeyField");
  
  return {
    type: String,
    foreignKey: collectionName,
    resolveAs: {
      fieldName: resolverName,
      type: nullable ? type : `${type}!`,
      resolver: generateIdResolverSingle({
        collectionName,
        fieldName: idFieldName,
        nullable,
      }),
      addOriginalField: true,
    },
  }
}

export function arrayOfForeignKeysField<CollectionName extends keyof CollectionsByName>({idFieldName, resolverName, collectionName, type, getKey}: {
  idFieldName: string,
  resolverName: string,
  collectionName: CollectionName,
  type: string,
  getKey?: (key: any)=>string,
}) {
  if (!idFieldName || !resolverName || !collectionName || !type)
    throw new Error("Missing argument to foreignKeyField");
  
  return {
    type: Array,
    resolveAs: {
      fieldName: resolverName,
      type: `[${type}!]!`,
      resolver: generateIdResolverMulti({
        collectionName,
        fieldName: idFieldName,
        getKey
      }),
      addOriginalField: true
    },
  }
}

export const simplSchemaToGraphQLtype = (type: any): string|null => {
  if (type === String) return "String";
  else if (type === Number) return "Int";
  else if (type === Date) return "Date";
  else if (type === Boolean) return "Boolean";
  else return null;
}

interface ResolverOnlyFieldArgs<T extends DbObject> extends CollectionFieldSpecification<T> {
  resolver: (doc: T, args: any, context: ResolverContext) => any,
  graphQLtype?: string|null,
  graphqlArguments?: string|null,
}
export const resolverOnlyField = <T extends DbObject>({type, graphQLtype=null, resolver, graphqlArguments=null, ...rest}: ResolverOnlyFieldArgs<T>): CollectionFieldSpecification<T> => {
  const resolverType = graphQLtype || simplSchemaToGraphQLtype(type);
  if (!type || !resolverType)
    throw new Error("Could not determine resolver graphQL type");
  return {
    type: type,
    optional: true,
    resolveAs: {
      type: resolverType,
      arguments: graphqlArguments,
      resolver: resolver,
    },
    ...rest
  }
}

// Given a collection and a fieldName=>fieldSchema dictionary, add fields to
// the collection schema. We use this instead of collection.addField([...])
// because that one forces an awkward syntax in order to be array-based instead
// of object-based.
export const addFieldsDict = <T extends DbObject>(collection: CollectionBase<T>, fieldsDict: Record<string,CollectionFieldSpecification<T>>): void => {
  let translatedFields: Array<any> = [];
  for (let key in fieldsDict) {
    translatedFields.push({
      fieldName: key,
      fieldSchema: fieldsDict[key]
    });
  }
  collection.addField(translatedFields);
}

// For denormalized fields, needsUpdate is an optional attribute that
// determines whether the denormalization function should be rerun given
// the new document after an update or an insert
SimpleSchema.extendOptions(['needsUpdate'])

// For denormalized fields, getValue returns the new denormalized value of
// the field, given the new document after an update or an insert
SimpleSchema.extendOptions(['getValue'])

// For denormalized fields, marks a field so that we can automatically
// get the automatically recompute the new denormalized value via
// `Vulcan.recomputeDenormalizedValues` in the Meteor shell
SimpleSchema.extendOptions(['canAutoDenormalize'])


// Helper function to add all the correct callbacks and metadata for a field
// which is denormalized, where its denormalized value is a function only of
// the other fields on the document. (Doesn't work if it depends on the contents
// of other collections, because it doesn't set up callbacks for changes in
// those collections)
export function denormalizedField<T extends DbObject>({ needsUpdate, getValue }: {
  needsUpdate?: (doc: T) => boolean,
  getValue: (doc: T) => any,
}): CollectionFieldSpecification<T> {
  return {
    onUpdate: async ({data, document}) => {
      if (!needsUpdate || needsUpdate(data)) {
        return await getValue(document)
      }
    },
    onCreate: async ({newDocument}) => {
      if (!needsUpdate || needsUpdate(newDocument)) {
        return await getValue(newDocument)
      }
    },
    denormalized: true,
    canAutoDenormalize: true,
    optional: true,
    needsUpdate,
    getValue
  }
}

// Create a denormalized field which counts the number of objects in some other
// collection whose value for a field is this object's ID. For example, count
// the number of comments on a post, or the number of posts by a user, updating
// when objects are created/deleted/updated.
export function denormalizedCountOfReferences<SourceType extends DbObject, TargetCollectionName extends keyof ObjectsByCollectionName>({ collectionName, fieldName, foreignCollectionName, foreignTypeName, foreignFieldName, filterFn }: {
  collectionName: CollectionNameString,
  fieldName: string,
  foreignCollectionName: TargetCollectionName,
  foreignTypeName: string,
  foreignFieldName: string,
  filterFn?: (doc: ObjectsByCollectionName[TargetCollectionName])=>boolean,
}): CollectionFieldSpecification<SourceType> {
  type TargetType = ObjectsByCollectionName[TargetCollectionName];
  const foreignCollectionCallbackPrefix = foreignTypeName.toLowerCase();
  const filter = filterFn || ((doc: ObjectsByCollectionName[TargetCollectionName]) => true);
  
  if (Meteor.isServer)
  {
    // When inserting a new document which potentially needs to be counted, follow
    // its reference and update with $inc.
    const createCallback = async (newDoc, {currentUser, collection, context}) => {
      if (newDoc[foreignFieldName] && filter(newDoc)) {
        const collection = getCollection(collectionName);
        await collection.update(newDoc[foreignFieldName], {
          $inc: { [fieldName]: 1 }
        });
      }
      
      return newDoc;
    }
    (createCallback as any).name = `${collectionName}_${fieldName}_countNew`;
    addCallback(`${foreignCollectionCallbackPrefix}.create.after`, createCallback);
    
    // When updating a document, we may need to decrement a count, we may
    // need to increment a count, we may need to do both with them cancelling
    // out, or we may need to both but on different documents.
    addCallback(`${foreignCollectionCallbackPrefix}.update.after`,
      async (newDoc, {oldDocument, currentUser, collection}) => {
        const countingCollection: any = getCollection(collectionName);
        if (filter(newDoc) && !filter(oldDocument)) {
          // The old doc didn't count, but the new doc does. Increment on the new doc.
          await countingCollection.update(newDoc[foreignFieldName], {
            $inc: { [fieldName]: 1 }
          });
        } else if (!filter(newDoc) && filter(oldDocument)) {
          // The old doc counted, but the new doc doesn't. Decrement on the old doc.
          await countingCollection.update(oldDocument[foreignFieldName], {
            $inc: { [fieldName]: -1 }
          });
        } else if(filter(newDoc) && oldDocument[foreignFieldName] !== newDoc[foreignFieldName]) {
          // The old and new doc both count, but the reference target has changed.
          // Decrement on one doc and increment on the other.
          await countingCollection.update(oldDocument[foreignFieldName], {
            $inc: { [fieldName]: -1 }
          });
          await countingCollection.update(newDoc[foreignFieldName], {
            $inc: { [fieldName]: 1 }
          });
        }
        return newDoc;
      }
    );
    addCallback(`${foreignCollectionCallbackPrefix}.delete.async`,
      async ({document, currentUser, collection}) => {
        if (document[foreignFieldName] && filter(document)) {
          const countingCollection = getCollection(collectionName);
          await countingCollection.update(document[foreignFieldName], {
            $inc: { [fieldName]: -1 }
          });
        }
      }
    );
  }
  
  return {
    type: Number,
    optional: true,
    defaultValue: 0,
    
    denormalized: true,
    canAutoDenormalize: true,
    
    getValue: async (document: SourceType): Promise<any> => {
      const foreignCollection: CollectionBase<TargetType> = getCollection(foreignCollectionName);
      const docsThatMayCount = await getWithLoader(
        foreignCollection,
        `denormalizedCount_${collectionName}.${fieldName}`,
        { },
        foreignFieldName,
        document._id
      );
      
      const docsThatCount = _.filter(docsThatMayCount, d=>filter(d));
      return docsThatCount.length;
    }
  }
}

export function googleLocationToMongoLocation(gmaps) {
  return {
    type: "Point",
    coordinates: [gmaps.geometry.location.lng, gmaps.geometry.location.lat]
  }
}<|MERGE_RESOLUTION|>--- conflicted
+++ resolved
@@ -73,25 +73,17 @@
   canCreate?: any,
 }
 
-<<<<<<< HEAD
-const generateIdResolverSingle = ({collectionName, fieldName, nullable}: {
-  collectionName: CollectionNameString,
+export type SchemaType<T extends DbObject> = Record<string,CollectionFieldSpecification<T>>
+
+const generateIdResolverSingle = <CollectionName extends CollectionNameString>({
+  collectionName, fieldName, nullable
+}: {
+  collectionName: CollectionName,
   fieldName: string,
   nullable: boolean,
 }) => {
-  return async (doc, args, context: ResolverContext) => {
-=======
-export type SchemaType<T extends DbObject> = Record<string,CollectionFieldSpecification<T>>
-
-const generateIdResolverSingle = <CollectionName extends CollectionNameString>({
-  collectionName, fieldName
-}: {
-  collectionName: CollectionName,
-  fieldName: string,
-}) => {
   type DataType = ObjectsByCollectionName[CollectionName];
   return async (doc: any, args: void, context: ResolverContext): Promise<DataType|null> => {
->>>>>>> c1d36cee
     if (!doc[fieldName]) return null
 
     const { currentUser } = context
@@ -110,40 +102,21 @@
   }
 }
 
-<<<<<<< HEAD
-const generateIdResolverMulti = <CollectionName extends keyof CollectionsByName>({collectionName, fieldName, getKey = (a=>a)}: {
+const generateIdResolverMulti = <CollectionName extends CollectionNameString>({collectionName, fieldName, getKey = (a=>a)}: {
   collectionName: CollectionName,
   fieldName: string,
   getKey?: (key: string) => string,
 }) => {
-  type DbType = DbTypesByCollectionName[CollectionName];
-  
-  return async (doc, args, context: ResolverContext) => {
-=======
-const generateIdResolverMulti = <CollectionName extends CollectionNameString>({
-  collectionName, fieldName,
-  getKey = (a=>a)
-}: {
-  collectionName: CollectionName,
-  fieldName: string,
-  getKey?: any,
-}) => {
-  type DataType = ObjectsByCollectionName[CollectionName];
-  return async (doc: any, args: void, context: ResolverContext): Promise<Array<DataType>> => {
->>>>>>> c1d36cee
+  type DbType = ObjectsByCollectionName[CollectionName];
+  
+  return async (doc: any, args: void, context: ResolverContext): Promise<Array<DbType>> => {
     if (!doc[fieldName]) return []
     const keys = doc[fieldName].map(getKey)
 
     const { currentUser } = context
-<<<<<<< HEAD
     const collection = context[collectionName] as CollectionBase<DbType>
 
     const resolvedDocs: Array<DbType> = await collection.loader.loadMany(keys)
-=======
-    const collection = context[collectionName] as CollectionBase<DataType>
-
-    const resolvedDocs: Array<DataType> = await collection.loader.loadMany(keys)
->>>>>>> c1d36cee
 
     return await accessFilterMultiple(currentUser, collection, resolvedDocs, context);
   }
@@ -181,22 +154,13 @@
   return restrictedDocs;
 }
 
-<<<<<<< HEAD
-export const foreignKeyField = ({idFieldName, resolverName, collectionName, type, nullable=true}: {
-  idFieldName: string,
-  resolverName: string,
-  collectionName: CollectionNameString,
-  type: string,
-  nullable?: boolean,
-}) => {
-=======
-export const foreignKeyField = <CollectionName extends CollectionNameString>({idFieldName, resolverName, collectionName, type}: {
+export const foreignKeyField = <CollectionName extends CollectionNameString>({idFieldName, resolverName, collectionName, type, nullable=true}: {
   idFieldName: string,
   resolverName: string,
   collectionName: CollectionName,
   type: string,
-}): any => {
->>>>>>> c1d36cee
+  nullable?: boolean,
+}) => {
   if (!idFieldName || !resolverName || !collectionName || !type)
     throw new Error("Missing argument to foreignKeyField");
   
