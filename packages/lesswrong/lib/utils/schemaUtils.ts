--- conflicted
+++ resolved
@@ -42,11 +42,7 @@
 // If the user can't access the document, returns null. If the user can access the
 // document, return a copy of the document in which any fields the user can't access
 // have been removed. If document is null, returns null.
-<<<<<<< HEAD
-export const accessFilterSingle = <T extends DbObject>(currentUser:DbUser|null , collection:CollectionBase<T>, document: T | null) : T|null => {
-=======
 export const accessFilterSingle = async <T extends DbObject>(currentUser: DbUser|null, collection: CollectionBase<T>, document: T|null, context: ResolverContext|null): Promise<T|null> => {
->>>>>>> f4b2f84e
   const { checkAccess } = collection
   if (!document) return null;
   if (checkAccess && !(await checkAccess(currentUser, document, context))) return null
@@ -59,11 +55,7 @@
 // list, and fields which the user can't access are removed from the documents inside
 // the list. If currentUser is null, applies permission checks for the logged-out
 // view.
-<<<<<<< HEAD
-export const accessFilterMultiple = <T extends DbObject>(currentUser:DbUser|null, collection:CollectionBase<T>, unfilteredDocs:T[]) : T[] => {
-=======
 export const accessFilterMultiple = async <T extends DbObject>(currentUser: DbUser|null, collection: CollectionBase<T>, unfilteredDocs: Array<T|null>, context: ResolverContext|null): Promise<Array<T>> => {
->>>>>>> f4b2f84e
   const { checkAccess } = collection
   
   // Filter out nulls (docs that were referenced but didn't exist)
