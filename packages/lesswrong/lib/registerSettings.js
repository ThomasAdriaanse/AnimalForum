import {registerSetting} from 'meteor/vulcan:core'

registerSetting('forumType', 'LessWrong', 'What type of Forum is being run, {LessWrong, AlignmentForum, EAForum}')

registerSetting('hasEvents', true, 'Does this version have local events')

// HeadTags
registerSetting('logoUrl', null, 'Absolute URL for the logo image');
registerSetting('title', 'My App', 'App title');
registerSetting('tagline', null, 'App tagline');
registerSetting('description');
registerSetting('siteImage', null, 'An image used to represent the site on social media');
registerSetting('faviconUrl', '/img/favicon.ico', 'Favicon absolute URL');

// EventsPast.jsx
<<<<<<< HEAD
// TODO;
registerSetting('forum.numberOfDays', 5, 'Number of days to display in Daily view');
=======
registerSetting('forum.numberOfDays', 10, 'Number of days to display in Daily view');
>>>>>>> 89b50c76

// Comments callbacks
registerSetting('forum.commentInterval', 15, 'How long users should wait in between comments (in seconds)');

// helpers.js
registerSetting('forum.outsideLinksPointTo', 'link', 'Whether to point RSS links to the linked URL (“link”) or back to the post page (“page”)');
registerSetting('forum.requirePostsApproval', false, 'Require posts to be approved manually');
registerSetting('twitterAccount', null, 'Twitter account associated with the app');
registerSetting('siteUrl', null, 'Main site URL');

// posts/schema.js
registerSetting('forum.postExcerptLength', 30, 'Length of posts excerpts in words');

// posts/callbacks/other.js
registerSetting('forum.trackClickEvents', true, 'Track clicks to posts pages');

// posts/callbacks/validation.js
registerSetting('forum.postInterval', 30, 'How long users should wait between each posts, in seconds');
registerSetting('forum.maxPostsPerDay', 5, 'Maximum number of posts a user can create in a day');

// robots.js
registerSetting('disallowCrawlers', false, 'Whether to serve a robots.txt that asks crawlers not to index');

// rss.js
registerSetting('forum.RSSLinksPointTo', 'link', 'Where to point RSS links to');

// Google Analytics + Tag Manager
registerSetting('googleAnalytics.apiKey', null, 'Google Analytics ID');
registerSetting('googleTagManager.apiKey', null, 'Google Tag Manager ID');

// Sentry
registerSetting('sentry.url', null, 'Sentry DSN URL')
registerSetting('sentry.environment', null, 'Sentry environment ie: development')
registerSetting('sentry.release', null, 'Sentry release')

// ReCaptcha ApiKey
registerSetting('reCaptcha.apiKey', null, 'ReCaptcha API Key')
registerSetting('reCaptcha.secret', null, 'ReCaptcha Secret')

// Akismet
registerSetting('akismet.apiKey', null, 'Akismet API Key')
registerSetting('akismet.url', null, 'Akismet url as entered into their site')

// Spam strictness settings
registerSetting('requireReCaptcha', false, 'Users must come with recaptcha scores to be reviewed')
registerSetting('hideUnreviewedAuthorComments', false, 'Hide comments by unreviewed authors (prevents spam, but delays new user engagement)')

// LogRocket settings
registerSetting('logRocket.apiKey', null, 'LogRocket API Key')
registerSetting('logRocket.sampleDensity', 5, 'Tracking 1 of n users (1 means all users are tracked)')<|MERGE_RESOLUTION|>--- conflicted
+++ resolved
@@ -13,12 +13,8 @@
 registerSetting('faviconUrl', '/img/favicon.ico', 'Favicon absolute URL');
 
 // EventsPast.jsx
-<<<<<<< HEAD
 // TODO;
-registerSetting('forum.numberOfDays', 5, 'Number of days to display in Daily view');
-=======
 registerSetting('forum.numberOfDays', 10, 'Number of days to display in Daily view');
->>>>>>> 89b50c76
 
 // Comments callbacks
 registerSetting('forum.commentInterval', 15, 'How long users should wait in between comments (in seconds)');
