--- conflicted
+++ resolved
@@ -1,20 +1,6 @@
 import Users from 'meteor/vulcan:users';
 import { schemaDefaultValue } from '../../collectionUtils';
 
-//
-// Votes. From the user's perspective, they have a vote-state for each voteable
-// entity (post/comment), which is either neutral (the default), upvote,
-// downvote, big-upvote or big-downvote.
-//
-// When you vote and then change it, three things happen. A new vote is created
-// for the new vote state (unless that's neutral). First, the old vote has
-// 'cancelled' set to true. Second, an "unvote" is created, also with cancelled
-// set to true, but with the timestamp corresponding to the moment you changed
-// the vote.
-//
-
-<<<<<<< HEAD
-=======
 //
 // Votes. From the user's perspective, they have a vote-state for each voteable
 // entity (post/comment), which is either neutral (the default), upvote,
@@ -28,7 +14,6 @@
 // that was reversed.
 //
 
->>>>>>> c40ab45f
 const schema = {
   _id: {
     type: String,
