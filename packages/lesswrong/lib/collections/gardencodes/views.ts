--- conflicted
+++ resolved
@@ -11,12 +11,8 @@
 }
 
 
-<<<<<<< HEAD
 GardenCodes.addDefaultView((terms: GardenCodesViewTerms) => {
-=======
-GardenCodes.addDefaultView(terms => {
-  let selector 
->>>>>>> 223f4c1d
+  let selector: any
   if (terms?.types) {
     const eventTypeStrings = eventTypes.map(type=>type.value)
     const types = terms.types?.filter(type => eventTypeStrings.includes(type))
