import { registerFragment } from '../../vulcan-lib';

registerFragment(`
  fragment TagBasicInfo on Tag {
    _id
    name
    slug
    core
    postCount
    deleted
    adminOnly
    defaultOrder
    suggestedAsFilter
<<<<<<< HEAD
    needsReview
    reviewedByUserId
=======
    descriptionTruncationCount
>>>>>>> a67c7087
  }
`);

registerFragment(`
  fragment TagFragment on Tag {
    ...TagBasicInfo
    description {
      html
      htmlHighlight
    }
  }
`);

registerFragment(`
  fragment TagRevisionFragment on Tag {
    ...TagBasicInfo
    description(version: $version) {
      html
      htmlHighlight
    }
  }
`);

registerFragment(`
  fragment TagPreviewFragment on Tag {
    ...TagBasicInfo
    description {
      htmlHighlight
    }
  }
`);

registerFragment(`
  fragment TagEditFragment on Tag {
    ...TagBasicInfo
    description {
      ...RevisionEdit
    }
  }
`);

registerFragment(`
  fragment SunshineTagFragment on Tag {
    ...TagFragment
    user {
      ...UsersMinimumInfo
    }
  }
`);<|MERGE_RESOLUTION|>--- conflicted
+++ resolved
@@ -11,12 +11,9 @@
     adminOnly
     defaultOrder
     suggestedAsFilter
-<<<<<<< HEAD
     needsReview
     reviewedByUserId
-=======
     descriptionTruncationCount
->>>>>>> a67c7087
   }
 `);
 
