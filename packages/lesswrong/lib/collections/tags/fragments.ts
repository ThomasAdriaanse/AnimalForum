import { registerFragment } from '../../vulcan-lib';

registerFragment(`
  fragment TagBasicInfo on Tag {
    _id
    name
    slug
    oldSlugs
    core
    postCount
    deleted
    adminOnly
    defaultOrder
    suggestedAsFilter
    needsReview
    reviewedByUserId
    descriptionTruncationCount
    wikiGrade
    createdAt
    wikiOnly
    lesswrongWikiImportSlug
    lesswrongWikiImportRevision
  }
`);

registerFragment(`
  fragment TagFragment on Tag {
    ...TagBasicInfo
    description {
      _id
      html
      htmlHighlight
      plaintextDescription
      version
    }
  }
`);

registerFragment(`
  fragment TagRevisionFragment on Tag {
    ...TagBasicInfo
    description(version: $version) {
<<<<<<< HEAD
      _id
=======
      version
>>>>>>> fc02bb64
      html
      htmlHighlight
      plaintextDescription
      
      user {
        ...UsersMinimumInfo
      }
    }
  }
`);

registerFragment(`
  fragment TagPreviewFragment on Tag {
    ...TagBasicInfo
    description {
      _id
      htmlHighlight
      version
    }
  }
`);

registerFragment(`
  fragment TagWithFlagsFragment on Tag {
    ...TagFragment
    tagFlagsIds
    tagFlags {
      ...TagFlagFragment
    } 
  }
`);

registerFragment(`
  fragment TagEditFragment on Tag {
    ...TagBasicInfo
    tagFlagsIds
    description {
      ...RevisionEdit
    }
  }
`);

registerFragment(`
  fragment SunshineTagFragment on Tag {
    ...TagFragment
    user {
      ...UsersMinimumInfo
    }
  }
`);<|MERGE_RESOLUTION|>--- conflicted
+++ resolved
@@ -40,11 +40,8 @@
   fragment TagRevisionFragment on Tag {
     ...TagBasicInfo
     description(version: $version) {
-<<<<<<< HEAD
       _id
-=======
       version
->>>>>>> fc02bb64
       html
       htmlHighlight
       plaintextDescription
