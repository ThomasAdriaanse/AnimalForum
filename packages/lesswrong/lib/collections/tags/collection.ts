import { createCollection, Utils } from '../../vulcan-lib';
import { addUniversalFields, getDefaultResolvers, getDefaultMutations, schemaDefaultValue } from '../../collectionUtils'
import { denormalizedCountOfReferences } from '../../utils/schemaUtils';
import { makeEditable } from '../../editor/make_editable'
import { userCanCreateTags } from '../../betas';
import Users from '../users/collection';

const formGroups = {
  advancedOptions: {
    name: "advancedOptions",
    order: 20,
    label: "Advanced Options",
    startCollapsed: true,
  },
};

const schema = {
  name: {
    type: String,
    viewableBy: ['guests'],
    insertableBy: ['admins', 'sunshineRegiment'],
    editableBy: ['admins', 'sunshineRegiment'],
  },
  slug: {
    type: String,
    optional: true,
    viewableBy: ['guests'],
    onInsert: (tag) => {
      return Utils.getUnusedSlugByCollectionName("Tags", Utils.slugify(tag.name))
    },
    onEdit: (modifier, tag) => {
      if (modifier.$set.name) {
        return Utils.getUnusedSlugByCollectionName("Tags", Utils.slugify(modifier.$set.name), false, tag._id)
      }
    }
  },
  core: {
    label: "Core Tag (moderators check whether it applies when reviewing new posts)",
    type: Boolean,
    viewableBy: ['guests'],
    insertableBy: ['admins', 'sunshineRegiment'],
    editableBy: ['admins', 'sunshineRegiment'],
    group: formGroups.advancedOptions,
    ...schemaDefaultValue(false),
  },
  suggestedAsFilter: {
    label: "Suggested Filter (appears as a default option in filter settings without having to use the search box)",
    type: Boolean,
    viewableBy: ['guests'],
    insertableBy: ['admins', 'sunshineRegiment'],
    editableBy: ['admins', 'sunshineRegiment'],
    group: formGroups.advancedOptions,
    ...schemaDefaultValue(false),
  },
  defaultOrder: {
    type: Number,
    viewableBy: ['guests'],
    insertableBy: ['admins', 'sunshineRegiment'],
    editableBy: ['admins', 'sunshineRegiment'],
    group: formGroups.advancedOptions,
    ...schemaDefaultValue(0),
  },
  postCount: {
    ...denormalizedCountOfReferences({
      fieldName: "postCount",
      collectionName: "Tags",
      foreignCollectionName: "TagRels",
      foreignTypeName: "TagRel",
      foreignFieldName: "tagId",
      //filterFn: tagRel => tagRel.baseScore > 0, //TODO: Didn't work with filter; votes are bypassing the relevant callback?
    }),
    viewableBy: ['guests'],
  },
  adminOnly: {
    label: "Admin Only",
    type: Boolean,
    viewableBy: ['guests'],
    insertableBy: ['admins', 'sunshineRegiment'],
    editableBy: ['admins', 'sunshineRegiment'],
    group: formGroups.advancedOptions,
    ...schemaDefaultValue(false),
  },
  deleted: {
    type: Boolean,
    viewableBy: ['guests'],
    editableBy: ['admins', 'sunshineRegiment'],
    optional: true,
    group: formGroups.advancedOptions,
    ...schemaDefaultValue(false),
  },
};

interface ExtendedTagsCollection extends TagsCollection {
  // From search/utils.ts
  toAlgolia: (tag: DbTag) => Array<Record<string,any>>|null
<<<<<<< HEAD
=======
  getUrl: (tag: DbTag) => string
>>>>>>> a47e5560
}

export const Tags: ExtendedTagsCollection = createCollection({
  collectionName: 'Tags',
  typeName: 'Tag',
  schema,
  resolvers: getDefaultResolvers('Tags'),
  mutations: getDefaultMutations('Tags', {
    newCheck: (user, tag) => {
      return userCanCreateTags(user);
    },
    editCheck: (user, tag) => {
      return userCanCreateTags(user);
    },
    removeCheck: (user, tag) => {
      return false;
    },
  }),
});

Tags.checkAccess = (currentUser, tag) => {
  if (Users.isAdmin(currentUser))
    return true;
  else if (tag.deleted)
    return false;
  else
    return true;
}

addUniversalFields({collection: Tags})

export const tagDescriptionEditableOptions = {
  commentStyles: true,
  fieldName: "description",
  getLocalStorageId: (tag, name) => {
    if (tag._id) { return {id: `tag:${tag._id}`, verify:true} }
    return {id: `tag:create`, verify:true}
  },
};

makeEditable({
  collection: Tags,
  options: tagDescriptionEditableOptions,
});

export default Tags;<|MERGE_RESOLUTION|>--- conflicted
+++ resolved
@@ -93,10 +93,7 @@
 interface ExtendedTagsCollection extends TagsCollection {
   // From search/utils.ts
   toAlgolia: (tag: DbTag) => Array<Record<string,any>>|null
-<<<<<<< HEAD
-=======
   getUrl: (tag: DbTag) => string
->>>>>>> a47e5560
 }
 
 export const Tags: ExtendedTagsCollection = createCollection({
