import { createCollection } from '../../vulcan-lib';
import { addUniversalFields, getDefaultResolvers, getDefaultMutations } from '../../collectionUtils'
import { makeEditable } from '../../editor/make_editable'
import { userCanCreateTags } from '../../betas';
import { userIsAdmin } from '../../vulcan-users/permissions';
import { schema } from './schema';
import { forumSelect } from '../../forumTypeUtils';

export const tagMinimumKarmaPermissions = forumSelect({
  // Topic spampocalypse defense
  EAForum: {
    new: 10,
    edit: 10,
  },
  // Default is to allow all users to create/edit tags
  default: {
    new: -1000,
    edit: -1000,
  }
})

type getUrlOptions = {
  edit?: boolean, 
  flagId?: string
}
interface ExtendedTagsCollection extends TagsCollection {
  // From search/utils.ts
  toAlgolia: (tag: DbTag) => Promise<Array<AlgoliaDocument>|null>
}

export const Tags: ExtendedTagsCollection = createCollection({
  collectionName: 'Tags',
  typeName: 'Tag',
  schema,
  resolvers: getDefaultResolvers('Tags'),
  mutations: getDefaultMutations('Tags', {
    newCheck: (user: DbUser|null, tag: DbTag|null) => {
<<<<<<< HEAD
      if (!user) return false;
      if (user.deleted) return false;
      return userCanCreateTags(user);
    },
    editCheck: (user: DbUser|null, tag: DbTag|null) => {
      if (!user) return false;
      if (user.deleted) return false;
=======
      if ((user?.karma ?? 0) < tagMinimumKarmaPermissions.new) {
        return false
      }
      return userCanCreateTags(user);
    },
    editCheck: (user: DbUser|null, tag: DbTag|null) => {
      if ((user?.karma ?? 0) < tagMinimumKarmaPermissions.edit) {
        return false
      }
>>>>>>> a29c00de
      return userCanCreateTags(user);
    },
    removeCheck: (user: DbUser|null, tag: DbTag|null) => {
      return false;
    },
  }),
  logChanges: true,
});

Tags.checkAccess = async (currentUser: DbUser|null, tag: DbTag, context: ResolverContext|null): Promise<boolean> => {
  if (userIsAdmin(currentUser))
    return true;
  else if (tag.deleted)
    return false;
  else
    return true;
}

addUniversalFields({collection: Tags})

makeEditable({
  collection: Tags,
  options: {
    commentStyles: true,
    fieldName: "description",
    getLocalStorageId: (tag, name) => {
      if (tag._id) { return {id: `tag:${tag._id}`, verify:true} }
      return {id: `tag:create`, verify:true}
    },
    revisionsHaveCommitMessages: true,
    permissions: {
      viewableBy: ['guests'],
      editableBy: ['members'],
      insertableBy: ['members']
    },
    order: 10
  }
});

export default Tags;<|MERGE_RESOLUTION|>--- conflicted
+++ resolved
@@ -35,16 +35,9 @@
   resolvers: getDefaultResolvers('Tags'),
   mutations: getDefaultMutations('Tags', {
     newCheck: (user: DbUser|null, tag: DbTag|null) => {
-<<<<<<< HEAD
       if (!user) return false;
       if (user.deleted) return false;
-      return userCanCreateTags(user);
-    },
-    editCheck: (user: DbUser|null, tag: DbTag|null) => {
-      if (!user) return false;
-      if (user.deleted) return false;
-=======
-      if ((user?.karma ?? 0) < tagMinimumKarmaPermissions.new) {
+      if ((user.karma ?? 0) < tagMinimumKarmaPermissions.new) {
         return false
       }
       return userCanCreateTags(user);
@@ -53,7 +46,6 @@
       if ((user?.karma ?? 0) < tagMinimumKarmaPermissions.edit) {
         return false
       }
->>>>>>> a29c00de
       return userCanCreateTags(user);
     },
     removeCheck: (user: DbUser|null, tag: DbTag|null) => {
