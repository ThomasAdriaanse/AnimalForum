import { registerFragment } from '../../vulcan-lib/fragments';

registerFragment(`
  fragment UsersMinimumInfo on User {
    _id
    slug
    createdAt
    username
    displayName
    fullName
    karma
    afKarma
    deleted
    isAdmin
    htmlBio
    postCount
    commentCount
    sequenceCount
    afPostCount
    afCommentCount
    spamRiskScore
    tagRevisionCount
  }
`);

registerFragment(`
  fragment UsersProfile on User {
    ...UsersMinimumInfo
    oldSlugs
    groups
    bio
    website
    frontpagePostCount
    afSequenceCount
    afSequenceDraftCount
    sequenceDraftCount
    moderationStyle
    moderationGuidelines {
      ...RevisionDisplay
    }
    bannedUserIds
    location
    googleLocation
    mapLocation
    mapLocationSet
    mapMarkerText
    htmlMapMarkerText
    mongoLocation
    shortformFeedId
    viewUnreviewedComments
    auto_subscribe_to_my_posts
    auto_subscribe_to_my_comments
    autoSubscribeAsOrganizer
    petrovPressedButtonDate
    sortDrafts
    reenableDraftJs
    ...SunshineUsersList
    ...SharedUserBooleans
    noindex
  }
`);

registerFragment(`
  fragment UsersCurrent on User {
    ...UsersProfile

    beta
    email
    services
    pageUrl
    voteBanned
    banned
    isReviewed
    nullifyVotes
    hideIntercom
    hideNavigationSidebar
    currentFrontpageFilter
    frontpageFilterSettings
    allPostsTimeframe
    allPostsSorting
    allPostsFilter
    allPostsShowLowKarma
    allPostsIncludeEvents
    allPostsOpenSettings
    lastNotificationsCheck
    bannedUserIds
    bannedPersonalUserIds
    bio
    moderationStyle
    moderationGuidelines {
      ...RevisionEdit
    }
    showHideKarmaOption
    markDownPostEditor
    hideElicitPredictions
    hideAFNonMemberInitialWarning
    commentSorting
    location
    googleLocation
    mongoLocation
    mapLocation
    mapLocationSet
    mapMarkerText
    htmlMapMarkerText
    nearbyEventsNotifications
    nearbyEventsNotificationsLocation
    nearbyEventsNotificationsRadius
    nearbyPeopleNotificationThreshold
    hideFrontpageMap
    emailSubscribedToCurated
    subscribedToDigest
    unsubscribeFromAll
    emails
    whenConfirmationEmailSent
    hideSubscribePoke
    hideMeetupsPoke
    noCollapseCommentsFrontpage
    noCollapseCommentsPosts
    noSingleLineComments
    karmaChangeNotifierSettings
    karmaChangeLastOpened
    shortformFeedId
    viewUnreviewedComments
    recommendationSettings

    bookmarkedPostsMetadata
    bookmarkedPosts {
      ...PostsList
    }

    auto_subscribe_to_my_posts
    auto_subscribe_to_my_comments
    autoSubscribeAsOrganizer
    noExpandUnreadCommentsReview
    reviewVotesQuadratic
    reviewVotesQuadratic2019
    reviewVotesQuadratic2020
    hideTaggingProgressBar
    hideFrontpageBookAd

    abTestKey
    abTestOverrides

    sortDrafts

    reenableDraftJs
    petrovPressedButtonDate
    petrovLaunchCodeDate
    lastUsedTimezone
    ...SharedUserBooleans
  }
`);

registerFragment(`
  fragment UserKarmaChanges on User {
    _id
    karmaChanges {
      totalChange
      updateFrequency
      startDate
      endDate
      nextBatchDate
      posts {
        _id
        scoreChange
        title
        slug
      }
      comments {
        _id
        scoreChange
        description
        postId
        tagSlug
      }
      tagRevisions {
        _id
        scoreChange
        tagId
        tagSlug
        tagName
      }
    }
  }
`);

registerFragment(`
  fragment UsersBannedFromUsersModerationLog on User {
    _id
    slug
    displayName
    bannedUserIds
  }
`)

registerFragment(`
  fragment SunshineUsersList on User {
    ...UsersMinimumInfo
    karma
    bio
    htmlBio
    createdAt
    email
    commentCount
    maxCommentCount
    postCount
    maxPostCount
    voteCount
    smallUpvoteCount
    bigUpvoteCount
    smallDownvoteCount
    bigDownvoteCount
    banned
    reviewedByUserId
    reviewedAt
    signUpReCaptchaRating
    needsReview
    sunshineSnoozed
    sunshineNotes
    sunshineFlagged
  }
`);

registerFragment(`
  fragment SharedUserBooleans on User {
    walledGardenInvite
    hideWalledGardenUI
    walledGardenPortalOnboarded
    taggingDashboardCollapsed
    usernameUnset
  }
`)

registerFragment(`
  fragment UsersMapEntry on User {
    ...UsersMinimumInfo
    createdAt
    isAdmin
    groups
    location
    googleLocation
    mapLocation
    mapLocationSet
    mapMarkerText
    htmlMapMarkerText
    mongoLocation
  }
`);


registerFragment(`
  fragment UsersEdit on User {
    ...UsersProfile
    beta
    # Moderation Guidelines editor information
    moderationGuidelines {
      ...RevisionEdit
    }

    # UI Settings
    markDownPostEditor
    hideElicitPredictions
    hideAFNonMemberInitialWarning
    hideIntercom
    commentSorting
    currentFrontpageFilter
    noCollapseCommentsPosts
    noCollapseCommentsFrontpage
    noSingleLineComments

    # Emails
    email
    whenConfirmationEmailSent
    emailSubscribedToCurated
    subscribedToDigest
    unsubscribeFromAll

    # Moderation
    moderatorAssistance
    collapseModerationGuidelines
    bannedUserIds
    bannedPersonalUserIds
    showHideKarmaOption

    # Ban & Purge
    voteBanned
    nullifyVotes
    deleteContent
    banned

    # Name
    username
    displayName
    fullName

    # Location
    mongoLocation
    googleLocation
    location

    # Admin & Review
    reviewedByUserId

    # Alignment Forum
    reviewForAlignmentForumUserId
    groups
    afApplicationText
    afSubmittedApplication

    # Karma Settings
    karmaChangeLastOpened
    karmaChangeNotifierSettings

    notificationShortformContent
    notificationCommentsOnSubscribedPost
    notificationRepliesToMyComments
    notificationRepliesToSubscribedComments
    notificationSubscribedUserPost
    notificationSubscribedTagPost
    notificationPostsInGroups
    notificationPrivateMessage
    notificationSharedWithMe
    notificationAlignmentSubmissionApproved
    notificationEventInRadius
    notificationRSVPs
<<<<<<< HEAD
    notificationCommentsOnDraft
=======
    notificationPostsNominatedReview
>>>>>>> edbbd3ad

    hideFrontpageMap
    hideTaggingProgressBar
    hideFrontpageBookAd

    deleted
  }
`)

registerFragment(`
  fragment UsersAdmin on User {
    _id
    username
    createdAt
    isAdmin
    displayName
    email
    slug
    groups
    services
    karma
  }
`);<|MERGE_RESOLUTION|>--- conflicted
+++ resolved
@@ -323,11 +323,8 @@
     notificationAlignmentSubmissionApproved
     notificationEventInRadius
     notificationRSVPs
-<<<<<<< HEAD
     notificationCommentsOnDraft
-=======
     notificationPostsNominatedReview
->>>>>>> edbbd3ad
 
     hideFrontpageMap
     hideTaggingProgressBar
