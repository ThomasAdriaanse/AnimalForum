import SimpleSchema from 'simpl-schema';
import * as _ from 'underscore';
import { addUniversalFields, schemaDefaultValue } from '../../collectionUtils';
import { makeEditable } from '../../editor/make_editable';
import { defaultFilterSettings } from '../../filterSettings';
import { forumTypeSetting } from "../../instanceSettings";
import { hasEventsSetting } from '../../publicSettings';
import { accessFilterMultiple, addFieldsDict, arrayOfForeignKeysField, denormalizedCountOfReferences, denormalizedField, foreignKeyField, googleLocationToMongoLocation, resolverOnlyField } from '../../utils/schemaUtils';
import { Utils } from '../../vulcan-lib';
import { Posts } from '../posts/collection';
import Users from "./collection";

export const hashPetrovCode = (code) => {
  // @ts-ignore
  const crypto = Npm.require('crypto');
  var hash = crypto.createHash('sha256');
  hash.update(code);
  return hash.digest('base64');
};

export const MAX_NOTIFICATION_RADIUS = 300
export const formGroups = {
  default: {
    name: "default",
    order: 0,
    paddingStyle: true
  },
  moderationGroup: {
    order:60,
    name: "moderation",
    label: "Moderation & Moderation Guidelines",
  },
  banUser: {
    order:50,
    name: "banUser",
    label: "Ban & Purge User",
    startCollapsed: true,
  },
  notifications: {
    order: 10,
    name: "notifications",
    label: "Notifications"
  },
  emails: {
    order: 15,
    name: "emails",
    label: "Emails"
  },
  adminOptions: {
    name: "adminOptions",
    order: 25,
    label: "Admin Options",
    startCollapsed: true,
  },
  truncationOptions: {
    name: "truncationOptions",
    order: 9,
    label: "Comment Truncation Options",
    startCollapsed: false,
  },
}

export const karmaChangeNotifierDefaultSettings = {
  // One of the string keys in karmaNotificationTimingChocies
  updateFrequency: "daily",

  // Time of day at which daily/weekly batched updates are released, a number
  // of hours [0,24). Always in GMT, regardless of the user's time zone.
  // Default corresponds to 3am PST.
  timeOfDayGMT: 11,

  // A string day-of-the-week name, spelled out and capitalized like "Monday".
  // Always in GMT, regardless of the user's timezone (timezone matters for day
  // of the week because time zones could take it across midnight.)
  dayOfWeekGMT: "Saturday",

  // A boolean that determines whether we hide or show negative karma updates.
  // False by default because people tend to drastically overweigh negative feedback
  showNegativeKarma: false,
};

export const defaultNotificationTypeSettings = {
  channel: "onsite",
  batchingFrequency: "realtime",
  timeOfDayGMT: 12,
  dayOfWeekGMT: "Monday",
};

const karmaChangeSettingsType = new SimpleSchema({
  updateFrequency: {
    type: String,
    optional: true,
    allowedValues: ['disabled', 'daily', 'weekly', 'realtime']
  },
  timeOfDayGMT: {
    type: SimpleSchema.Integer,
    optional: true,
    min: 0,
    max: 23
  },
  dayOfWeekGMT: {
    type: String,
    optional: true,
    allowedValues: ['Monday', 'Tuesday', 'Wednesday', 'Thursday', 'Friday', 'Saturday', 'Sunday']
  },
  showNegativeKarma: {
    type: Boolean,
    optional: true,
  }
})

const notificationTypeSettings = new SimpleSchema({
  channel: {
    type: String,
    allowedValues: ["none", "onsite", "email", "both"],
  },
  batchingFrequency: {
    type: String,
    allowedValues: ['realtime', 'daily', 'weekly'],
  },
  timeOfDayGMT: {
    type: Number,
    optional: true,
  },
  dayOfWeekGMT: {
    type: String,
    optional: true,
  },
})

const notificationTypeSettingsField = (overrideSettings?: any) => ({
  type: notificationTypeSettings,
  optional: true,
  group: formGroups.notifications,
  control: "NotificationTypeSettings",
  canRead: [Users.owns, 'admins'],
  canUpdate: [Users.owns, 'admins'],
  canCreate: [Users.owns, 'admins'],
  ...schemaDefaultValue({ ...defaultNotificationTypeSettings, ...overrideSettings })
});

const partiallyReadSequenceItem = new SimpleSchema({
  sequenceId: {
    type: String,
    foreignKey: "Sequences",
    optional: true,
  },
  collectionId: {
    type: String,
    foreignKey: "Collections",
    optional: true,
  },
  lastReadPostId: {
    type: String,
    foreignKey: "Posts",
  },
  nextPostId: {
    type: String,
    foreignKey: "Posts",
  },
  numRead: {
    type: SimpleSchema.Integer,
  },
  numTotal: {
    type: SimpleSchema.Integer,
  },
  lastReadTime: {
    type: Date,
    optional: true,
  },
});

addFieldsDict(Users, {
  createdAt: {
    type: Date,
    onInsert: (user, options) => {
      return user.createdAt || new Date();
    },
    canRead: ["guests"]
  },

  // Emails (not to be confused with email). This field belongs to Meteor's
  // accounts system; we should never write it, but we do need to read it to find
  // out whether a user's email address is verified.
  emails: {
    hidden: true,
    canRead: [Users.owns, 'sunshineRegiment', 'admins'],
  },
  'emails.$': {
    type: Object,
  },

  whenConfirmationEmailSent: {
    type: Date,
    optional: true,
    order: 1,
    group: formGroups.emails,
    control: 'UsersEmailVerification',
    canRead: ['members'],
    canUpdate: [Users.owns, 'sunshineRegiment', 'admins'],
    canCreate: ['members'],
  },

  // Legacy: Boolean used to indicate that post was imported from old LW database
  legacy: {
    type: Boolean,
    optional: true,
    defaultValue: false,
    hidden: true,
    canRead: ['guests'],
    canUpdate: [Users.owns, 'sunshineRegiment', 'admins'],
    canCreate: ['members'],
  },

  commentSorting: {
    type: String,
    optional: true,
    canRead: ['guests'],
    canCreate: ['members'],
    canUpdate: [Users.owns, 'sunshineRegiment', 'admins'],
    order: 43,
    group: formGroups.default,
    control: "select",
    form: {
      // TODO – maybe factor out??
      options: function () { // options for the select form control
        let commentViews = [
          {value:'postCommentsTop', label: 'magical algorithm'},
          {value:'postCommentsNew', label: 'most recent'},
          {value:'postCommentsOld', label: 'oldest'},
        ];
        if (forumTypeSetting.get() === 'AlignmentForum') {
          return commentViews.concat([
            {value:'postLWComments', label: 'magical algorithm (include LW)'}
          ])
        }
        return commentViews
      }
    },
  },

  // Intercom: Will the user display the intercom while logged in?
  hideIntercom: {
    order: 70,
    type: Boolean,
    optional: true,
    defaultValue: false,
    canRead: ['guests'],
    canUpdate: [Users.owns, 'sunshineRegiment', 'admins'],
    group: formGroups.default,
    canCreate: ['members'],
    control: 'checkbox',
    label: "Hide Intercom"
  },

  // This field-name is no longer accurate, but is here because we used to have that field
  // around and then removed `markDownCommentEditor` and merged it into this field.
  markDownPostEditor: {
    order: 70,
    type: Boolean,
    optional: true,
    defaultValue: false,
    canRead: ['guests'],
    canUpdate: [Users.owns, 'sunshineRegiment', 'admins'],
    canCreate: ['members'],
    control: 'checkbox',
    group: formGroups.default,
    label: "Activate Markdown Editor"
  },

  email: {
    order: 20,
    group: formGroups.default,
    canUpdate: [Users.owns, 'sunshineRegiment', 'admins'],
  },
  hideNavigationSidebar: {
    type: Boolean,
    optional: true,
    canRead: Users.owns,
    canUpdate: [Users.owns, 'sunshineRegiment', 'admins'],
    canCreate: Users.owns,
    hidden: true,
  },
  currentFrontpageFilter: {
    type: String,
    optional: true,
    canRead: Users.owns,
    canUpdate: [Users.owns, 'sunshineRegiment', 'admins'],
    canCreate: Users.owns,
    hidden: true,
  },
  frontpageFilterSettings: {
    type: Object,
    blackbox: true,
    optional: true,
    hidden: true,
    canRead: Users.owns,
    canUpdate: [Users.owns, 'sunshineRegiment', 'admins'],
    canCreate: Users.owns,
    ...schemaDefaultValue(defaultFilterSettings),
  },
  allPostsTimeframe: {
    type: String,
    optional: true,
    canRead: Users.owns,
    canUpdate: [Users.owns, 'sunshineRegiment', 'admins'],
    canCreate: Users.owns,
    hidden: true,
  },
  allPostsFilter: {
    type: String,
    optional: true,
    canRead: Users.owns,
    canUpdate: [Users.owns, 'sunshineRegiment', 'admins'],
    canCreate: Users.owns,
    hidden: true,
  },
  allPostsSorting: {
    type: String,
    optional: true,
    hidden: true,
    canRead: Users.owns,
    canUpdate: [Users.owns, 'sunshineRegiment', 'admins'],
    canCreate: Users.owns,
  },
  allPostsShowLowKarma: {
    type: Boolean,
    optional: true,
    canRead: Users.owns,
    canUpdate: [Users.owns, 'sunshineRegiment', 'admins'],
    canCreate: Users.owns,
    hidden: true,
  },
  allPostsOpenSettings: {
    type: Boolean,
    optional: true,
    canRead: Users.owns,
    canUpdate: [Users.owns, 'sunshineRegiment', 'admins'],
    canCreate: Users.owns,
    hidden: true,
  },
  lastNotificationsCheck: {
    type: Date,
    optional: true,
    canRead: Users.owns,
    canUpdate: Users.owns,
    canCreate: Users.owns,
    hidden: true,
  },

  // Bio (Markdown version)
  bio: {
    type: String,
    optional: true,
    control: "MuiTextField",
    canCreate: ['members'],
    canUpdate: [Users.owns, 'sunshineRegiment', 'admins'],
    canRead: ['guests'],
    group: formGroups.default,
    order: 40,
    form: {
      hintText:"Bio",
      rows:4,
      multiLine:true,
      fullWidth:true,
    },
  },

  // Bio (HTML version)
  htmlBio: {
    type: String,
    denormalized: true,
    optional: true,
    canRead: ['guests'],
  },

  // Karma field
  karma: {
    type: Number,
    optional: true,
    canRead: ['guests'],
  },

  // Website
  website: {
    type: String,
    hidden: true,
    optional: true,
    control: "text",
    canCreate: ['members'],
    canUpdate: [Users.owns, 'sunshineRegiment', 'admins'],
    canRead: ['guests'],
    order: 50,
  },

  moderationStyle: {
    type: String,
    optional: true,
    control: "select",
    group: formGroups.moderationGroup,
    label: "Style",
    canRead: ['guests'],
    canUpdate: ['members', 'sunshineRegiment', 'admins'],
    canCreate: ['members', 'sunshineRegiment', 'admins'],
    blackbox: true,
    order: 55,
    form: {
      options: function () { // options for the select form control
        return [
          {value: "", label: "No Moderation"},
          {value: "easy-going", label: "Easy Going - I just delete obvious spam and trolling."},
          {value: "norm-enforcing", label: "Norm Enforcing - I try to enforce particular rules (see below)"},
          {value: "reign-of-terror", label: "Reign of Terror - I delete anything I judge to be annoying or counterproductive"},
        ];
      }
    },
  },

  moderatorAssistance: {
    type: Boolean,
    optional: true,
    group: formGroups.moderationGroup,
    label: "I'm happy for site moderators to help enforce my policy",
    canRead: ['guests'],
    canUpdate: [Users.owns, 'sunshineRegiment', 'admins'],
    canCreate: ['members', 'sunshineRegiment', 'admins'],
    control: 'checkbox',
    order: 55,
  },

  collapseModerationGuidelines: {
    type: Boolean,
    optional: true,
    group: formGroups.moderationGroup,
    label: "On my posts, collapse my moderation guidelines by default",
    canRead: ['guests'],
    canUpdate: [Users.owns, 'sunshineRegiment', 'admins'],
    canCreate: ['members', 'sunshineRegiment', 'admins'],
    control: 'checkbox',
    order: 56,
  },

  showHideKarmaOption: {
    type: Boolean,
    optional: true,
    label: "Enable option on posts to hide karma visibility",
    canRead: [Users.owns, 'admins'],
    canUpdate: [Users.ownsAndInGroup('trustLevel1'), 'sunshineRegiment', 'admins'],
    canCreate: ['members', 'sunshineRegiment', 'admins'],
    hidden: forumTypeSetting.get() !== 'EAForum',
    control: 'checkbox',
    group: formGroups.default,
    order: 72,
  },

  // bannedUserIds: users who are not allowed to comment on this user's posts
  bannedUserIds: {
    type: Array,
    group: formGroups.moderationGroup,
    canRead: ['guests'],
    canUpdate: [Users.ownsAndInGroup('trustLevel1'), 'sunshineRegiment', 'admins'],
    canCreate: [Users.ownsAndInGroup('trustLevel1'), 'sunshineRegiment', 'admins'],
    optional: true,
    label: "Banned Users (All)",
    control: 'UsersListEditor'
  },
  'bannedUserIds.$': {
    type: String,
    foreignKey: "Users",
    optional: true
  },

  // bannedPersonalUserIds: users who are not allowed to comment on this user's personal blog posts
  bannedPersonalUserIds: {
    type: Array,
    group: formGroups.moderationGroup,
    canRead: ['guests'],
    canUpdate: [Users.ownsAndInGroup('canModeratePersonal'), 'sunshineRegiment', 'admins'],
    canCreate: [Users.ownsAndInGroup('canModeratePersonal'), 'sunshineRegiment', 'admins'],
    optional: true,
    label: "Banned Users (Personal)",
    control: 'UsersListEditor',
    tooltip: "Users who are banned from commenting on your personal blogposts (will not affect posts promoted to frontpage)"
  },
  "bannedPersonalUserIds.$": {
    type: String,
    foreignKey: "Users",
    optional: true
  },

  bookmarkedPostsMetadata: {
    type: Array,
    canRead: [Users.owns, 'sunshineRegiment', 'admins'],
    canUpdate: [Users.owns, 'sunshineRegiment', 'admins'],
    optional: true,
    hidden: true,
    onUpdate: ({data, currentUser, oldDocument}) => {
      if (data?.bookmarkedPostsMetadata) {
        return _.uniq(data?.bookmarkedPostsMetadata, 'postId')
      }
    },
    ...arrayOfForeignKeysField({
      idFieldName: "bookmarkedPostsMetadata",
      resolverName: "bookmarkedPosts",
      collectionName: "Posts",
      type: "Post",
      getKey: (obj) => obj.postId
    }),
  },

  "bookmarkedPostsMetadata.$": {
    type: Object,
    optional: true
  },
  "bookmarkedPostsMetadata.$.postId": {
    type: String,
    foreignKey: "Posts",
    optional: true
  },

  // Legacy ID: ID used in the original LessWrong database
  legacyId: {
    type: String,
    hidden: true,
    optional: true,
    canRead: ['guests'],
    canUpdate: ['admins'],
    canCreate: ['members'],
  },

  // Deleted: Boolean indicating whether user has been deleted (initially used in the LW database transfer )
  deleted: {
    type: Boolean,
    optional: true,
    defaultValue: false,
    canRead: ['guests'],
    canUpdate: ['admins'],
    label: 'Delete this user',
    control: 'checkbox',
    group: formGroups.adminOptions,
  },

  // voteBanned: All future votes of this user have weight 0
  voteBanned: {
    type: Boolean,
    optional: true,
    canRead: ['guests'],
    canUpdate: ['sunshineRegiment', 'admins'],
    canCreate: ['admins'],
    control: 'checkbox',
    group: formGroups.banUser,
    label: 'Set all future votes of this user to have zero weight'
  },

  // nullifyVotes: Set all historical votes of this user to 0, and make any future votes have a vote weight of 0
  nullifyVotes: {
    type: Boolean,
    optional: true,
    canRead: ['guests'],
    canUpdate: ['sunshineRegiment', 'admins'],
    canCreate: ['admins'],
    control: 'checkbox',
    group: formGroups.banUser,
    label: 'Nullify all past votes'
  },

  // deleteContent: Flag all comments and posts from this user as deleted
  deleteContent: {
    type: Boolean,
    optional: true,
    canRead: ['guests'],
    canUpdate: ['sunshineRegiment', 'admins'],
    canCreate: ['admins'],
    control: 'checkbox',
    group: formGroups.banUser,
    label: 'Delete all user content'
  },

  // banned: Whether the user is banned or not. Can be set by moderators and admins.
  banned: {
    type: Date,
    optional: true,
    canRead: ['guests'],
    canUpdate: ['sunshineRegiment', 'admins'],
    canCreate: ['admins'],
    control: 'datetime',
    label: 'Ban user until',
    group: formGroups.banUser,
  },

  // IPs: All Ips that this user has ever logged in with
  IPs: resolverOnlyField({
    type: Array,
    graphQLtype: '[String]',
    group: formGroups.banUser,
    canRead: ['sunshineRegiment', 'admins'],
    resolver: async (user, args, context: ResolverContext) => {
      const { currentUser, LWEvents } = context;
      const events: Array<DbLWEvent> = LWEvents.find(
        {userId: user._id, name: 'login'},
        {
          limit: 10,
          sort: {createdAt: -1}
        }
      ).fetch()
      const filteredEvents = await accessFilterMultiple(currentUser, LWEvents, events, context);
      const IPs = filteredEvents.map(event => event.properties?.ip);
      const uniqueIPs = _.uniq(IPs);
      return uniqueIPs
    },
  }),

  'IPs.$': {
    type: String,
    optional: true,
  },
  auto_subscribe_to_my_posts: {
    label: "Auto-subscribe to comments on my posts",
    group: formGroups.notifications,
    type: Boolean,
    optional: true,
    control: "checkbox",
    canRead: ['guests'],
    canCreate: ['members'],
    canUpdate: [Users.owns, 'sunshineRegiment', 'admins'],
    beforeComponent: "ManageSubscriptionsLink",
    ...schemaDefaultValue(true),
  },
  auto_subscribe_to_my_comments: {
    label: "Auto-subscribe to replies to my comments",
    group: formGroups.notifications,
    type: Boolean,
    optional: true,
    control: "checkbox",
    canRead: ['guests'],
    canCreate: ['members'],
    canUpdate: [Users.owns, 'sunshineRegiment', 'admins'],
    ...schemaDefaultValue(true),
  },
  autoSubscribeAsOrganizer: {
    label: "Auto-subscribe to posts and meetups in groups I organize",
    group: formGroups.notifications,
    type: Boolean,
    optional: true,
    control: "checkbox",
    canRead: ['guests'],
    canCreate: ['members'],
    canUpdate: [Users.owns, 'sunshineRegiment', 'admins'],
    hidden: !hasEventsSetting.get(),
    ...schemaDefaultValue(true),
  },
  
  notificationCommentsOnSubscribedPost: {
    label: "Comments on posts I'm subscribed to",
    ...notificationTypeSettingsField(),
  },
  notificationShortformContent: {
    label: "Shortform by users I'm subscribed to",
    ...notificationTypeSettingsField(),
  },
  notificationRepliesToMyComments: {
    label: "Replies to my comments",
    ...notificationTypeSettingsField(),
  },
  notificationRepliesToSubscribedComments: {
    label: "Replies to comments I'm subscribed to",
    ...notificationTypeSettingsField(),
  },
  notificationSubscribedUserPost: {
    label: "Posts by users I'm subscribed to",
    ...notificationTypeSettingsField(),
  },
  notificationPostsInGroups: {
    label: "Posts/events in groups I'm subscribed to",
    hidden: !hasEventsSetting.get(),
    ...notificationTypeSettingsField({ channel: "both" }),
  },
  notificationSubscribedTagPost: {
    label: "Posts added to tags I'm subscribed to",
    ...notificationTypeSettingsField(),
  },
  notificationPrivateMessage: {
    label: "Private messages",
    ...notificationTypeSettingsField({ channel: "both" }),
  },
  notificationSharedWithMe: {
    label: "Draft shared with me",
    ...notificationTypeSettingsField({ channel: "both" }),
  },
  notificationEventInRadius: {
    label: "New Events in my notification radius",
    hidden: !hasEventsSetting.get(),
    ...notificationTypeSettingsField({ channel: "both" }),
  },

  // Karma-change notifier settings
  karmaChangeNotifierSettings: {
    group: formGroups.notifications,
    type: karmaChangeSettingsType, // See KarmaChangeNotifierSettings.jsx
    optional: true,
    control: "KarmaChangeNotifierSettings",
    canRead: [Users.owns, 'admins'],
    canUpdate: [Users.owns, 'admins', 'sunshineRegiment'],
    canCreate: [Users.owns, 'admins', 'sunshineRegiment'],
    ...schemaDefaultValue(karmaChangeNotifierDefaultSettings)
  },

  // Time at which the karma-change notification was last opened (clicked)
  karmaChangeLastOpened: {
    hidden: true,
    type: Date,
    optional: true,
    canCreate: [Users.owns, 'admins'],
    canUpdate: [Users.owns, 'admins'],
    canRead: [Users.owns, 'admins'],
  },

  // If, the last time you opened the karma-change notifier, you saw more than
  // just the most recent batch (because there was a batch you hadn't viewed),
  // the start of the date range of that batch.
  karmaChangeBatchStart: {
    hidden: true,
    type: Date,
    optional: true,
    canCreate: [Users.owns, 'admins'],
    canUpdate: [Users.owns, 'admins'],
    canRead: [Users.owns, 'admins'],
  },

  // Email settings
  emailSubscribedToCurated: {
    type: Boolean,
    optional: true,
    group: formGroups.emails,
    control: 'EmailConfirmationRequiredCheckbox',
    label: "Email me new posts in Curated",
    canCreate: ['members'],
    canUpdate: [Users.owns, 'sunshineRegiment', 'admins'],
    hidden: ['AlignmentForum', 'EAForum'].includes(forumTypeSetting.get()),
    canRead: ['members'],
  },
  unsubscribeFromAll: {
    type: Boolean,
    optional: true,
    group: formGroups.emails,
    label: "Do not send me any emails (unsubscribe from all)",
    canCreate: ['members'],
    canUpdate: [Users.owns, 'sunshineRegiment', 'admins'],
    canRead: [Users.owns, 'sunshineRegiment', 'admins'],
  },

  // Hide the option to change your displayName (for now) TODO: Create proper process for changing name
  displayName: {
    canUpdate: ['sunshineRegiment', 'admins'],
    canCreate: ['sunshineRegiment', 'admins'],
    group: formGroups.default,
  },

  username: {
    hidden: true
  },

  // frontpagePostCount: count of how many posts of yours were posted on the frontpage
  frontpagePostCount: {
    type: Number,
    denormalized: true,
    optional: true,
    onInsert: (document, currentUser) => 0,


    ...denormalizedCountOfReferences({
      fieldName: "frontpagePostCount",
      collectionName: "Users",
      foreignCollectionName: "Posts",
      foreignTypeName: "post",
      foreignFieldName: "userId",
      filterFn: post => !!post.frontpageDate
    }),
    canRead: ['guests'],
  },

  // sequenceCount: count of how many non-draft, non-deleted sequences you have
  sequenceCount: {
    ...denormalizedCountOfReferences({
      fieldName: "sequenceCount",
      collectionName: "Users",
      foreignCollectionName: "Sequences",
      foreignTypeName: "sequence",
      foreignFieldName: "userId",
      filterFn: sequence => !sequence.draft && !sequence.isDeleted
    }),
    canRead: ['guests'],
  },

  // sequenceDraftCount: count of how many draft, non-deleted sequences you have
  sequenceDraftCount: {
    ...denormalizedCountOfReferences({
      fieldName: "sequenceDraftCount",
      collectionName: "Users",
      foreignCollectionName: "Sequences",
      foreignTypeName: "sequence",
      foreignFieldName: "userId",
      filterFn: sequence => sequence.draft && !sequence.isDeleted
    }),
    canRead: ['guests'],
  },

  mongoLocation: {
    type: Object,
    canRead: ['guests'],
    blackbox: true,
    optional: true,
    ...denormalizedField({
      needsUpdate: data => ('googleLocation' in data),
      getValue: async (user) => {
        if (user.googleLocation) return googleLocationToMongoLocation(user.googleLocation)
      }
    }),
  },

  googleLocation: {
    type: Object,
    canRead: ['guests'],
    canCreate: ['members'],
    canUpdate: [Users.owns, 'sunshineRegiment', 'admins'],
    group: formGroups.default,
    hidden: !hasEventsSetting.get(),
    label: "Group Location",
    control: 'LocationFormComponent',
    blackbox: true,
    optional: true,
    order: 42,
  },

  location: {
    type: String,
    canRead: ['guests'],
    canUpdate: [Users.owns, 'sunshineRegiment', 'admins'],
    canCreate: ['members'],
    hidden: true,
    optional: true
  },

  mapLocation: {
    type: Object,
    canRead: ['guests'],
    canCreate: ['members'],
    canUpdate: [Users.owns, 'sunshineRegiment', 'admins'],
    hidden: true,
    label: "Your location on the community map",
    control: 'LocationFormComponent',
    blackbox: true,
    optional: true,
    order: 43,
  },

  mapLocationSet: {
    type: Boolean,
    canRead: ['guests'],
    ...denormalizedField({
      needsUpdate: data => ('mapLocation' in data),
      getValue: async (user) => {
        return !!user.mapLocation
      }
    }),
  },

  mapMarkerText: {
    type: String,
    canRead: ['guests'],
    canCreate: ['members'],
    canUpdate: [Users.owns, 'sunshineRegiment', 'admins'],
    hidden: true,
    label: "Your text on the community map",
    control: "MuiTextField",
    optional: true,
    order: 44
  },

  htmlMapMarkerText: {
    type: String,
    canRead: ['guests'],
    optional: true,
    denormalized: true
  },

  nearbyEventsNotifications: {
    type: Boolean,
    canRead: ['guests'],
    canCreate: ['members'],
    canUpdate: [Users.owns, 'sunshineRegiment', 'admins'],
    hidden: true,
    optional: true,
    ...schemaDefaultValue(false),
  },

  nearbyEventsNotificationsLocation: {
    type: Object,
    canRead: [Users.owns, 'sunshineRegiment', 'admins'],
    canCreate: ['members'],
    canUpdate: [Users.owns, 'sunshineRegiment', 'admins'],
    hidden: true,
    control: 'LocationFormComponent',
    blackbox: true,
    optional: true,
  },

  nearbyEventsNotificationsMongoLocation: {
    type: Object,
    canRead: [Users.owns],
    blackbox: true,
    optional: true,
    ...denormalizedField({
      needsUpdate: data => ('nearbyEventsNotificationsLocation' in data),
      getValue: async (user) => {
        if (user.nearbyEventsNotificationsLocation) return googleLocationToMongoLocation(user.nearbyEventsNotificationsLocation)
      }
    }),
  },

  nearbyEventsNotificationsRadius: {
    type: Number,
    canRead: [Users.owns, 'sunshineRegiment', 'admins'],
    canCreate: ['members'],
    canUpdate: [Users.owns, 'sunshineRegiment', 'admins'],
    hidden: true,
    optional: true,
    min: 0,
    max: MAX_NOTIFICATION_RADIUS
  },

  nearbyPeopleNotificationThreshold: {
    type: Number,
    canRead: [Users.owns, 'sunshineRegiment', 'admins'],
    canCreate: ['members'],
    canUpdate: [Users.owns, 'sunshineRegiment', 'admins'],
    hidden: true,
    optional: true
  },

  hideFrontpageMap: {
    type: Boolean,
    canRead: [Users.owns, 'sunshineRegiment', 'admins'],
    canCreate: ['members'],
    canUpdate: [Users.owns, 'sunshineRegiment', 'admins'],
    optional: true, 
    order: 44,
    group: formGroups.default,
    hidden: true,
    label: "Hide the frontpage map"
  },

  needsReview: {
    type: Boolean,
    canRead: ['guests'],
    canUpdate: ['admins', 'sunshineRegiment'],
    group: formGroups.adminOptions,
    optional: true,
    ...schemaDefaultValue(false),
  },

  sunshineSnoozed: {
    type: Boolean,
    canRead: ['guests'],
    canUpdate: ['admins', 'sunshineRegiment'],
    group: formGroups.adminOptions,
    optional: true,
    ...schemaDefaultValue(false),
  },

  // Set after a moderator has approved or purged a new user. NB: reviewed does
  // not imply approval, the user might have been banned
  reviewedByUserId: {
    ...foreignKeyField({
      idFieldName: "reviewedByUserId",
      resolverName: "reviewedByUser",
      collectionName: "Users",
      type: "User",
    }),
    optional: true,
    canRead: ['sunshineRegiment', 'admins'],
    canUpdate: ['sunshineRegiment', 'admins'],
    canCreate: ['sunshineRegiment', 'admins'],
    group: formGroups.adminOptions,
  },

  isReviewed: resolverOnlyField({
    type: Boolean,
    canRead: [Users.owns, 'sunshineRegiment', 'admins'],
    resolver: (user, args, context: ResolverContext) => !!user.reviewedByUserId,
  }),

  reviewedAt: {
    type: Date,
    canRead: ['admins', 'sunshineRegiment'],
    canUpdate: ['admins', 'sunshineRegiment'],
    group: formGroups.adminOptions,
    optional: true
  },

  // A number from 0 to 1, where 0 is almost certainly spam, and 1 is almost
  // certainly not-spam. This is the same scale as ReCaptcha, except that it
  // also includes post-signup activity like moderator approval, upvotes, etc.
  // Scale:
  //   0    Banned and purged user
  //   0-0.8: Unreviewed user, based on ReCaptcha rating on signup (times 0.8)
  //   0.9: Reviewed user
  //   1.0: Reviewed user with 20+ karma
  spamRiskScore: resolverOnlyField({
    type: Number,
    graphQLtype: "Float",
    canRead: ['guests'],
    resolver: (user, args, context: ResolverContext) => {
      const isReviewed = !!user.reviewedByUserId;
      const { karma, signUpReCaptchaRating } = user;

      if (user.deleteContent && user.banned) return 0.0;
      else if (Users.isAdmin(user)) return 1.0;
      else if (isReviewed && karma>=20) return 1.0;
      else if (isReviewed && karma>=0) return 0.9;
      else if (isReviewed) return 0.8;
      else if (signUpReCaptchaRating>=0) {
        // Rescale recaptcha ratings to [0,.8]
        return signUpReCaptchaRating * 0.8;
      } else {
        // No recaptcha rating present; score it .8
        return 0.8;
      }
    }
  }),

  allVotes: resolverOnlyField({
    type: Array,
    graphQLtype: '[Vote]',
    canRead: ['admins', 'sunshineRegiment'],
    resolver: async (document, args, context: ResolverContext) => {
      const { Votes, currentUser } = context;
      const votes = await Votes.find({
        userId: document._id,
        cancelled: false,
      }).fetch();
      if (!votes.length) return [];
<<<<<<< HEAD
      return accessFilterMultiple(currentUser, Votes, votes);
=======
      return await accessFilterMultiple(currentUser, Votes, votes, context);
>>>>>>> f4b2f84e
    },
  }),

  'allVotes.$': {
    type: Object,
    optional: true
  },

  afKarma: {
    type: Number,
    optional: true,
    label: "Alignment Base Score",
    defaultValue: false,
    canRead: ['guests'],
  },

  voteCount: {
    type: Number,
    denormalized: true,
    optional: true,
    label: "Small Upvote Count",
    canRead: ['admins', 'sunshineRegiment'],
  },

  smallUpvoteCount: {
    type: Number,
    denormalized: true,
    optional: true,
    canRead: ['admins', 'sunshineRegiment'],
  },

  smallDownvoteCount: {
    type: Number,
    denormalized: true,
    optional: true,
    canRead: ['admins', 'sunshineRegiment'],
  },

  bigUpvoteCount: {
    type: Number,
    denormalized: true,
    optional: true,
    canRead: ['admins', 'sunshineRegiment'],
  },

  bigDownvoteCount: {
    type: Number,
    denormalized: true,
    optional: true,
    canRead: ['admins', 'sunshineRegiment'],
  },

  // Full Name field to display full name for alignment forum users
  fullName: {
    type: String,
    optional: true,
    group: formGroups.default,
    canRead: ['guests'],
    canUpdate: [Users.owns, 'sunshineRegiment'],
    hidden: !['LessWrong', 'AlignmentForum'].includes(forumTypeSetting.get()),
    order: 39,
  },

  noSingleLineComments: {
    order: 70,
    type: Boolean,
    optional: true,
    group: formGroups.truncationOptions,
    defaultValue: false,
    canRead: ['guests'],
    canUpdate: [Users.owns, 'sunshineRegiment', 'admins'],
    canCreate: ['members'],
    control: 'checkbox',
    label: "Do not collapse comments to Single Line"
  },

  noCollapseCommentsPosts: {
    order: 70,
    type: Boolean,
    optional: true,
    group: formGroups.truncationOptions,
    defaultValue: false,
    canRead: ['guests'],
    canUpdate: [Users.owns, 'sunshineRegiment', 'admins'],
    canCreate: ['members'],
    control: 'checkbox',
    label: "Do not truncate comments (in large threads on Post Pages)"
  },

  noCollapseCommentsFrontpage: {
    order: 70,
    type: Boolean,
    optional: true,
    group: formGroups.truncationOptions,
    defaultValue: false,
    canRead: ['guests'],
    canUpdate: [Users.owns, 'sunshineRegiment', 'admins'],
    canCreate: ['members'],
    control: 'checkbox',
    label: "Do not truncate comments (on home page)"
  },

  shortformFeedId: {
    ...foreignKeyField({
      idFieldName: "shortformFeedId",
      resolverName: "shortformFeed",
      collectionName: "Posts",
      type: "Post"
    }),
    optional: true,
    viewableBy: ['guests'],
    insertableBy: ['admins', 'sunshineRegiment'],
    editableBy: ['admins', 'sunshineRegiment'],
    group: formGroups.adminOptions,
  },

  sunshineShowNewUserContent: {
    type: Boolean,
    optional: true,
    defaultValue: false,
    canRead: ['guests'],
    group: formGroups.adminOptions,
    canUpdate: ['sunshineRegiment', 'admins'],
    canCreate: ['sunshineRegiment', 'admins'],
  },

  viewUnreviewedComments: {
    type: Boolean,
    optional: true,
    viewableBy: ['guests'],
    insertableBy: ['admins', 'sunshineRegiment'],
    editableBy: ['admins', 'sunshineRegiment'],
    group: formGroups.adminOptions,
    order: 0,
  },

  partiallyReadSequences: {
    type: Array,
    canRead: [Users.owns],
    canUpdate: [Users.owns],
    optional: true,
    hidden: true,
  },
  "partiallyReadSequences.$": {
    type: partiallyReadSequenceItem,
    optional: true,
  },

  beta: {
    type: Boolean,
    optional: true,
    canRead: ['guests'],
    canUpdate: [Users.owns, 'sunshineRegiment', 'admins'],
    tooltip: "Get early access to new in-development features",
    group: formGroups.default,
    label: "Opt into experimental features",
    order: 71,
  },
  reviewVotesQuadratic: {
    type: Boolean,
    optional: true,
    canRead: ['guests'],
    canUpdate: [Users.owns, 'sunshineRegiment', 'admins'],
    hidden: true
  },
  petrovPressedButtonDate: {
    type: Date,
    optional: true,
    control: 'datetime',
    canRead: ['guests'],
    canUpdate: [Users.owns, 'sunshineRegiment', 'admins'],
    hidden: true
  },
  petrovCodesEnteredDate: {
    type: Date,
    optional: true,
    canRead: ['guests'],
    control: 'datetime',
    canUpdate: [Users.owns, 'sunshineRegiment', 'admins'],
    hidden: true
  },
  petrovCodesEntered: {
    type: String,
    optional: true,
    canRead: ['guests'],
    canUpdate: [Users.owns, 'sunshineRegiment', 'admins'],
    hidden: true
  },
  petrovCodesEnteredHashed: {
    type: String,
    optional: true,
    ...denormalizedField({
      needsUpdate: data => ('petrovCodesEntered' in data),
      getValue: async (user) => {
        return hashPetrovCode(user.petrovCodesEntered)
      }
    }),
  },
  defaultToCKEditor: {
    // this fieldis deprecated
    type: Boolean,
    optional: true,
    canRead: ['guests'],
    canUpdate: ['admins'],
    group: formGroups.adminOptions,
    label: "Activate CKEditor by default"
  },
  // ReCaptcha v3 Integration
  // From 0 to 1. Lower is spammier, higher is humaner.
  signUpReCaptchaRating: {
    type: Number,
    optional: true,
    canRead: [Users.owns, 'sunshineRegiment', 'admins']
  },
  // Unique user slug for URLs, copied over from Vulcan-Accounts
  slug: {
    type: String,
    optional: true,
    canRead: ['guests'],
    canUpdate: ['admins'],
    group: formGroups.adminOptions,
    order: 40,
    onInsert: user => {
      // create a basic slug from display name and then modify it if this slugs already exists;
      const displayName = createDisplayName(user);
      const basicSlug = Utils.slugify(displayName);
      return Utils.getUnusedSlugByCollectionName('Users', basicSlug, true);
    },
    onUpdate: async ({data, oldDocument}) => {
      if (data.slug && data.slug !== oldDocument.slug) {
        const slugIsUsed = await Utils.slugIsUsed("Users", data.slug)
        if (slugIsUsed) {
          throw Error(`Specified slug is already used: ${data.slug}`)
        }
      }
    }
  },
  oldSlugs: {
    type: Array,
    optional: true,
    canRead: ['guests'],
    onUpdate: ({data, oldDocument}) => {
      if (data.slug && data.slug !== oldDocument.slug)  {
        return [...(oldDocument.oldSlugs || []), oldDocument.slug]
      }
    }
  },
  'oldSlugs.$': {
    type: String,
    optional: true,
    canRead: ['guests'],
  },
  noExpandUnreadCommentsReview: {
    type: Boolean,
    optional: true,
    defaultValue: false,
    hidden: true,
    canRead: ['guests'],
    canUpdate: [Users.owns, 'sunshineRegiment', 'admins'],
    canCreate: ['members'],
  },
  postCount: {
    ...denormalizedCountOfReferences({
      fieldName: "postCount",
      collectionName: "Users",
      foreignCollectionName: "Posts",
      foreignTypeName: "post",
      foreignFieldName: "userId",
      filterFn: (post) => (!post.draft && post.status===Posts.config.STATUS_APPROVED),
    }),
    viewableBy: ['guests'],
  },
  maxPostCount: {
    ...denormalizedCountOfReferences({
      fieldName: "maxPostCount",
      collectionName: "Users",
      foreignCollectionName: "Posts",
      foreignTypeName: "post",
      foreignFieldName: "userId"
    }),
    viewableBy: ['guests'],
    ...schemaDefaultValue(0)
  },
  // The user's associated posts (GraphQL only)
  posts: {
    type: Object,
    optional: true,
    viewableBy: ['guests'],
    resolveAs: {
      arguments: 'limit: Int = 5',
      type: '[Post]',
      resolver: async (user, { limit }, context: ResolverContext) => {
        const { currentUser, Posts } = context;
        const posts = Posts.find({ userId: user._id }, { limit }).fetch();
        return await accessFilterMultiple(currentUser, Posts, posts, context);
      }
    }
  },

  commentCount: {
    ...denormalizedCountOfReferences({
      fieldName: "commentCount",
      collectionName: "Users",
      foreignCollectionName: "Comments",
      foreignTypeName: "comment",
      foreignFieldName: "userId",
      filterFn: comment => !comment.deleted
    }),
    canRead: ['guests'],
  },

  maxCommentCount: {
    ...denormalizedCountOfReferences({
      fieldName: "maxCommentCount",
      collectionName: "Users",
      foreignCollectionName: "Comments",
      foreignTypeName: "comment",
      foreignFieldName: "userId"
    }),
    canRead: ['guests'],
    ...schemaDefaultValue(0)
  }
});

export const makeEditableOptionsModeration = {
  // Determines whether to use the comment editor configuration (e.g. Toolbars)
  commentEditor: true,
  // Determines whether to use the comment editor styles (e.g. Fonts)
  commentStyles: true,
  formGroup: formGroups.moderationGroup,
  adminFormGroup: formGroups.adminOptions,
  order: 50,
  fieldName: "moderationGuidelines",
  permissions: {
    viewableBy: ['guests'],
    editableBy: [Users.owns, 'sunshineRegiment', 'admins'],
    insertableBy: [Users.owns, 'sunshineRegiment', 'admins']
  }
}

makeEditable({
  collection: Users,
  options: makeEditableOptionsModeration
})

addUniversalFields({collection: Users})

// Copied over utility function from Vulcan
const createDisplayName = user => {
  const profileName = Utils.getNestedProperty(user, 'profile.name');
  const linkedinFirstName = Utils.getNestedProperty(user, 'services.linkedin.firstName');
  if (profileName) return profileName;
  if (linkedinFirstName) return `${linkedinFirstName} ${Utils.getNestedProperty(user, 'services.linkedin.lastName')}`;
  if (user.username) return user.username;
  if (user.email) return user.email.slice(0, user.email.indexOf('@'));
  return undefined;
}<|MERGE_RESOLUTION|>--- conflicted
+++ resolved
@@ -1040,11 +1040,7 @@
         cancelled: false,
       }).fetch();
       if (!votes.length) return [];
-<<<<<<< HEAD
-      return accessFilterMultiple(currentUser, Votes, votes);
-=======
       return await accessFilterMultiple(currentUser, Votes, votes, context);
->>>>>>> f4b2f84e
     },
   }),
 
