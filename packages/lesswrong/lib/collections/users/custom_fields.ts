--- conflicted
+++ resolved
@@ -1418,12 +1418,8 @@
     type: Boolean,
     optional:true,
     canRead: ['guests'],
-<<<<<<< HEAD
-    canUpdate: [userOwns, 'sunshineRegiment', 'admins'],
-=======
-    hidden: true,
-    canUpdate: [Users.owns, 'sunshineRegiment', 'admins'],
->>>>>>> 8c927545
+    hidden: true,
+    canUpdate: [userOwns, 'sunshineRegiment', 'admins'],
   },
 });
 
