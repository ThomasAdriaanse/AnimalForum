<<<<<<< HEAD
import { asyncFilter } from '../../utils/asyncUtils';
import GraphQLJSON from 'graphql-type-json';
=======
>>>>>>> 4dc4b487
import SimpleSchema from 'simpl-schema';
import * as _ from 'underscore';
import { addUniversalFields, schemaDefaultValue } from '../../collectionUtils';
import { makeEditable } from '../../editor/make_editable';
import { defaultFilterSettings } from '../../filterSettings';
import { forumTypeSetting } from "../../instanceSettings";
import { hasEventsSetting } from '../../publicSettings';
import { accessFilterMultiple, addFieldsDict, arrayOfForeignKeysField, denormalizedCountOfReferences, denormalizedField, foreignKeyField, googleLocationToMongoLocation, resolverOnlyField } from '../../utils/schemaUtils';
import { Utils } from '../../vulcan-lib';
import { Posts } from '../posts/collection';
import Users from "../users/collection";

export const hashPetrovCode = (code) => {
  // @ts-ignore
  const crypto = Npm.require('crypto');
  var hash = crypto.createHash('sha256');
  hash.update(code);
  return hash.digest('base64');
};

export const MAX_NOTIFICATION_RADIUS = 300
export const formGroups = {
  default: {
    name: "default",
    order: 0,
    paddingStyle: true
  },
  moderationGroup: {
    order:60,
    name: "moderation",
    label: "Moderation & Moderation Guidelines",
  },
  banUser: {
    order:50,
    name: "banUser",
    label: "Ban & Purge User",
    startCollapsed: true,
  },
  notifications: {
    order: 10,
    name: "notifications",
    label: "Notifications"
  },
  emails: {
    order: 15,
    name: "emails",
    label: "Emails"
  },
  adminOptions: {
    name: "adminOptions",
    order: 25,
    label: "Admin Options",
    startCollapsed: true,
  },
  truncationOptions: {
    name: "truncationOptions",
    order: 9,
    label: "Comment Truncation Options",
    startCollapsed: false,
  },
}

export const karmaChangeNotifierDefaultSettings = {
  // One of the string keys in karmaNotificationTimingChocies
  updateFrequency: "daily",

  // Time of day at which daily/weekly batched updates are released, a number
  // of hours [0,24). Always in GMT, regardless of the user's time zone.
  // Default corresponds to 3am PST.
  timeOfDayGMT: 11,

  // A string day-of-the-week name, spelled out and capitalized like "Monday".
  // Always in GMT, regardless of the user's timezone (timezone matters for day
  // of the week because time zones could take it across midnight.)
  dayOfWeekGMT: "Saturday",

  // A boolean that determines whether we hide or show negative karma updates.
  // False by default because people tend to drastically overweigh negative feedback
  showNegativeKarma: false,
};

export const defaultNotificationTypeSettings = {
  channel: "onsite",
  batchingFrequency: "realtime",
  timeOfDayGMT: 12,
  dayOfWeekGMT: "Monday",
};

const karmaChangeSettingsType = new SimpleSchema({
  updateFrequency: {
    type: String,
    optional: true,
    allowedValues: ['disabled', 'daily', 'weekly', 'realtime']
  },
  timeOfDayGMT: {
    type: SimpleSchema.Integer,
    optional: true,
    min: 0,
    max: 23
  },
  dayOfWeekGMT: {
    type: String,
    optional: true,
    allowedValues: ['Monday', 'Tuesday', 'Wednesday', 'Thursday', 'Friday', 'Saturday', 'Sunday']
  },
  showNegativeKarma: {
    type: Boolean,
    optional: true,
  }
})

const notificationTypeSettings = new SimpleSchema({
  channel: {
    type: String,
    allowedValues: ["none", "onsite", "email", "both"],
  },
  batchingFrequency: {
    type: String,
    allowedValues: ['realtime', 'daily', 'weekly'],
  },
  timeOfDayGMT: {
    type: Number,
    optional: true,
  },
  dayOfWeekGMT: {
    type: String,
    optional: true,
  },
})

const notificationTypeSettingsField = (overrideSettings?: any) => ({
  type: notificationTypeSettings,
  optional: true,
  group: formGroups.notifications,
  control: "NotificationTypeSettings",
  canRead: [Users.owns, 'admins'],
  canUpdate: [Users.owns, 'admins'],
  canCreate: [Users.owns, 'admins'],
  ...schemaDefaultValue({ ...defaultNotificationTypeSettings, ...overrideSettings })
});

const partiallyReadSequenceItem = new SimpleSchema({
  sequenceId: {
    type: String,
    foreignKey: "Sequences",
    optional: true,
  },
  collectionId: {
    type: String,
    foreignKey: "Collections",
    optional: true,
  },
  lastReadPostId: {
    type: String,
    foreignKey: "Posts",
  },
  nextPostId: {
    type: String,
    foreignKey: "Posts",
  },
  numRead: {
    type: SimpleSchema.Integer,
  },
  numTotal: {
    type: SimpleSchema.Integer,
  },
  lastReadTime: {
    type: Date,
    optional: true,
  },
});

addFieldsDict(Users, {
  createdAt: {
    type: Date,
    onInsert: (user, options) => {
      return user.createdAt || new Date();
    },
    canRead: ["guests"]
  },

  // Emails (not to be confused with email). This field belongs to Meteor's
  // accounts system; we should never write it, but we do need to read it to find
  // out whether a user's email address is verified.
  emails: {
    hidden: true,
    canRead: [Users.owns, 'sunshineRegiment', 'admins'],
  },
  'emails.$': {
    type: Object,
  },

  whenConfirmationEmailSent: {
    type: Date,
    optional: true,
    order: 1,
    group: formGroups.emails,
    control: 'UsersEmailVerification',
    canRead: ['members'],
    canUpdate: [Users.owns, 'sunshineRegiment', 'admins'],
    canCreate: ['members'],
  },

  // Legacy: Boolean used to indicate that post was imported from old LW database
  legacy: {
    type: Boolean,
    optional: true,
    defaultValue: false,
    hidden: true,
    canRead: ['guests'],
    canUpdate: [Users.owns, 'sunshineRegiment', 'admins'],
    canCreate: ['members'],
  },

  commentSorting: {
    type: String,
    optional: true,
    canRead: ['guests'],
    canCreate: ['members'],
    canUpdate: [Users.owns, 'sunshineRegiment', 'admins'],
    order: 43,
    group: formGroups.default,
    control: "select",
    form: {
      // TODO – maybe factor out??
      options: function () { // options for the select form control
        let commentViews = [
          {value:'postCommentsTop', label: 'magical algorithm'},
          {value:'postCommentsNew', label: 'most recent'},
          {value:'postCommentsOld', label: 'oldest'},
        ];
        if (forumTypeSetting.get() === 'AlignmentForum') {
          return commentViews.concat([
            {value:'postLWComments', label: 'magical algorithm (include LW)'}
          ])
        }
        return commentViews
      }
    },
  },

  // Intercom: Will the user display the intercom while logged in?
  hideIntercom: {
    order: 70,
    type: Boolean,
    optional: true,
    defaultValue: false,
    canRead: ['guests'],
    canUpdate: [Users.owns, 'sunshineRegiment', 'admins'],
    group: formGroups.default,
    canCreate: ['members'],
    control: 'checkbox',
    label: "Hide Intercom"
  },

  // This field-name is no longer accurate, but is here because we used to have that field
  // around and then removed `markDownCommentEditor` and merged it into this field.
  markDownPostEditor: {
    order: 70,
    type: Boolean,
    optional: true,
    defaultValue: false,
    canRead: ['guests'],
    canUpdate: [Users.owns, 'sunshineRegiment', 'admins'],
    canCreate: ['members'],
    control: 'checkbox',
    group: formGroups.default,
    label: "Activate Markdown Editor"
  },

  email: {
    order: 20,
    group: formGroups.default,
    canUpdate: [Users.owns, 'sunshineRegiment', 'admins'],
  },
  hideNavigationSidebar: {
    type: Boolean,
    optional: true,
    canRead: Users.owns,
    canUpdate: [Users.owns, 'sunshineRegiment', 'admins'],
    canCreate: Users.owns,
    hidden: true,
  },
  currentFrontpageFilter: {
    type: String,
    optional: true,
    canRead: Users.owns,
    canUpdate: [Users.owns, 'sunshineRegiment', 'admins'],
    canCreate: Users.owns,
    hidden: true,
  },
  frontpageFilterSettings: {
    type: Object,
    blackbox: true,
    optional: true,
    hidden: true,
    canRead: Users.owns,
    canUpdate: [Users.owns, 'sunshineRegiment', 'admins'],
    canCreate: Users.owns,
    ...schemaDefaultValue(defaultFilterSettings),
  },
  allPostsTimeframe: {
    type: String,
    optional: true,
    canRead: Users.owns,
    canUpdate: [Users.owns, 'sunshineRegiment', 'admins'],
    canCreate: Users.owns,
    hidden: true,
  },
  allPostsFilter: {
    type: String,
    optional: true,
    canRead: Users.owns,
    canUpdate: [Users.owns, 'sunshineRegiment', 'admins'],
    canCreate: Users.owns,
    hidden: true,
  },
  allPostsSorting: {
    type: String,
    optional: true,
    hidden: true,
    canRead: Users.owns,
    canUpdate: [Users.owns, 'sunshineRegiment', 'admins'],
    canCreate: Users.owns,
  },
  allPostsShowLowKarma: {
    type: Boolean,
    optional: true,
    canRead: Users.owns,
    canUpdate: [Users.owns, 'sunshineRegiment', 'admins'],
    canCreate: Users.owns,
    hidden: true,
  },
  allPostsOpenSettings: {
    type: Boolean,
    optional: true,
    canRead: Users.owns,
    canUpdate: [Users.owns, 'sunshineRegiment', 'admins'],
    canCreate: Users.owns,
    hidden: true,
  },
  lastNotificationsCheck: {
    type: Date,
    optional: true,
    canRead: Users.owns,
    canUpdate: Users.owns,
    canCreate: Users.owns,
    hidden: true,
  },

  // Bio (Markdown version)
  bio: {
    type: String,
    optional: true,
    control: "MuiTextField",
    canCreate: ['members'],
    canUpdate: [Users.owns, 'sunshineRegiment', 'admins'],
    canRead: ['guests'],
    group: formGroups.default,
    order: 40,
    form: {
      hintText:"Bio",
      rows:4,
      multiLine:true,
      fullWidth:true,
    },
  },

  // Bio (HTML version)
  htmlBio: {
    type: String,
    denormalized: true,
    optional: true,
    canRead: ['guests'],
  },

  // Karma field
  karma: {
    type: Number,
    optional: true,
    canRead: ['guests'],
  },

  // Website
  website: {
    type: String,
    hidden: true,
    optional: true,
    control: "text",
    canCreate: ['members'],
    canUpdate: [Users.owns, 'sunshineRegiment', 'admins'],
    canRead: ['guests'],
    order: 50,
  },

  moderationStyle: {
    type: String,
    optional: true,
    control: "select",
    group: formGroups.moderationGroup,
    label: "Style",
    canRead: ['guests'],
    canUpdate: ['members', 'sunshineRegiment', 'admins'],
    canCreate: ['members', 'sunshineRegiment', 'admins'],
    blackbox: true,
    order: 55,
    form: {
      options: function () { // options for the select form control
        return [
          {value: "", label: "No Moderation"},
          {value: "easy-going", label: "Easy Going - I just delete obvious spam and trolling."},
          {value: "norm-enforcing", label: "Norm Enforcing - I try to enforce particular rules (see below)"},
          {value: "reign-of-terror", label: "Reign of Terror - I delete anything I judge to be annoying or counterproductive"},
        ];
      }
    },
  },

  moderatorAssistance: {
    type: Boolean,
    optional: true,
    group: formGroups.moderationGroup,
    label: "I'm happy for LW site moderators to help enforce my policy",
    canRead: ['guests'],
    canUpdate: [Users.owns, 'sunshineRegiment', 'admins'],
    canCreate: ['members', 'sunshineRegiment', 'admins'],
    control: 'checkbox',
    order: 55,
  },

  collapseModerationGuidelines: {
    type: Boolean,
    optional: true,
    group: formGroups.moderationGroup,
    label: "On my posts, collapse my moderation guidelines by default",
    canRead: ['guests'],
    canUpdate: [Users.owns, 'sunshineRegiment', 'admins'],
    canCreate: ['members', 'sunshineRegiment', 'admins'],
    control: 'checkbox',
    order: 56,
  },

  showHideKarmaOption: {
    type: Boolean,
    optional: true,
    label: "Enable option on posts to hide karma visibility",
    canRead: [Users.owns, 'admins'],
    canUpdate: [Users.ownsAndInGroup('trustLevel1'), 'sunshineRegiment', 'admins'],
    canCreate: ['members', 'sunshineRegiment', 'admins'],
    hidden: forumTypeSetting.get() !== 'EAForum',
    control: 'checkbox',
    group: formGroups.default,
    order: 72,
  },

  // bannedUserIds: users who are not allowed to comment on this user's posts
  bannedUserIds: {
    type: Array,
    group: formGroups.moderationGroup,
    canRead: ['guests'],
    canUpdate: [Users.ownsAndInGroup('trustLevel1'), 'sunshineRegiment', 'admins'],
    canCreate: [Users.ownsAndInGroup('trustLevel1'), 'sunshineRegiment', 'admins'],
    optional: true,
    label: "Banned Users (All)",
    control: 'UsersListEditor'
  },
  'bannedUserIds.$': {
    type: String,
    foreignKey: "Users",
    optional: true
  },

  // bannedPersonalUserIds: users who are not allowed to comment on this user's personal blog posts
  bannedPersonalUserIds: {
    type: Array,
    group: formGroups.moderationGroup,
    canRead: ['guests'],
    canUpdate: [Users.ownsAndInGroup('canModeratePersonal'), 'sunshineRegiment', 'admins'],
    canCreate: [Users.ownsAndInGroup('canModeratePersonal'), 'sunshineRegiment', 'admins'],
    optional: true,
    label: "Banned Users (Personal)",
    control: 'UsersListEditor',
    tooltip: "Users who are banned from commenting on your personal blogposts (will not affect posts promoted to frontpage)"
  },
  "bannedPersonalUserIds.$": {
    type: String,
    foreignKey: "Users",
    optional: true
  },

  bookmarkedPostsMetadata: {
    type: Array,
    canRead: [Users.owns, 'sunshineRegiment', 'admins'],
    canUpdate: [Users.owns, 'sunshineRegiment', 'admins'],
    optional: true,
    hidden: true,
    onUpdate: ({data, currentUser, oldDocument}) => {
      if (data?.bookmarkedPostsMetadata) {
        return _.uniq(data?.bookmarkedPostsMetadata, 'postId')
      }
    },
    ...arrayOfForeignKeysField({
      idFieldName: "bookmarkedPostsMetadata",
      resolverName: "bookmarkedPosts",
      collectionName: "Posts",
      type: "Post",
      getKey: (obj) => obj.postId
    }),
  },

  "bookmarkedPostsMetadata.$": {
    type: Object,
    optional: true
  },
  "bookmarkedPostsMetadata.$.postId": {
    type: String,
    foreignKey: "Posts",
    optional: true
  },

  // Legacy ID: ID used in the original LessWrong database
  legacyId: {
    type: String,
    hidden: true,
    optional: true,
    canRead: ['guests'],
    canUpdate: ['admins'],
    canCreate: ['members'],
  },

  // Deleted: Boolean indicating whether user has been deleted (initially used in the LW database transfer )
  deleted: {
    type: Boolean,
    optional: true,
    defaultValue: false,
    canRead: ['guests'],
    canUpdate: ['admins'],
    label: 'Delete this user',
    control: 'checkbox',
    group: formGroups.adminOptions,
  },

  // voteBanned: All future votes of this user have weight 0
  voteBanned: {
    type: Boolean,
    optional: true,
    canRead: ['guests'],
    canUpdate: ['sunshineRegiment', 'admins'],
    canCreate: ['admins'],
    control: 'checkbox',
    group: formGroups.banUser,
    label: 'Set all future votes of this user to have zero weight'
  },

  // nullifyVotes: Set all historical votes of this user to 0, and make any future votes have a vote weight of 0
  nullifyVotes: {
    type: Boolean,
    optional: true,
    canRead: ['guests'],
    canUpdate: ['sunshineRegiment', 'admins'],
    canCreate: ['admins'],
    control: 'checkbox',
    group: formGroups.banUser,
    label: 'Nullify all past votes'
  },

  // deleteContent: Flag all comments and posts from this user as deleted
  deleteContent: {
    type: Boolean,
    optional: true,
    canRead: ['guests'],
    canUpdate: ['sunshineRegiment', 'admins'],
    canCreate: ['admins'],
    control: 'checkbox',
    group: formGroups.banUser,
    label: 'Delete all user content'
  },

  // banned: Whether the user is banned or not. Can be set by moderators and admins.
  banned: {
    type: Date,
    optional: true,
    canRead: ['guests'],
    canUpdate: ['sunshineRegiment', 'admins'],
    canCreate: ['admins'],
    control: 'datetime',
    label: 'Ban user until',
    group: formGroups.banUser,
  },

  // IPs: All Ips that this user has ever logged in with
  IPs: resolverOnlyField({
    type: Array,
    graphQLtype: '[String]',
    group: formGroups.banUser,
    canRead: ['sunshineRegiment', 'admins'],
    resolver: async (user, args, context: ResolverContext) => {
      const events: Array<DbLWEvent> = context.LWEvents.find(
        {userId: user._id, name: 'login'},
        {
          fields: context.Users.getViewableFields(context.currentUser, context.LWEvents),
          limit: 10,
          sort: {createdAt: -1}
        }
      ).fetch()
      const filteredEvents: Array<Partial<DbLWEvent>> = await asyncFilter(events,
        async (e: DbLWEvent) => await context.LWEvents.checkAccess(context.currentUser, e, context));
      const IPs = filteredEvents.map(event => event.properties?.ip);
      const uniqueIPs = _.uniq(IPs);
      return uniqueIPs
    },
  }),

  'IPs.$': {
    type: String,
    optional: true,
  },
  auto_subscribe_to_my_posts: {
    label: "Auto-subscribe to comments on my posts",
    group: formGroups.notifications,
    type: Boolean,
    optional: true,
    control: "checkbox",
    canRead: ['guests'],
    canCreate: ['members'],
    canUpdate: [Users.owns, 'sunshineRegiment', 'admins'],
    beforeComponent: "ManageSubscriptionsLink",
    ...schemaDefaultValue(true),
  },
  auto_subscribe_to_my_comments: {
    label: "Auto-subscribe to replies to my comments",
    group: formGroups.notifications,
    type: Boolean,
    optional: true,
    control: "checkbox",
    canRead: ['guests'],
    canCreate: ['members'],
    canUpdate: [Users.owns, 'sunshineRegiment', 'admins'],
    ...schemaDefaultValue(true),
  },
  autoSubscribeAsOrganizer: {
    label: "Auto-subscribe to posts and meetups in groups I organize",
    group: formGroups.notifications,
    type: Boolean,
    optional: true,
    control: "checkbox",
    canRead: ['guests'],
    canCreate: ['members'],
    canUpdate: [Users.owns, 'sunshineRegiment', 'admins'],
    hidden: !hasEventsSetting.get(),
    ...schemaDefaultValue(true),
  },
  
  notificationCommentsOnSubscribedPost: {
    label: "Comments on posts I'm subscribed to",
    ...notificationTypeSettingsField(),
  },
  notificationShortformContent: {
    label: "Shortform by users I'm subscribed to",
    ...notificationTypeSettingsField(),
  },
  notificationRepliesToMyComments: {
    label: "Replies to my comments",
    ...notificationTypeSettingsField(),
  },
  notificationRepliesToSubscribedComments: {
    label: "Replies to comments I'm subscribed to",
    ...notificationTypeSettingsField(),
  },
  notificationSubscribedUserPost: {
    label: "Posts by users I'm subscribed to",
    ...notificationTypeSettingsField(),
  },
  notificationPostsInGroups: {
    label: "Posts/events in groups I'm subscribed to",
    hidden: !hasEventsSetting.get(),
    ...notificationTypeSettingsField({ channel: "both" }),
  },
  notificationPrivateMessage: {
    label: "Private messages",
    ...notificationTypeSettingsField({ channel: "both" }),
  },
  notificationSharedWithMe: {
    label: "Draft shared with me",
    ...notificationTypeSettingsField({ channel: "both" }),
  },
  notificationEventInRadius: {
    label: "New Events in my notification radius",
    hidden: !hasEventsSetting.get(),
    ...notificationTypeSettingsField({ channel: "both" }),
  },

  // Karma-change notifier settings
  karmaChangeNotifierSettings: {
    group: formGroups.notifications,
    type: karmaChangeSettingsType, // See KarmaChangeNotifierSettings.jsx
    optional: true,
    control: "KarmaChangeNotifierSettings",
    canRead: [Users.owns, 'admins'],
    canUpdate: [Users.owns, 'admins', 'sunshineRegiment'],
    canCreate: [Users.owns, 'admins', 'sunshineRegiment'],
    ...schemaDefaultValue(karmaChangeNotifierDefaultSettings)
  },

  // Time at which the karma-change notification was last opened (clicked)
  karmaChangeLastOpened: {
    hidden: true,
    type: Date,
    optional: true,
    canCreate: [Users.owns, 'admins'],
    canUpdate: [Users.owns, 'admins'],
    canRead: [Users.owns, 'admins'],
  },

  // If, the last time you opened the karma-change notifier, you saw more than
  // just the most recent batch (because there was a batch you hadn't viewed),
  // the start of the date range of that batch.
  karmaChangeBatchStart: {
    hidden: true,
    type: Date,
    optional: true,
    canCreate: [Users.owns, 'admins'],
    canUpdate: [Users.owns, 'admins'],
    canRead: [Users.owns, 'admins'],
  },

  // Email settings
  emailSubscribedToCurated: {
    type: Boolean,
    optional: true,
    group: formGroups.emails,
    control: 'EmailConfirmationRequiredCheckbox',
    label: "Email me new posts in Curated",
    canCreate: ['members'],
    canUpdate: [Users.owns, 'sunshineRegiment', 'admins'],
    hidden: ['AlignmentForum', 'EAForum'].includes(forumTypeSetting.get()),
    canRead: ['members'],
  },
  unsubscribeFromAll: {
    type: Boolean,
    optional: true,
    group: formGroups.emails,
    label: "Do not send me any emails (unsubscribe from all)",
    canCreate: ['members'],
    canUpdate: [Users.owns, 'sunshineRegiment', 'admins'],
    canRead: [Users.owns, 'sunshineRegiment', 'admins'],
  },

  // Hide the option to change your displayName (for now) TODO: Create proper process for changing name
  displayName: {
    canUpdate: ['sunshineRegiment', 'admins'],
    canCreate: ['sunshineRegiment', 'admins'],
    group: formGroups.default,
  },

  username: {
    hidden: true
  },

  // frontpagePostCount: count of how many posts of yours were posted on the frontpage
  frontpagePostCount: {
    type: Number,
    denormalized: true,
    optional: true,
    onInsert: (document, currentUser) => 0,


    ...denormalizedCountOfReferences({
      fieldName: "frontpagePostCount",
      collectionName: "Users",
      foreignCollectionName: "Posts",
      foreignTypeName: "post",
      foreignFieldName: "userId",
      filterFn: post => !!post.frontpageDate
    }),
    canRead: ['guests'],
  },

  // sequenceCount: count of how many non-draft, non-deleted sequences you have
  sequenceCount: {
    ...denormalizedCountOfReferences({
      fieldName: "sequenceCount",
      collectionName: "Users",
      foreignCollectionName: "Sequences",
      foreignTypeName: "sequence",
      foreignFieldName: "userId",
      filterFn: sequence => !sequence.draft && !sequence.isDeleted
    }),
    canRead: ['guests'],
  },

  // sequenceDraftCount: count of how many draft, non-deleted sequences you have
  sequenceDraftCount: {
    ...denormalizedCountOfReferences({
      fieldName: "sequenceDraftCount",
      collectionName: "Users",
      foreignCollectionName: "Sequences",
      foreignTypeName: "sequence",
      foreignFieldName: "userId",
      filterFn: sequence => sequence.draft && !sequence.isDeleted
    }),
    canRead: ['guests'],
  },

  mongoLocation: {
    type: Object,
    canRead: ['guests'],
    blackbox: true,
    optional: true,
    ...denormalizedField({
      needsUpdate: data => ('googleLocation' in data),
      getValue: async (user) => {
        if (user.googleLocation) return googleLocationToMongoLocation(user.googleLocation)
      }
    }),
  },

  googleLocation: {
    type: Object,
    canRead: ['guests'],
    canCreate: ['members'],
    canUpdate: [Users.owns, 'sunshineRegiment', 'admins'],
    group: formGroups.default,
    hidden: !hasEventsSetting.get(),
    label: "Group Location",
    control: 'LocationFormComponent',
    blackbox: true,
    optional: true,
    order: 42,
  },

  location: {
    type: String,
    canRead: ['guests'],
    canUpdate: [Users.owns, 'sunshineRegiment', 'admins'],
    canCreate: ['members'],
    hidden: true,
    optional: true
  },

  mapLocation: {
    type: Object,
    canRead: ['guests'],
    canCreate: ['members'],
    canUpdate: [Users.owns, 'sunshineRegiment', 'admins'],
    hidden: true,
    label: "Your location on the community map",
    control: 'LocationFormComponent',
    blackbox: true,
    optional: true,
    order: 43,
  },

  mapLocationSet: {
    type: Boolean, 
    canRead: ['guests'],
    ...denormalizedField({
      needsUpdate: data => ('mapLocation' in data),
      getValue: async (user) => {
        return !!user.mapLocation
      }
    }),
  },

  mapMarkerText: {
    type: String,
    canRead: ['guests'],
    canCreate: ['members'],
    canUpdate: [Users.owns, 'sunshineRegiment', 'admins'],
    hidden: true,
    label: "Your text on the community map",
    control: "MuiTextField",
    optional: true,
    order: 44
  },

  htmlMapMarkerText: {
    type: String,
    canRead: ['guests'],
    optional: true, 
    denormalized: true
  },

  nearbyEventsNotifications: {
    type: Boolean,
    canRead: ['guests'],
    canCreate: ['members'],
    canUpdate: [Users.owns, 'sunshineRegiment', 'admins'],
    hidden: true,
    optional: true,
    ...schemaDefaultValue(false),
  },

  nearbyEventsNotificationsLocation: {
    type: Object,
    canRead: [Users.owns, 'sunshineRegiment', 'admins'],
    canCreate: ['members'],
    canUpdate: [Users.owns, 'sunshineRegiment', 'admins'],
    hidden: true,
    control: 'LocationFormComponent',
    blackbox: true,
    optional: true,
  },

  nearbyEventsNotificationsMongoLocation: {
    type: Object,
    canRead: [Users.owns],
    blackbox: true,
    optional: true,
    ...denormalizedField({
      needsUpdate: data => ('nearbyEventsNotificationsLocation' in data),
      getValue: async (user) => {
        if (user.nearbyEventsNotificationsLocation) return googleLocationToMongoLocation(user.nearbyEventsNotificationsLocation)
      }
    }),
  },

  nearbyEventsNotificationsRadius: {
    type: Number,
    canRead: [Users.owns, 'sunshineRegiment', 'admins'],
    canCreate: ['members'],
    canUpdate: [Users.owns, 'sunshineRegiment', 'admins'],
    hidden: true,
    optional: true,
    min: 0,
    max: MAX_NOTIFICATION_RADIUS
  },

  nearbyPeopleNotificationThreshold: {
    type: Number,
    canRead: [Users.owns, 'sunshineRegiment', 'admins'],
    canCreate: ['members'],
    canUpdate: [Users.owns, 'sunshineRegiment', 'admins'],
    hidden: true,
    optional: true
  },

  hideFrontpageMap: {
    type: Boolean, 
    canRead: [Users.owns, 'sunshineRegiment', 'admins'],
    canCreate: ['members'],
    canUpdate: [Users.owns, 'sunshineRegiment', 'admins'],
    optional: true, 
    order: 44,
    group: formGroups.default,
    hidden: true,
    label: "Hide the frontpage map"
  },

  needsReview: {
    type: Boolean,
    canRead: ['guests'],
    canUpdate: ['admins', 'sunshineRegiment'],
    group: formGroups.adminOptions,
    optional: true,
    ...schemaDefaultValue(false),
  },

  sunshineSnoozed: {
    type: Boolean,
    canRead: ['guests'],
    canUpdate: ['admins', 'sunshineRegiment'],
    group: formGroups.adminOptions,
    optional: true,
    ...schemaDefaultValue(false),
  },

  // Set after a moderator has approved or purged a new user. NB: reviewed does
  // not imply approval, the user might have been banned
  reviewedByUserId: {
    ...foreignKeyField({
      idFieldName: "reviewedByUserId",
      resolverName: "reviewedByUser",
      collectionName: "Users",
      type: "User",
    }),
    optional: true,
    canRead: ['sunshineRegiment', 'admins'],
    canUpdate: ['sunshineRegiment', 'admins'],
    canCreate: ['sunshineRegiment', 'admins'],
    group: formGroups.adminOptions,
  },

  isReviewed: resolverOnlyField({
    type: Boolean,
    canRead: [Users.owns, 'sunshineRegiment', 'admins'],
    resolver: (user, args, context: ResolverContext) => !!user.reviewedByUserId,
  }),

  reviewedAt: {
    type: Date,
    canRead: ['admins', 'sunshineRegiment'],
    canUpdate: ['admins', 'sunshineRegiment'],
    group: formGroups.adminOptions,
    optional: true
  },

  // A number from 0 to 1, where 0 is almost certainly spam, and 1 is almost
  // certainly not-spam. This is the same scale as ReCaptcha, except that it
  // also includes post-signup activity like moderator approval, upvotes, etc.
  // Scale:
  //   0    Banned and purged user
  //   0-0.8: Unreviewed user, based on ReCaptcha rating on signup (times 0.8)
  //   0.9: Reviewed user
  //   1.0: Reviewed user with 20+ karma
  spamRiskScore: resolverOnlyField({
    type: Number,
    graphQLtype: "Float",
    canRead: ['guests'],
    resolver: (user, args, context: ResolverContext) => {
      const isReviewed = !!user.reviewedByUserId;
      const { karma, signUpReCaptchaRating } = user;

      if (user.deleteContent && user.banned) return 0.0;
      else if (Users.isAdmin(user)) return 1.0;
      else if (isReviewed && karma>=20) return 1.0;
      else if (isReviewed && karma>=0) return 0.9;
      else if (isReviewed) return 0.8;
      else if (signUpReCaptchaRating>=0) {
        // Rescale recaptcha ratings to [0,.8]
        return signUpReCaptchaRating * 0.8;
      } else {
        // No recaptcha rating present; score it .8
        return 0.8;
      }
    }
  }),

  allVotes: resolverOnlyField({
    type: Array,
    graphQLtype: '[Vote]',
    canRead: ['admins', 'sunshineRegiment'],
    resolver: async (document, args, context: ResolverContext) => {
      const { Users, Votes, currentUser } = context;
      const votes = await Votes.find({
        userId: document._id,
        cancelled: false,
      }).fetch();
      if (!votes.length) return [];
      return await accessFilterMultiple(currentUser, Votes, votes, context);
    },
  }),

  'allVotes.$': {
    type: Object,
    optional: true
  },

  afKarma: {
    type: Number,
    optional: true,
    label: "Alignment Base Score",
    defaultValue: false,
    canRead: ['guests'],
  },

  voteCount: {
    type: Number,
    denormalized: true,
    optional: true,
    label: "Small Upvote Count",
    canRead: ['admins', 'sunshineRegiment'],
  },

  smallUpvoteCount: {
    type: Number,
    denormalized: true,
    optional: true,
    canRead: ['admins', 'sunshineRegiment'],
  },

  smallDownvoteCount: {
    type: Number,
    denormalized: true,
    optional: true,
    canRead: ['admins', 'sunshineRegiment'],
  },

  bigUpvoteCount: {
    type: Number,
    denormalized: true,
    optional: true,
    canRead: ['admins', 'sunshineRegiment'],
  },

  bigDownvoteCount: {
    type: Number,
    denormalized: true,
    optional: true,
    canRead: ['admins', 'sunshineRegiment'],
  },

  // Full Name field to display full name for alignment forum users
  fullName: {
    type: String,
    optional: true,
    group: formGroups.default,
    canRead: ['guests'],
    canUpdate: [Users.owns, 'sunshineRegiment'],
    hidden: !['LessWrong', 'AlignmentForum'].includes(forumTypeSetting.get()),
    order: 39,
  },

  noSingleLineComments: {
    order: 70,
    type: Boolean,
    optional: true,
    group: formGroups.truncationOptions,
    defaultValue: false,
    canRead: ['guests'],
    canUpdate: [Users.owns, 'sunshineRegiment', 'admins'],
    canCreate: ['members'],
    control: 'checkbox',
    label: "Do not collapse comments to Single Line"
  },

  noCollapseCommentsPosts: {
    order: 70,
    type: Boolean,
    optional: true,
    group: formGroups.truncationOptions,
    defaultValue: false,
    canRead: ['guests'],
    canUpdate: [Users.owns, 'sunshineRegiment', 'admins'],
    canCreate: ['members'],
    control: 'checkbox',
    label: "Do not truncate comments (in large threads on Post Pages)"
  },

  noCollapseCommentsFrontpage: {
    order: 70,
    type: Boolean,
    optional: true,
    group: formGroups.truncationOptions,
    defaultValue: false,
    canRead: ['guests'],
    canUpdate: [Users.owns, 'sunshineRegiment', 'admins'],
    canCreate: ['members'],
    control: 'checkbox',
    label: "Do not truncate comments (on home page)"
  },

  shortformFeedId: {
    ...foreignKeyField({
      idFieldName: "shortformFeedId",
      resolverName: "shortformFeed",
      collectionName: "Posts",
      type: "Post"
    }),
    optional: true,
    viewableBy: ['guests'],
    insertableBy: ['admins', 'sunshineRegiment'],
    editableBy: ['admins', 'sunshineRegiment'],
    group: formGroups.adminOptions,
  },

  sunshineShowNewUserContent: {
    type: Boolean,
    optional: true,
    defaultValue: false,
    canRead: ['guests'],
    group: formGroups.adminOptions,
    canUpdate: ['sunshineRegiment', 'admins'],
    canCreate: ['sunshineRegiment', 'admins'],
  },

  viewUnreviewedComments: {
    type: Boolean,
    optional: true,
    viewableBy: ['guests'],
    insertableBy: ['admins', 'sunshineRegiment'],
    editableBy: ['admins', 'sunshineRegiment'],
    group: formGroups.adminOptions,
    order: 0,
  },

  partiallyReadSequences: {
    type: Array,
    canRead: [Users.owns],
    canUpdate: [Users.owns],
    optional: true,
    hidden: true,
  },
  "partiallyReadSequences.$": {
    type: partiallyReadSequenceItem,
    optional: true,
  },

  beta: {
    type: Boolean,
    optional: true,
    canRead: ['guests'],
    canUpdate: [Users.owns, 'sunshineRegiment', 'admins'],
    tooltip: "Get early access to new in-development features",
    group: formGroups.default,
    label: "Opt into experimental features",
    order: 71,
  },
  reviewVotesQuadratic: {
    type: Boolean,
    optional: true,
    canRead: ['guests'],
    canUpdate: [Users.owns, 'sunshineRegiment', 'admins'],
    hidden: true
  },
  petrovPressedButtonDate: {
    type: Date,
    optional: true,
    control: 'datetime',
    canRead: ['guests'],
    canUpdate: [Users.owns, 'sunshineRegiment', 'admins'],
    hidden: true
  },
  petrovCodesEnteredDate: {
    type: Date,
    optional: true,
    canRead: ['guests'],
    control: 'datetime',
    canUpdate: [Users.owns, 'sunshineRegiment', 'admins'],
    hidden: true
  },
  petrovCodesEntered: {
    type: String,
    optional: true,
    canRead: ['guests'],
    canUpdate: [Users.owns, 'sunshineRegiment', 'admins'],
    hidden: true
  },
  petrovCodesEnteredHashed: {
    type: String,
    optional: true,
    ...denormalizedField({
      needsUpdate: data => ('petrovCodesEntered' in data),
      getValue: async (user) => {
        return hashPetrovCode(user.petrovCodesEntered)
      }
    }),
  },
  defaultToCKEditor: {
    // this fieldis deprecated
    type: Boolean,
    optional: true,
    canRead: ['guests'],
    canUpdate: ['admins'],
    group: formGroups.adminOptions,
    label: "Activate CKEditor by default"
  },
  // ReCaptcha v3 Integration
  // From 0 to 1. Lower is spammier, higher is humaner.
  signUpReCaptchaRating: {
    type: Number,
    optional: true,
    canRead: [Users.owns, 'sunshineRegiment', 'admins']
  },
  // Unique user slug for URLs, copied over from Vulcan-Accounts
  slug: {
    type: String,
    optional: true,
    canRead: ['guests'],
    canUpdate: ['admins'],
    group: formGroups.adminOptions,
    order: 40,
    onInsert: user => {
      // create a basic slug from display name and then modify it if this slugs already exists;
      const displayName = createDisplayName(user);
      const basicSlug = Utils.slugify(displayName);
      return Utils.getUnusedSlugByCollectionName('Users', basicSlug, true);
    },
    onUpdate: async ({data, oldDocument}) => {
      //Make sure to update this callback for Apollo2 upgrade
      if (data.slug && data.slug !== oldDocument.slug) {
        const slugIsUsed = await Utils.slugIsUsed("Users", data.slug)
        if (slugIsUsed) {
          throw Error(`Specified slug is already used: ${data.slug}`)
        }
      }
    }
  },
  oldSlugs: {
    type: Array,
    optional: true,
    canRead: ['guests'],
    onUpdate: ({data, oldDocument}) => {
      // Make sure to update this callback for Apollo2 upgrade
      if (data.slug && data.slug !== oldDocument.slug)  {
        return [...(oldDocument.oldSlugs || []), oldDocument.slug]
      }
    }
  },
  'oldSlugs.$': {
    type: String,
    optional: true,
    canRead: ['guests'],
  },
  noExpandUnreadCommentsReview: {
    type: Boolean,
    optional: true,
    defaultValue: false,
    hidden: true,
    canRead: ['guests'],
    canUpdate: [Users.owns, 'sunshineRegiment', 'admins'],
    canCreate: ['members'],
  },
  postCount: {
    ...denormalizedCountOfReferences({
      fieldName: "postCount",
      collectionName: "Users",
      foreignCollectionName: "Posts",
      foreignTypeName: "post",
      foreignFieldName: "userId",
      filterFn: (post) => (!post.draft && post.status===Posts.config.STATUS_APPROVED),
    }),
    viewableBy: ['guests'],
  },
  maxPostCount: {
    ...denormalizedCountOfReferences({
      fieldName: "maxPostCount",
      collectionName: "Users",
      foreignCollectionName: "Posts",
      foreignTypeName: "post",
      foreignFieldName: "userId"
    }),
    viewableBy: ['guests'],
    ...schemaDefaultValue(0)
  },
  // The user's associated posts (GraphQL only)
  posts: {
    type: Object,
    optional: true,
    viewableBy: ['guests'],
    resolveAs: {
      arguments: 'limit: Int = 5',
      type: '[Post]',
      resolver: async (user, { limit }, context: ResolverContext) => {
        const { currentUser, Users, Posts } = context;
        const posts = Posts.find({ userId: user._id }, { limit }).fetch();
        return await accessFilterMultiple(currentUser, Posts, posts, context);
      }
    }
  },

  commentCount: {
    ...denormalizedCountOfReferences({
      fieldName: "commentCount",
      collectionName: "Users",
      foreignCollectionName: "Comments",
      foreignTypeName: "comment",
      foreignFieldName: "userId",
      filterFn: comment => !comment.deleted
    }),
    canRead: ['guests'],
  },

  maxCommentCount: {
    ...denormalizedCountOfReferences({
      fieldName: "maxCommentCount",
      collectionName: "Users",
      foreignCollectionName: "Comments",
      foreignTypeName: "comment",
      foreignFieldName: "userId"
    }),
    canRead: ['guests'],
    ...schemaDefaultValue(0)
  }
});

export const makeEditableOptionsModeration = {
  // Determines whether to use the comment editor configuration (e.g. Toolbars)
  commentEditor: true,
  // Determines whether to use the comment editor styles (e.g. Fonts)
  commentStyles: true,
  formGroup: formGroups.moderationGroup,
  adminFormGroup: formGroups.adminOptions,
  order: 50,
  fieldName: "moderationGuidelines",
  permissions: {
    viewableBy: ['guests'],
    editableBy: [Users.owns, 'sunshineRegiment', 'admins'],
    insertableBy: [Users.owns, 'sunshineRegiment', 'admins']
  }
}

makeEditable({
  collection: Users,
  options: makeEditableOptionsModeration
})

addUniversalFields({collection: Users})

// Copied over utility function from Vulcan
const createDisplayName = user => {
  const profileName = Utils.getNestedProperty(user, 'profile.name');
  const linkedinFirstName = Utils.getNestedProperty(user, 'services.linkedin.firstName');
  if (profileName) return profileName;
  if (linkedinFirstName) return `${linkedinFirstName} ${Utils.getNestedProperty(user, 'services.linkedin.lastName')}`;
  if (user.username) return user.username;
  if (user.email) return user.email.slice(0, user.email.indexOf('@'));
  return undefined;
}<|MERGE_RESOLUTION|>--- conflicted
+++ resolved
@@ -1,8 +1,4 @@
-<<<<<<< HEAD
 import { asyncFilter } from '../../utils/asyncUtils';
-import GraphQLJSON from 'graphql-type-json';
-=======
->>>>>>> 4dc4b487
 import SimpleSchema from 'simpl-schema';
 import * as _ from 'underscore';
 import { addUniversalFields, schemaDefaultValue } from '../../collectionUtils';
