import SimpleSchema from 'simpl-schema';
import { Utils, slugify, getNestedProperty } from '../../vulcan-lib';
import {userGetProfileUrl, getAuth0Id, getUserEmail, userOwnsAndInGroup } from "./helpers";
import { userGetEditUrl } from '../../vulcan-users/helpers';
import { userGroups, userOwns, userIsAdmin, userHasntChangedName } from '../../vulcan-users/permissions';
import { formGroups } from './formGroups';
import * as _ from 'underscore';
import { schemaDefaultValue } from '../../collectionUtils';
import { forumTypeSetting, hasEventsSetting, isEAForum, taggingNamePluralCapitalSetting, taggingNamePluralSetting, taggingNameSetting } from "../../instanceSettings";
import { accessFilterMultiple, arrayOfForeignKeysField, denormalizedCountOfReferences, denormalizedField, foreignKeyField, googleLocationToMongoLocation, resolverOnlyField } from '../../utils/schemaUtils';
import { postStatuses } from '../posts/constants';
import GraphQLJSON from 'graphql-type-json';
import { REVIEW_NAME_IN_SITU, REVIEW_YEAR } from '../../reviewUtils';
import uniqBy from 'lodash/uniqBy'
import { userThemeSettings, defaultThemeOptions } from "../../../themes/themeNames";
import { postsLayouts } from '../posts/dropdownOptions';
import type { ForumIconName } from '../../../components/common/ForumIcon';
import { getCommentViewOptions } from '../../commentViewOptions';
import { dialoguesEnabled } from '../../betas';

///////////////////////////////////////
// Order for the Schema is as follows. Change as you see fit:
// 00.
// 10. Display Name
// 20. Email
// 30. Bio
// 40. Slug
// 50. Website
// 60. Twitter username
// 70.
// 80.
// 90.
// 100.
// Anything else..
///////////////////////////////////////

const createDisplayName = (user: DbInsertion<DbUser>): string => {
  const profileName = getNestedProperty(user, 'profile.name');
  const twitterName = getNestedProperty(user, 'services.twitter.screenName');
  const linkedinFirstName = getNestedProperty(user, 'services.linkedin.firstName');
  const email = getUserEmail(user)
  if (profileName) return profileName;
  if (twitterName) return twitterName;
  if (linkedinFirstName)
    return `${linkedinFirstName} ${getNestedProperty(user, 'services.linkedin.lastName')}`;
  if (user.username) return user.username;
  if (email) return email.slice(0, email.indexOf('@'));
  return "[missing username]";
};

const adminGroup = {
  name: 'admin',
  order: 100,
  label: "Admin",
};

const ownsOrIsAdmin = (user: DbUser|null, document: any) => {
  return userOwns(user, document) || userIsAdmin(user);
};

const ownsOrIsMod = (user: DbUser|null, document: any) => {
  return userOwns(user, document) || userIsAdmin(user) || (user?.groups?.includes('sunshineRegiment') ?? false);
};

export const REACT_PALETTE_STYLES = ['listView', 'gridView'];


export const MAX_NOTIFICATION_RADIUS = 300
export const karmaChangeNotifierDefaultSettings = {
  // One of the string keys in karmaNotificationTimingChocies
  updateFrequency: "daily",

  // Time of day at which daily/weekly batched updates are released, a number
  // of hours [0,24). Always in GMT, regardless of the user's time zone.
  // Default corresponds to 3am PST.
  timeOfDayGMT: 11,

  // A string day-of-the-week name, spelled out and capitalized like "Monday".
  // Always in GMT, regardless of the user's timezone (timezone matters for day
  // of the week because time zones could take it across midnight.)
  dayOfWeekGMT: "Saturday",

  // A boolean that determines whether we hide or show negative karma updates.
  // False by default because people tend to drastically overweigh negative feedback
  showNegativeKarma: false,
};

export type NotificationChannelOption = "none"|"onsite"|"email"|"both"
export type NotificationBatchingOption = "realtime"|"daily"|"weekly"

export type NotificationTypeSettings = {
  channel: NotificationChannelOption,
  batchingFrequency: NotificationBatchingOption,
  timeOfDayGMT: number,
  dayOfWeekGMT: string // "Monday"|"Tuesday"|"Wednesday"|"Thursday"|"Friday"|"Saturday"|"Sunday",
};

export const defaultNotificationTypeSettings: NotificationTypeSettings = {
  channel: "onsite",
  batchingFrequency: "realtime",
  timeOfDayGMT: 12,
  dayOfWeekGMT: "Monday",
};

const rateLimitInfoSchema = new SimpleSchema({
  nextEligible: {
    type: Date
  },
  rateLimitType: {
    type: String,
    allowedValues: ["moderator", "lowKarma", "universal", "downvoteRatio"]
  },
  rateLimitMessage: {
    type: String
  },
})

export interface KarmaChangeSettingsType {
  updateFrequency: "disabled"|"daily"|"weekly"|"realtime"
  timeOfDayGMT: number
  dayOfWeekGMT: "Monday"|"Tuesday"|"Wednesday"|"Thursday"|"Friday"|"Saturday"|"Sunday"
  showNegativeKarma: boolean
}
const karmaChangeSettingsType = new SimpleSchema({
  updateFrequency: {
    type: String,
    optional: true,
    allowedValues: ['disabled', 'daily', 'weekly', 'realtime']
  },
  timeOfDayGMT: {
    type: SimpleSchema.Integer,
    optional: true,
    min: 0,
    max: 23
  },
  dayOfWeekGMT: {
    type: String,
    optional: true,
    allowedValues: ['Monday', 'Tuesday', 'Wednesday', 'Thursday', 'Friday', 'Saturday', 'Sunday']
  },
  showNegativeKarma: {
    type: Boolean,
    optional: true,
  }
})

const notificationTypeSettings = new SimpleSchema({
  channel: {
    type: String,
    allowedValues: ["none", "onsite", "email", "both"],
  },
  batchingFrequency: {
    type: String,
    allowedValues: ['realtime', 'daily', 'weekly'],
  },
  timeOfDayGMT: {
    type: Number,
    optional: true,
  },
  dayOfWeekGMT: {
    type: String,
    optional: true,
  },
})

const expandedFrontpageSectionsSettings = new SimpleSchema({
  community: {type: Boolean, optional: true, nullable: true},
  recommendations: {type: Boolean, optional: true, nullable: true},
  quickTakes: {type: Boolean, optional: true, nullable: true},
  popularComments: {type: Boolean, optional: true, nullable: true},
});

const notificationTypeSettingsField = (overrideSettings?: Partial<NotificationTypeSettings>) => ({
  type: notificationTypeSettings,
  optional: true,
  group: formGroups.notifications,
  control: "NotificationTypeSettings" as const,
  canRead: [userOwns, 'admins'] as FieldPermissions,
  canUpdate: [userOwns, 'admins'] as FieldPermissions,
  canCreate: ['members', 'admins'] as FieldCreatePermissions,
  ...schemaDefaultValue({ ...defaultNotificationTypeSettings, ...overrideSettings })
});

const partiallyReadSequenceItem = new SimpleSchema({
  sequenceId: {
    type: String,
    foreignKey: "Sequences",
    optional: true,
  },
  collectionId: {
    type: String,
    foreignKey: "Collections",
    optional: true,
  },
  lastReadPostId: {
    type: String,
    foreignKey: "Posts",
  },
  nextPostId: {
    type: String,
    foreignKey: "Posts",
  },
  numRead: {
    type: SimpleSchema.Integer,
  },
  numTotal: {
    type: SimpleSchema.Integer,
  },
  lastReadTime: {
    type: Date,
    optional: true,
  },
});

const userTheme = new SimpleSchema({
  name: {
    type: String,
    allowedValues: [...userThemeSettings],
    optional: true,
    nullable: true,
  },
  siteThemeOverride: {
    type: Object,
    optional: true,
    nullable: true,
    blackbox: true,
  },
});

type CareerStage = {
  value: string,
  label: string,
  icon: ForumIconName,
}

export const CAREER_STAGES: CareerStage[] = [
  {value: 'highSchool', label: "In high school", icon: "School"},
  {value: 'associateDegree', label: "Pursuing an associate's degree", icon: "School"},
  {value: 'undergradDegree', label: "Pursuing an undergraduate degree", icon: "School"},
  {value: 'professionalDegree', label: "Pursuing a professional degree", icon: "School"},
  {value: 'graduateDegree', label: "Pursuing a graduate degree (e.g. Master's)", icon: "School"},
  {value: 'doctoralDegree', label: "Pursuing a doctoral degree (e.g. PhD)", icon: "School"},
  {value: 'otherDegree', label: "Pursuing other degree/diploma", icon: "School"},
  {value: 'earlyCareer', label: "Working (0-5 years)", icon: "Work"},
  {value: 'midCareer', label: "Working (6-15 years)", icon: "Work"},
  {value: 'lateCareer', label: "Working (15+ years)", icon: "Work"},
  {value: 'seekingWork', label: "Seeking work", icon: "Work"},
  {value: 'retired', label: "Retired", icon: "Work"},
]

export const PROGRAM_PARTICIPATION = [
  {value: 'vpIntro', label: "Completed the Introductory EA Virtual Program"},
  {value: 'vpInDepth', label: "Completed the In-Depth EA Virtual Program"},
  {value: 'vpPrecipice', label: "Completed the Precipice Reading Group"},
  {value: 'vpLegal', label: "Completed the Legal Topics in EA Virtual Program"},
  {value: 'vpAltProtein', label: "Completed the Alt Protein Fundamentals Virtual Program"},
  {value: 'vpAGISafety', label: "Completed the AGI Safety Fundamentals Virtual Program"},
  {value: 'vpMLSafety', label: "Completed the ML Safety Scholars Virtual Program"},
  {value: 'eag', label: "Attended an EA Global conference"},
  {value: 'eagx', label: "Attended an EAGx conference"},
  {value: 'localgroup', label: "Attended more than three meetings with a local EA group"},
  {value: '80k', label: "Received career coaching from 80,000 Hours"},
]

export const SOCIAL_MEDIA_PROFILE_FIELDS = {
  linkedinProfileURL: 'linkedin.com/in/',
  facebookProfileURL: 'facebook.com/',
  twitterProfileURL: 'twitter.com/',
  githubProfileURL: 'github.com/'
}
export type SocialMediaProfileField = keyof typeof SOCIAL_MEDIA_PROFILE_FIELDS;

export type RateLimitReason = "moderator"|"lowKarma"|"downvoteRatio"|"universal"

/**
 * @summary Users schema
 * @type {Object}
 */
const schema: SchemaType<DbUser> = {
  username: {
    type: String,
    optional: true,
    canRead: ['guests'],
    canUpdate: ['admins'],
    canCreate: ['members'],
    hidden: true,
    onInsert: user => {
      if (!user.username && user.services?.twitter?.screenName) {
        return user.services.twitter.screenName;
      }
    },
  },
  // Emails (not to be confused with email). This field belongs to Meteor's
  // accounts system; we should never write it, but we do need to read it to find
  // out whether a user's email address is verified.
  // FIXME: Update this comment
  emails: {
    type: Array,
    optional: true,
    hidden: true,
    canRead: [userOwns, 'sunshineRegiment', 'admins'],
    
    // FIXME
    // This is dead code and doesn't actually run, but we do have to implement something like this in a post Meteor world
    onCreate: ({document: user}) => {
    
      const oAuthEmail = getNestedProperty(user, 'services.facebook.email') |
        getNestedProperty(user, 'services.google.email') | 
        getNestedProperty(user, 'services.github.email') | 
        getNestedProperty(user, 'services.linkedin.emailAddress')
      
      if (oAuthEmail) {
        return [{address: oAuthEmail, verified: true}]
      }
    }
  },
  'emails.$': {
    type: Object,
    optional: true,
  },
  'emails.$.address': {
    type: String,
    regEx: SimpleSchema.RegEx.Email,
    optional: true,
  },
  // NB: Not used on the EA Forum
  'emails.$.verified': {
    type: Boolean,
    optional: true,
  },
  isAdmin: {
    type: Boolean,
    label: 'Admin',
    input: 'checkbox',
    optional: true,
    canCreate: ['admins'],
    canUpdate: ['admins','realAdmins'],
    canRead: ['guests'],
    group: adminGroup,
  },
  profile: {
    type: Object,
    optional: true,
    blackbox: true,
    hidden: true,
    canCreate: ['members'],
  },
  // // telescope-specific data, kept for backward compatibility and migration purposes
  // telescope: {
  //   type: Object,
  //   blackbox: true,
  //   optional: true,
  // },
  services: {
    type: Object,
    optional: true,
    blackbox: true,
    canRead: ownsOrIsAdmin
  },
  hasAuth0Id: resolverOnlyField({
    type: Boolean,
    // Mods cannot read because they cannot read services, which is a prerequisite
    canRead: [userOwns, 'admins'],
    resolver: (user: DbUser) => {
      try {
        getAuth0Id(user);
        return true;
      } catch {
        return false;
      }
    },
  }),
  // The name displayed throughout the app. Can contain spaces and special characters, doesn't need to be unique
  // Hide the option to change your displayName (for now) TODO: Create proper process for changing name
  displayName: {
    type: String,
    optional: true,
    input: 'text',
    canUpdate: ['sunshineRegiment', 'admins', userHasntChangedName],
    canCreate: ['sunshineRegiment', 'admins'],
    canRead: ['guests'],
    order: 10,
    onCreate: ({ document: user }) => {
      return user.displayName || createDisplayName(user);
    },
    group: formGroups.default,
  },
  /**
   Used for tracking changes of displayName
   */
  previousDisplayName: {
    type: String,
    optional: true,
    canUpdate: ['sunshineRegiment', 'admins'],
    canCreate: ['sunshineRegiment', 'admins'],
    canRead: ['guests'],
    order: 11,
    group: formGroups.default,
  },
  /**
    The user's email. Modifiable.
  */
  email: {
    type: String,
    optional: true,
    regEx: SimpleSchema.RegEx.Email,
    input: 'text',
    canCreate: ['members'],
    canUpdate: [userOwns, 'sunshineRegiment', 'admins'],
    canRead: ownsOrIsMod,
    order: 20,
    group: formGroups.default,
    onCreate: ({ document: user }) => {
      // look in a few places for the user email
      const facebookEmail: any = getNestedProperty(user, 'services.facebook.email');
      const githubEmail: any = getNestedProperty(user, 'services.github.email');
      const googleEmail: any = getNestedProperty(user, 'services.google.email');
      const linkedinEmail: any = getNestedProperty(user, 'services.linkedin.emailAddress');

      if (facebookEmail) return facebookEmail;
      if (githubEmail) return githubEmail;
      if (googleEmail) return googleEmail;
      if (linkedinEmail) return linkedinEmail;
      return undefined;
    },
    onUpdate: (props) => {
      const {data, document, oldDocument} = props;
      if (oldDocument.email?.length && !document.email) {
        throw new Error("You cannot remove your email address");
      }
      return data.email;
    },
    form: {
      // Will always be disabled for mods, because they cannot read hasAuth0Id
      disabled: ({document}: AnyBecauseTodo) => forumTypeSetting.get() === "EAForum" && !document.hasAuth0Id,
    },
    // unique: true // note: find a way to fix duplicate accounts before enabling this
  },
  // The user's profile URL slug // TODO: change this when displayName changes
  // Unique user slug for URLs, copied over from Vulcan-Accounts
  slug: {
    type: String,
    optional: true,
    canRead: ['guests'],
    canUpdate: ['admins'],
    order: 40,
    group: formGroups.adminOptions,
    
    onCreate: async ({ document: user }) => {
      // create a basic slug from display name and then modify it if this slugs already exists;
      const displayName = createDisplayName(user);
      const basicSlug = slugify(displayName);
      return await Utils.getUnusedSlugByCollectionName('Users', basicSlug);
    },
    onUpdate: async ({data, oldDocument}) => {
      if (data.slug && data.slug !== oldDocument.slug) {
        const slugLower = data.slug.toLowerCase();
        const slugIsUsed = !oldDocument.oldSlugs?.includes(slugLower) && await Utils.slugIsUsed("Users", slugLower)
        if (slugIsUsed) {
          throw Error(`Specified slug is already used: ${slugLower}`)
        }
        return slugLower;
      }
      if (data.displayName && data.displayName !== oldDocument.displayName) {
        const slugForNewName = slugify(data.displayName);
        if (oldDocument.oldSlugs?.includes(slugForNewName) || !await Utils.slugIsUsed("Users", slugForNewName)) {
          return slugForNewName;
        }
      }
    }
  },
  
  noindex: {
    type: Boolean,
    optional: true,
    defaultValue: false,
    canRead: ['guests'],
    canUpdate: ['admins', 'sunshineRegiment'],
    order: 48,
    group: formGroups.adminOptions,
    label: "No Index",
    tooltip: "Hide this user's profile from search engines",
  },
  
  /**
    Groups
  */
  groups: {
    type: Array,
    optional: true,
    control: 'checkboxgroup',
    canCreate: ['admins'],
    canUpdate: ['alignmentForumAdmins', 'admins', 'realAdmins'],
    canRead: ['guests'],
    group: adminGroup,
    form: {
      options: function() {
        const groups = _.without(
          _.keys(userGroups),
          'guests',
          'members',
          'admins'
        );
        return groups.map(group => {
          return { value: group, label: group };
        });
      },
    },
  },
  'groups.$': {
    type: String,
    optional: true,
  },

  // GraphQL only fields

  pageUrl: {
    type: String,
    optional: true,
    canRead: ['guests'],
    resolveAs: {
      type: 'String',
      resolver: (user: DbUser, args: void, context: ResolverContext): string => {
        return userGetProfileUrl(user, true);
      },
    },
  },

  pagePath: {
    type: String,
    optional: true,
    canRead: ['guests'],
    resolveAs: {
      type: 'String',
      resolver: (user: DbUser, args: void, context: ResolverContext): string => {
        return userGetProfileUrl(user, false);
      },
    },
  },

  editUrl: {
    type: String,
    optional: true,
    canRead: ['guests'],
    resolveAs: {
      type: 'String',
      resolver: (user: DbUser, args: void, context: ResolverContext): string => {
        return userGetEditUrl(user, true);
      },
    },
  },
  lwWikiImport: {
    type: Boolean,
    optional: true, 
    canRead: ['guests'],
  },
  
  theme: {
    type: userTheme,
    optional: true,
    nullable: true,
    ...schemaDefaultValue(defaultThemeOptions),
    canCreate: ['members'],
    canUpdate: ownsOrIsAdmin,
    canRead: ownsOrIsAdmin,
    hidden: forumTypeSetting.get() !== "EAForum",
    control: "ThemeSelect",
    order: 1,
    group: formGroups.siteCustomizations,
  },
  
  lastUsedTimezone: {
    type: String,
    optional: true,
    hidden: true,
    canCreate: ['members'],
    canRead: [userOwns],
    canUpdate: [userOwns],
  },

  // TODO(EA): Allow resending of confirmation email
  whenConfirmationEmailSent: {
    type: Date,
    optional: true,
    order: 1,
    group: formGroups.emails,
    control: 'UsersEmailVerification',
    canRead: ['members'],
    // EA Forum does not care about email verification
    canUpdate: forumTypeSetting.get() === 'EAForum' ?
      [] :
      [userOwns, 'sunshineRegiment', 'admins'],
    canCreate: ['members'],
  },

  // Legacy: Boolean used to indicate that post was imported from old LW database
  legacy: {
    type: Boolean,
    optional: true,
    defaultValue: false,
    hidden: true,
    canRead: [userOwns, 'admins'],
    canUpdate: [userOwns, 'sunshineRegiment', 'admins'],
    canCreate: ['members'],
  },

  commentSorting: {
    type: String,
    optional: true,
    canRead: ['guests'],
    canCreate: ['members'],
    canUpdate: [userOwns, 'sunshineRegiment', 'admins'],
    order: 43,
    group: formGroups.siteCustomizations,
    control: "select",
    form: {
      // getCommentViewOptions has optional parameters so it's safer to wrap it
      // in a lambda. We don't currently enable admin-only sorting options for
      // admins - we could but it seems not worth the effort.
      options: () => getCommentViewOptions(),
    },
  },


  sortDraftsBy: {
    type: String,
    optional: true,
    canRead: [userOwns, 'admins'],
    canUpdate: [userOwns, 'admins'],
    label: "Sort Drafts by",
    order: 43,
    group: formGroups.siteCustomizations,
    control: "select",
    form: {
      options: function () { // options for the select form control
        return [
          {value:'wordCount', label: 'Wordcount'},
          {value:'modifiedAt', label: 'Last Modified'},
        ];
      }
    },
  },
  reactPaletteStyle: {
    type: String,
    optional: true,
    canRead: [userOwns, 'admins'],
    canUpdate: [userOwns, 'admins'],
    label: "React Palette Style",
    group: formGroups.siteCustomizations,
    allowedValues: ['listView', 'gridView'],
    ...schemaDefaultValue('listView'),
    defaultValue: "listView",
    hidden: isEAForum,
    control: "select",
    form: {
      options: function () { // options for the select form control
        return [
          {value:'listView', label: 'List View'},
          {value:'iconView', label: 'Icons'},
        ];
      }
    }
  },
  
  noKibitz: {
    type: Boolean,
    optional: true,
    label: "Hide author names until I hover over them",
    tooltip: "For if you want to not be biased. Adds an option to the user menu to temporarily disable. Does not work well on mobile",
    canRead: [userOwns, 'admins'],
    canUpdate: [userOwns, 'admins'],
    canCreate: ['members', 'admins'],
    group: formGroups.siteCustomizations,
    order: 68,
  },
  
  showHideKarmaOption: {
    type: Boolean,
    optional: true,
    label: "Enable option on posts to hide karma visibility",
    canRead: [userOwns, 'admins'],
    canUpdate: [userOwnsAndInGroup('trustLevel1'), 'sunshineRegiment', 'admins'],
    canCreate: ['members', 'sunshineRegiment', 'admins'],
    hidden: forumTypeSetting.get() !== 'EAForum',
    control: 'checkbox',
    group: formGroups.siteCustomizations,
    order: 69,
  },
  
  // We tested this on the EA Forum and it didn't encourage more PMs, but it led to some profile views.
  // Hiding for now, will probably delete or test another version in the future.
  showPostAuthorCard: {
    type: Boolean,
    optional: true,
    label: "Show my bio at the end of my posts",
    canRead: ['guests'],
    canUpdate: [userOwns, 'sunshineRegiment', 'admins'],
    canCreate: ['members'],
    hidden: true,
    control: 'checkbox',
    group: formGroups.siteCustomizations,
    order: 70,
  },

  // Intercom: Will the user display the intercom while logged in?
  hideIntercom: {
    order: 71,
    type: Boolean,
    optional: true,
    defaultValue: false,
    canRead: ['guests'],
    canUpdate: [userOwns, 'sunshineRegiment', 'admins'],
    group: formGroups.siteCustomizations,
    canCreate: ['members'],
    control: 'checkbox',
    label: "Hide Intercom"
  },

  // This field-name is no longer accurate, but is here because we used to have that field
  // around and then removed `markDownCommentEditor` and merged it into this field.
  markDownPostEditor: {
    order: 72,
    type: Boolean,
    optional: true,
    defaultValue: false,
    canRead: ['guests'],
    canUpdate: [userOwns, 'sunshineRegiment', 'admins'],
    control: 'checkbox',
    group: formGroups.siteCustomizations,
    label: "Activate Markdown Editor"
  },

  hideElicitPredictions: {
    order: 80,
    type: Boolean,
    optional: true,
    defaultValue: false,
    canRead: [userOwns],
    canUpdate: [userOwns, 'sunshineRegiment', 'admins'],
    control: 'checkbox',
    group: formGroups.siteCustomizations,
    label: "Hide other users' Elicit predictions until I have predicted myself",
  },
  
  hideAFNonMemberInitialWarning: {
    order: 90,
    type: Boolean,
    optional: true,
    defaultValue: false,
    canRead: [userOwns],
    canUpdate: [userOwns, 'sunshineRegiment', 'admins'],
    control: 'checkbox',
    group: formGroups.siteCustomizations,
    hidden: forumTypeSetting.get() !== 'AlignmentForum',
    label: "Hide explanations of how AIAF submissions work for non-members", //TODO: just hide this in prod
  },
  
  noSingleLineComments: {
    order: 91,
    type: Boolean,
    optional: true,
    group: formGroups.siteCustomizations,
    defaultValue: false,
    canRead: ['guests'],
    canUpdate: [userOwns, 'sunshineRegiment', 'admins'],
    canCreate: ['members'],
    control: 'checkbox',
    label: "Do not collapse comments to Single Line"
  },

  noCollapseCommentsPosts: {
    order: 92,
    type: Boolean,
    optional: true,
    group: formGroups.siteCustomizations,
    defaultValue: false,
    canRead: ['guests'],
    canUpdate: [userOwns, 'sunshineRegiment', 'admins'],
    canCreate: ['members'],
    control: 'checkbox',
    label: "Do not truncate comments (in large threads on Post Pages)"
  },

  noCollapseCommentsFrontpage: {
    order: 93,
    type: Boolean,
    optional: true,
    group: formGroups.siteCustomizations,
    defaultValue: false,
    canRead: ['guests'],
    canUpdate: [userOwns, 'sunshineRegiment', 'admins'],
    canCreate: ['members'],
    control: 'checkbox',
    label: "Do not truncate comments (on home page)"
  },

  hideCommunitySection: {
    order: 93,
    type: Boolean,
    optional: true,
    hidden: !isEAForum,
    group: formGroups.siteCustomizations,
    defaultValue: false,
    canRead: ["guests"],
    canUpdate: [userOwns, "sunshineRegiment", "admins"],
    canCreate: ["members"],
    control: "checkbox",
    label: "Hide community section from the frontpage",
  },

  expandedFrontpageSections: {
    type: expandedFrontpageSectionsSettings,
    optional: true,
    nullable: true,
    hidden: true,
    canRead: [userOwns, "sunshineRegiment", "admins"],
    canUpdate: [userOwns, "sunshineRegiment", "admins"],
    canCreate: ["members"],
  },

  // On the EA Forum, we default to hiding posts tagged with "Community" from Recent Discussion
  showCommunityInRecentDiscussion: {
    order: 94,
    type: Boolean,
    optional: true,
    hidden: forumTypeSetting.get() !== 'EAForum',
    group: formGroups.siteCustomizations,
    defaultValue: false,
    canRead: ['guests'],
    canUpdate: [userOwns, 'sunshineRegiment', 'admins'],
    canCreate: ['members'],
    control: 'checkbox',
    label: "Show Community posts in Recent Discussion"
  },

  hidePostsRecommendations: {
    order: 95,
    type: Boolean,
    optional: true,
    hidden: !isEAForum,
    group: formGroups.siteCustomizations,
    defaultValue: false,
    canRead: ["guests"],
    canUpdate: [userOwns, "sunshineRegiment", "admins"],
    canCreate: ["members"],
    control: "checkbox",
    label: "Hide recommendations from the posts page",
  },

  petrovOptOut: {
    order: 96,
    type: Boolean,
    optional: true,
    nullable: true,
    group: formGroups.siteCustomizations,
    defaultValue: false,
    canRead: ['guests'],
    canUpdate: [userOwns, 'sunshineRegiment', 'admins'],
    canCreate: ['members'],
    control: 'checkbox',
    label: "Opt out of Petrov Day - you will not be able to launch",
    hidden: (new Date()).valueOf() > 1664161200000 
    // note this date is hard coded as a hack
    // we originally were using petrovBeforeTime but it didn't work in this file because the database
    // public settings aren't been loaded yet.
  },

  acceptedTos: {
    type: Boolean,
    optional: true,
    nullable: true,
    hidden: true,
    defaultValue: false,
    canRead: [userOwns, 'sunshineRegiment', 'admins'],
    canUpdate: [userOwns, 'sunshineRegiment', 'admins'],
    canCreate: ['members'],
  },

  hideNavigationSidebar: {
    type: Boolean,
    optional: true,
    canRead: userOwns,
    canUpdate: [userOwns, 'sunshineRegiment', 'admins'],
    canCreate: 'guests',
    hidden: true,
  },
  currentFrontpageFilter: {
    type: String,
    optional: true,
    canRead: userOwns,
    canUpdate: [userOwns, 'sunshineRegiment', 'admins'],
    canCreate: 'guests',
    hidden: true,
  },
  frontpageFilterSettings: {
    type: Object,
    blackbox: true,
    optional: true,
    hidden: true,
    canRead: userOwns,
    canUpdate: [userOwns, 'sunshineRegiment', 'admins'],
    canCreate: 'guests',
    // FIXME this isn't filling default values as intended
    // ...schemaDefaultValue(getDefaultFilterSettings),
  },
  hideFrontpageFilterSettingsDesktop: {
    type: Boolean,
    optional: true,
    nullable: true,
    canUpdate: [userOwns, 'sunshineRegiment', 'admins'],
    canCreate: 'guests',
    hidden: true
  },
  allPostsTimeframe: {
    type: String,
    optional: true,
    canRead: userOwns,
    canUpdate: [userOwns, 'sunshineRegiment', 'admins'],
    canCreate: 'guests',
    hidden: true,
  },
  allPostsFilter: {
    type: String,
    optional: true,
    canRead: userOwns,
    canUpdate: [userOwns, 'sunshineRegiment', 'admins'],
    canCreate: 'guests',
    hidden: true,
  },
  allPostsSorting: {
    type: String,
    optional: true,
    hidden: true,
    canRead: userOwns,
    canUpdate: [userOwns, 'sunshineRegiment', 'admins'],
    canCreate: 'guests',
  },
  allPostsShowLowKarma: {
    type: Boolean,
    optional: true,
    canRead: userOwns,
    canUpdate: [userOwns, 'sunshineRegiment', 'admins'],
    canCreate: 'guests',
    hidden: true,
  },
  allPostsIncludeEvents: {
    type: Boolean,
    optional: true,
    canRead: userOwns,
    canUpdate: [userOwns, 'sunshineRegiment', 'admins'],
    canCreate: 'guests',
    hidden: true,
  },
  allPostsHideCommunity: {
    type: Boolean,
    optional: true,
    canRead: userOwns,
    canUpdate: [userOwns, 'sunshineRegiment', 'admins'],
    canCreate: 'guests',
    hidden: true,
  },
  allPostsOpenSettings: {
    type: Boolean,
    optional: true,
    canRead: userOwns,
    canUpdate: [userOwns, 'sunshineRegiment', 'admins'],
    canCreate: 'guests',
    hidden: true,
  },
  draftsListSorting: {
    type: String,
    optional: true,
    hidden: true,
    canRead: userOwns,
    canUpdate: [userOwns, 'sunshineRegiment', 'admins'],
    canCreate: 'guests',
  },
  draftsListShowArchived: {
    type: Boolean,
    optional: true,
    canRead: userOwns,
    canUpdate: [userOwns, 'sunshineRegiment', 'admins'],
    canCreate: 'guests',
    hidden: true,
  },
  draftsListShowShared: {
    type: Boolean,
    optional: true,
    canRead: userOwns,
    canUpdate: [userOwns, 'sunshineRegiment', 'admins'],
    canCreate: 'guests',
    hidden: true,
  },
  lastNotificationsCheck: {
    type: Date,
    optional: true,
    canRead: [userOwns, 'admins'],
    canUpdate: userOwns,
    canCreate: 'guests',
    hidden: true,
    logChanges: false,
  },

  // Karma field
  karma: {
    type: Number,
    optional: true,
    // TODO: add nullable: true
    canRead: ['guests'],
  },

  goodHeartTokens: {
    type: Number,
    optional: true,
    canRead: ['guests'],
  },

  moderationStyle: {
    type: String,
    optional: true,
    control: "select",
    group: formGroups.moderationGroup,
    label: "Style",
    canRead: ['guests'],
    canUpdate: ['members', 'sunshineRegiment', 'admins'],
    canCreate: ['members', 'sunshineRegiment', 'admins'],
    blackbox: true,
    order: 55,
    form: {
      options: function () { // options for the select form control
        return [
          {value: "", label: "No Moderation"},
          {value: "easy-going", label: "Easy Going - I just delete obvious spam and trolling."},
          {value: "norm-enforcing", label: "Norm Enforcing - I try to enforce particular rules (see below)"},
          {value: "reign-of-terror", label: "Reign of Terror - I delete anything I judge to be annoying or counterproductive"},
        ];
      }
    },
  },

  moderatorAssistance: {
    type: Boolean,
    optional: true,
    group: formGroups.moderationGroup,
    label: "I'm happy for site moderators to help enforce my policy",
    canRead: ['guests'],
    canUpdate: [userOwns, 'sunshineRegiment', 'admins'],
    canCreate: ['members', 'sunshineRegiment', 'admins'],
    control: 'checkbox',
    order: 55,
  },

  collapseModerationGuidelines: {
    type: Boolean,
    optional: true,
    group: formGroups.moderationGroup,
    label: "On my posts, collapse my moderation guidelines by default",
    canRead: ['guests'],
    canUpdate: [userOwns, 'sunshineRegiment', 'admins'],
    canCreate: ['members', 'sunshineRegiment', 'admins'],
    control: 'checkbox',
    order: 56,
  },

  // bannedUserIds: users who are not allowed to comment on this user's posts
  bannedUserIds: {
    type: Array,
    group: formGroups.moderationGroup,
    canRead: ['guests'],
    canUpdate: [userOwnsAndInGroup('trustLevel1'), 'sunshineRegiment', 'admins'],
    canCreate: ['sunshineRegiment', 'admins'],
    optional: true,
    label: "Banned Users (All)",
    control: 'UsersListEditor'
  },
  'bannedUserIds.$': {
    type: String,
    foreignKey: "Users",
    optional: true
  },

  // bannedPersonalUserIds: users who are not allowed to comment on this user's personal blog posts
  bannedPersonalUserIds: {
    type: Array,
    group: formGroups.moderationGroup,
    canRead: ['guests'],
    canUpdate: [userOwnsAndInGroup('canModeratePersonal'), 'sunshineRegiment', 'admins'],
    canCreate: ['sunshineRegiment', 'admins'],
    optional: true,
    label: "Banned Users (Personal)",
    control: 'UsersListEditor',
    tooltip: "Users who are banned from commenting on your personal blogposts (will not affect posts promoted to frontpage)"
  },
  "bannedPersonalUserIds.$": {
    type: String,
    foreignKey: "Users",
    optional: true
  },

  bookmarkedPostsMetadata: {
    canRead: [userOwns, 'sunshineRegiment', 'admins'],
    canUpdate: [userOwns, 'sunshineRegiment', 'admins'],
    optional: true,
    hidden: true,
    onUpdate: ({data, currentUser, oldDocument}) => {
      if (data?.bookmarkedPostsMetadata) {
        return _.uniq(data?.bookmarkedPostsMetadata, 'postId')
      }
    },
    ...arrayOfForeignKeysField({
      idFieldName: "bookmarkedPostsMetadata",
      resolverName: "bookmarkedPosts",
      collectionName: "Posts",
      type: "Post",
      getKey: (obj) => obj.postId
    }),
  },

  "bookmarkedPostsMetadata.$": {
    type: Object,
    optional: true
  },
  "bookmarkedPostsMetadata.$.postId": {
    type: String,
    foreignKey: "Posts",
    optional: true
  },

  // Note: this data model was chosen mainly for expediency: bookmarks has the same one, so we know it works,
  // and it was easier to add a property vs. making a new object. If the creator had more time, they'd instead
  // model this closer to ReadStatuses: an object per hidden thread + user pair, and exposing the hidden status
  // as a property on thread. 
  //
  // That said, this is likely fine given this is a power use feature, but if it ever gives anyone any problems
  // feel free to change it!
  hiddenPostsMetadata: {
    canRead: [userOwns, 'sunshineRegiment', 'admins'],
    canUpdate: [userOwns, 'sunshineRegiment', 'admins'],
    optional: true,
    hidden: true,
    onUpdate: ({data, currentUser, oldDocument}) => {
      if (data?.hiddenPostsMetadata) {
        return uniqBy(data?.hiddenPostsMetadata, 'postId')
      }
    },
    ...arrayOfForeignKeysField({
      idFieldName: "hiddenPostsMetadata",
      resolverName: "hiddenPosts",
      collectionName: "Posts",
      type: "Post",
      getKey: (obj) => obj.postId
    }),
  },

  "hiddenPostsMetadata.$": {
    type: Object,
    optional: true
  },
  "hiddenPostsMetadata.$.postId": {
    type: String,
    foreignKey: "Posts",
    optional: true
  },

  // Legacy ID: ID used in the original LessWrong database
  legacyId: {
    type: String,
    hidden: true,
    optional: true,
    canRead: ['guests'],
    canUpdate: ['admins'],
    canCreate: ['members'],
  },

  // Deleted: Boolean indicating whether user has been deleted (initially used in the LW database transfer )
  deleted: {
    type: Boolean,
    optional: true,
    defaultValue: false,
    canRead: ['guests'],
    canUpdate: ['members', 'admins'],
    label: 'Deactivate',
    tooltip: "Your posts and comments will be listed as '[Anonymous]', and your user profile won't accessible.",
    control: 'checkbox',
    group: formGroups.deactivate,
  },

  // voteBanned: All future votes of this user have weight 0
  voteBanned: {
    type: Boolean,
    optional: true,
    canRead: ['guests'],
    canUpdate: ['sunshineRegiment', 'admins'],
    canCreate: ['admins'],
    control: 'checkbox',
    group: formGroups.banUser,
    label: 'Set all future votes of this user to have zero weight'
  },

  // nullifyVotes: Set all historical votes of this user to 0, and make any future votes have a vote weight of 0
  nullifyVotes: {
    type: Boolean,
    optional: true,
    canRead: ['guests'],
    canUpdate: ['sunshineRegiment', 'admins'],
    canCreate: ['admins'],
    control: 'checkbox',
    group: formGroups.banUser,
    label: 'Nullify all past votes'
  },

  // deleteContent: Flag all comments and posts from this user as deleted
  deleteContent: {
    type: Boolean,
    optional: true,
    canRead: ['guests'],
    canUpdate: ['sunshineRegiment', 'admins'],
    canCreate: ['admins'],
    control: 'checkbox',
    group: formGroups.banUser,
    label: 'Delete all user content'
  },

  // banned: Whether the user is banned or not. Can be set by moderators and admins.
  banned: {
    type: Date,
    optional: true,
    canRead: ['guests'],
    canUpdate: ['sunshineRegiment', 'admins'],
    canCreate: ['admins'],
    control: 'datetime',
    label: 'Ban user until',
    group: formGroups.banUser,
  },

  // IPs: All Ips that this user has ever logged in with
  IPs: resolverOnlyField({
    type: Array,
    graphQLtype: '[String]',
    group: formGroups.banUser,
    canRead: ['sunshineRegiment', 'admins'],
    resolver: async (user: DbUser, args: void, context: ResolverContext) => {
      const { currentUser, LWEvents } = context;
      const events: Array<DbLWEvent> = await LWEvents.find(
        {userId: user._id, name: 'login'},
        {
          limit: 10,
          sort: {createdAt: -1}
        }
      ).fetch()
      const filteredEvents = await accessFilterMultiple(currentUser, LWEvents, events, context);
      const IPs = filteredEvents.map(event => event.properties?.ip);
      const uniqueIPs = _.uniq(IPs);
      return uniqueIPs
    },
  }),

  'IPs.$': {
    type: String,
    optional: true,
  },
  auto_subscribe_to_my_posts: {
    label: "Auto-subscribe to comments on my posts",
    group: formGroups.notifications,
    type: Boolean,
    optional: true,
    control: "checkbox",
    canRead: ['guests'],
    canCreate: ['members'],
    canUpdate: [userOwns, 'sunshineRegiment', 'admins'],
    beforeComponent: "ManageSubscriptionsLink",
    ...schemaDefaultValue(true),
  },
  auto_subscribe_to_my_comments: {
    label: "Auto-subscribe to replies to my comments",
    group: formGroups.notifications,
    type: Boolean,
    optional: true,
    control: "checkbox",
    canRead: ['guests'],
    canCreate: ['members'],
    canUpdate: [userOwns, 'sunshineRegiment', 'admins'],
    ...schemaDefaultValue(true),
  },
  autoSubscribeAsOrganizer: {
    label: `Auto-subscribe to posts/events in groups I organize`,
    group: formGroups.notifications,
    type: Boolean,
    optional: true,
    control: "checkbox",
    canRead: ['guests'],
    canCreate: ['members'],
    canUpdate: [userOwns, 'sunshineRegiment', 'admins'],
    hidden: !hasEventsSetting.get(),
    ...schemaDefaultValue(true),
  },

  notificationCommentsOnSubscribedPost: {
    label: `Comments on posts/events I'm subscribed to`,
    ...notificationTypeSettingsField(),
  },
  notificationShortformContent: {
    label: isEAForum
      ? "Quick takes by users I'm subscribed to"
      : "Shortform by users I'm subscribed to",
    ...notificationTypeSettingsField(),
  },
  notificationRepliesToMyComments: {
    label: "Replies to my comments",
    ...notificationTypeSettingsField(),
  },
  notificationRepliesToSubscribedComments: {
    label: "Replies to comments I'm subscribed to",
    ...notificationTypeSettingsField(),
  },
  notificationSubscribedUserPost: {
    label: "Posts by users I'm subscribed to",
    ...notificationTypeSettingsField(),
  },
  notificationPostsInGroups: {
    label: "Posts/events in groups I'm subscribed to",
    hidden: !hasEventsSetting.get(),
    ...notificationTypeSettingsField({ channel: "both" }),
  },
  notificationSubscribedTagPost: {
    label: "Posts added to tags I'm subscribed to",
    ...notificationTypeSettingsField(),
  },
  notificationPrivateMessage: {
    label: "Private messages",
    ...notificationTypeSettingsField({ channel: "both" }),
  },
  notificationSharedWithMe: {
    label: "Draft shared with me",
    ...notificationTypeSettingsField({ channel: "both" }),
  },
  notificationAlignmentSubmissionApproved: {
    label: "Alignment Forum submission approvals",
    hidden: forumTypeSetting.get() === 'EAForum',
    ...notificationTypeSettingsField({ channel: "both"})
  },
  notificationEventInRadius: {
    label: "New events in my notification radius",
    hidden: !hasEventsSetting.get(),
    ...notificationTypeSettingsField({ channel: "both" }),
  },
  notificationRSVPs: {
    label: "New RSVP responses to my events",
    hidden: !hasEventsSetting.get(),
    ...notificationTypeSettingsField({ channel: "both" }),
  },
  notificationGroupAdministration: {
    label: "Group administration notifications",
    hidden: !hasEventsSetting.get(),
    ...notificationTypeSettingsField({ channel: "both" }),
  },
  notificationCommentsOnDraft: {
    label: "Comments on unpublished draft posts I've shared",
    ...notificationTypeSettingsField({ channel: "both" }),
  },
  notificationPostsNominatedReview: {
    label: `Nominations of my posts for the ${REVIEW_NAME_IN_SITU}`,
    // Hide this while review is inactive
    hidden: true,
    ...notificationTypeSettingsField({ channel: "both" }),
  },
  notificationSubforumUnread: {
    label: `New discussions in topics I'm subscribed to`,
    ...notificationTypeSettingsField({ channel: "onsite", batchingFrequency: "daily" }),
  },
  notificationNewMention: {
    label: "Someone has mentioned me in a post or a comment",
    ...notificationTypeSettingsField(),
  },
  notificationDialogueMessages: {
    label: "New dialogue content in a dialogue I'm participating in",
    ...notificationTypeSettingsField({ channel: "both"})
  },
  notificationPublishedDialogueMessages: {
    label: "New dialogue content in a dialogue I'm subscribed to",
    ...notificationTypeSettingsField()
  },
  //TODO: clean up old dialogue implementation notifications
  notificationDebateCommentsOnSubscribedPost: {
    label: "[Old Style] New dialogue content in a dialogue I'm subscribed to",
    ...notificationTypeSettingsField({ batchingFrequency: 'daily' })
  },
  notificationDebateReplies: {
<<<<<<< HEAD
    label: "New dialogue content in a dialogue I'm participating in",
    ...notificationTypeSettingsField(),
    hidden: !dialoguesEnabled,
=======
    label: "[Old Style] New dialogue content in a dialogue I'm participating in",
    ...notificationTypeSettingsField()
>>>>>>> df880877
  },

  // Karma-change notifier settings
  karmaChangeNotifierSettings: {
    group: formGroups.notifications,
    type: karmaChangeSettingsType, // See KarmaChangeNotifierSettings.tsx
    optional: true,
    control: "KarmaChangeNotifierSettings",
    canRead: [userOwns, 'admins'],
    canUpdate: [userOwns, 'admins'],
    canCreate: ['guests'],
    ...schemaDefaultValue(karmaChangeNotifierDefaultSettings)
  },

  // Time at which the karma-change notification was last opened (clicked)
  karmaChangeLastOpened: {
    hidden: true,
    type: Date,
    optional: true,
    canCreate: ['guests'],
    canUpdate: [userOwns, 'admins'],
    canRead: [userOwns, 'admins'],
    logChanges: false,
  },

  // If, the last time you opened the karma-change notifier, you saw more than
  // just the most recent batch (because there was a batch you hadn't viewed),
  // the start of the date range of that batch.
  karmaChangeBatchStart: {
    hidden: true,
    type: Date,
    optional: true,
    canCreate: ['guests'],
    canUpdate: [userOwns, 'admins'],
    canRead: [userOwns, 'admins'],
    logChanges: false,
  },

  // Email settings
  emailSubscribedToCurated: {
    type: Boolean,
    optional: true,
    group: formGroups.emails,
    control: 'EmailConfirmationRequiredCheckbox',
    label: "Email me new posts in Curated",
    canCreate: ['members'],
    canUpdate: [userOwns, 'sunshineRegiment', 'admins'],
    hidden: ['AlignmentForum', 'EAForum'].includes(forumTypeSetting.get()),
    canRead: ['members'],
  },
  // Not reusing curated, because we might actually use that as well
  subscribedToDigest: {
    type: Boolean,
    optional: true,
    group: formGroups.emails,
    label: "Subscribe to the EA Forum Digest emails",
    canCreate: ['members'],
    canUpdate: [userOwns, 'sunshineRegiment', 'admins'],
    hidden: forumTypeSetting.get() !== 'EAForum',
    canRead: ['members'],
    ...schemaDefaultValue(false)
  },
  unsubscribeFromAll: {
    type: Boolean,
    optional: true,
    group: formGroups.emails,
    label: "Do not send me any emails (unsubscribe from all)",
    canCreate: ['members'],
    canUpdate: [userOwns, 'sunshineRegiment', 'admins'],
    canRead: [userOwns, 'sunshineRegiment', 'admins'],
  },

  hideSubscribePoke: {
    type: Boolean,
    optional: true,
    hidden: true,
    canCreate: ['members'],
    canUpdate: [userOwns, 'sunshineRegiment', 'admins'],
    canRead: [userOwns, 'sunshineRegiment', 'admins'],
    ...schemaDefaultValue(false),
  },
  
  hideMeetupsPoke: {
    type: Boolean,
    optional: true,
    hidden: true,
    canCreate: ['members'],
    canUpdate: [userOwns, 'sunshineRegiment', 'admins'],
    canRead: [userOwns, 'sunshineRegiment', 'admins'],
    ...schemaDefaultValue(false),
  },
  
  // Used by the EA Forum to allow users to hide the right-hand side of the home page
  hideHomeRHS: {
    type: Boolean,
    optional: true,
    hidden: true,
    canCreate: ['members'],
    canUpdate: [userOwns, 'sunshineRegiment', 'admins'],
    canRead: [userOwns, 'sunshineRegiment', 'admins'],
    ...schemaDefaultValue(false),
  },

  // frontpagePostCount: count of how many posts of yours were posted on the frontpage
  frontpagePostCount: {
    type: Number,
    denormalized: true,
    optional: true,
    onInsert: (document, currentUser) => 0,


    ...denormalizedCountOfReferences({
      fieldName: "frontpagePostCount",
      collectionName: "Users",
      foreignCollectionName: "Posts",
      foreignTypeName: "post",
      foreignFieldName: "userId",
      filterFn: post => !!post.frontpageDate
    }),
    canRead: ['guests'],
  },

  // sequenceCount: count of how many non-draft, non-deleted sequences you have
  sequenceCount: {
    ...denormalizedCountOfReferences({
      fieldName: "sequenceCount",
      collectionName: "Users",
      foreignCollectionName: "Sequences",
      foreignTypeName: "sequence",
      foreignFieldName: "userId",
      filterFn: sequence => !sequence.draft && !sequence.isDeleted && !sequence.hideFromAuthorPage
    }),
    canRead: ['guests'],
  },

  // sequenceDraftCount: count of how many draft, non-deleted sequences you have
  sequenceDraftCount: {
    ...denormalizedCountOfReferences({
      fieldName: "sequenceDraftCount",
      collectionName: "Users",
      foreignCollectionName: "Sequences",
      foreignTypeName: "sequence",
      foreignFieldName: "userId",
      filterFn: sequence => sequence.draft && !sequence.isDeleted
    }),
    canRead: ['guests'],
  },

  // Should match googleLocation/location
  // Determines which events are considered nearby for default sorting on the community page
  // Determines where the community map is centered/zoomed in on by default
  // Not shown to other users
  mongoLocation: {
    type: Object,
    canRead: [userOwns, 'sunshineRegiment', 'admins'],
    blackbox: true,
    optional: true,
    ...denormalizedField({
      needsUpdate: data => ('googleLocation' in data),
      getValue: async (user) => {
        if (user.googleLocation) return googleLocationToMongoLocation(user.googleLocation)
        return null
      }
    }),
  },

  // Is the canonical value for denormalized mongoLocation and location
  // Edited from the /events page to choose where to show events near
  googleLocation: {
    type: Object,
    form: {
      stringVersionFieldName: "location",
    },
    canRead: [userOwns, 'sunshineRegiment', 'admins'],
    canCreate: ['members'],
    canUpdate: [userOwns, 'sunshineRegiment', 'admins'],
    group: formGroups.siteCustomizations,
    hidden: !hasEventsSetting.get(),
    label: "Account location (used for location-based recommendations)",
    control: 'LocationFormComponent',
    blackbox: true,
    optional: true,
    order: 100,
  },

  location: {
    type: String,
    canRead: [userOwns, 'sunshineRegiment', 'admins'],
    canUpdate: [userOwns, 'sunshineRegiment', 'admins'],
    canCreate: ['members'],
    hidden: true,
    optional: true
  },

  // Used to place a map marker pin on the where-are-other-users map.
  // Public.
  mapLocation: {
    type: Object,
    canRead: ['guests'],
    canCreate: ['members'],
    canUpdate: [userOwns, 'sunshineRegiment', 'admins'],
    group: forumTypeSetting.get() === "EAForum" ? formGroups.aboutMe : formGroups.siteCustomizations,
    order: forumTypeSetting.get() === "EAForum" ? 5 : 101,
    label: "Public map location",
    control: 'LocationFormComponent',
    blackbox: true,
    optional: true,
    hidden: forumTypeSetting.get() === "EAForum"
  },

  mapLocationSet: {
    type: Boolean,
    canRead: ['guests'],
    ...denormalizedField({
      needsUpdate: data => ('mapLocation' in data),
      getValue: async (user) => {
        return !!user.mapLocation
      }
    }),
  },

  mapMarkerText: {
    type: String,
    canRead: ['guests'],
    canCreate: ['members'],
    canUpdate: [userOwns, 'sunshineRegiment', 'admins'],
    hidden: true,
    label: "Your text on the community map",
    control: "MuiTextField",
    optional: true,
    order: 44
  },

  htmlMapMarkerText: {
    type: String,
    canRead: ['guests'],
    optional: true,
    denormalized: true
  },

  nearbyEventsNotifications: {
    type: Boolean,
    canRead: ['guests'],
    canCreate: ['members'],
    canUpdate: [userOwns, 'sunshineRegiment', 'admins'],
    hidden: true,
    optional: true,
    ...schemaDefaultValue(false),
  },

  // Should probably be merged with the other location field.
  nearbyEventsNotificationsLocation: {
    type: Object,
    canRead: [userOwns, 'sunshineRegiment', 'admins'],
    canCreate: ['members'],
    canUpdate: [userOwns, 'sunshineRegiment', 'admins'],
    hidden: true,
    control: 'LocationFormComponent',
    blackbox: true,
    optional: true,
  },

  nearbyEventsNotificationsMongoLocation: {
    type: Object,
    canRead: [userOwns],
    blackbox: true,
    optional: true,
    ...denormalizedField({
      needsUpdate: data => ('nearbyEventsNotificationsLocation' in data),
      getValue: async (user) => {
        if (user.nearbyEventsNotificationsLocation) return googleLocationToMongoLocation(user.nearbyEventsNotificationsLocation)
      }
    }),
  },

  nearbyEventsNotificationsRadius: {
    type: Number,
    canRead: [userOwns, 'sunshineRegiment', 'admins'],
    canCreate: ['members'],
    canUpdate: [userOwns, 'sunshineRegiment', 'admins'],
    hidden: true,
    optional: true,
    min: 0,
    max: MAX_NOTIFICATION_RADIUS
  },

  nearbyPeopleNotificationThreshold: {
    type: Number,
    canRead: [userOwns, 'sunshineRegiment', 'admins'],
    canCreate: ['members'],
    canUpdate: [userOwns, 'sunshineRegiment', 'admins'],
    hidden: true,
    optional: true
  },

  hideFrontpageMap: {
    type: Boolean,
    canRead: [userOwns, 'sunshineRegiment', 'admins'],
    canCreate: ['members'],
    canUpdate: [userOwns, 'sunshineRegiment', 'admins'],
    optional: true,
    order: 44,
    group: formGroups.siteCustomizations,
    hidden: forumTypeSetting.get() !== 'LessWrong',
    label: "Hide the frontpage map"
  },

  hideTaggingProgressBar: {
    type: Boolean,
    canRead: [userOwns, 'sunshineRegiment', 'admins'],
    canCreate: ['members'],
    canUpdate: [userOwns, 'sunshineRegiment', 'admins'],
    optional: true,
    hidden: true,
    label: "Hide the tagging progress bar",
    order: 45,
    group: formGroups.siteCustomizations
  },

  hideFrontpageBookAd: {
    // this was for the 2018 book, no longer relevant
    type: Boolean,
    canRead: [userOwns, 'sunshineRegiment', 'admins'],
    canCreate: ['members'],
    // canUpdate: [userOwns, 'sunshineRegiment', 'admins'],
    optional: true,
    order: 46,
    hidden: true,
    group: formGroups.siteCustomizations,
    label: "Hide the frontpage book ad"
  },

  hideFrontpageBook2019Ad: {
    type: Boolean,
    canRead: [userOwns, 'sunshineRegiment', 'admins'],
    canCreate: ['members'],
    canUpdate: [userOwns, 'sunshineRegiment', 'admins'],
    optional: true,
    order: 47,
    hidden: true,
    group: formGroups.siteCustomizations,
    label: "Hide the frontpage book ad"
  },

  hideFrontpageBook2020Ad: {
    type: Boolean,
    canRead: [userOwns, 'sunshineRegiment', 'admins'],
    canCreate: ['members'],
    canUpdate: [userOwns, 'sunshineRegiment', 'admins'],
    optional: true,
    order: 47,
    group: formGroups.siteCustomizations,
    label: "Hide the frontpage book ad"
  },

  sunshineNotes: {
    type: String,
    canRead: ['admins', 'sunshineRegiment'],
    canUpdate: ['admins', 'sunshineRegiment'],
    group: formGroups.adminOptions,
    optional: true,
    ...schemaDefaultValue(""),
  },

  sunshineFlagged: {
    type: Boolean,
    canRead: ['admins', 'sunshineRegiment'],
    canUpdate: ['admins', 'sunshineRegiment'],
    group: formGroups.adminOptions,
    optional: true,
    ...schemaDefaultValue(false),
  },

  needsReview: {
    type: Boolean,
    canRead: ['admins', 'sunshineRegiment'],
    canUpdate: ['admins', 'sunshineRegiment'],
    group: formGroups.adminOptions,
    optional: true,
    ...schemaDefaultValue(false),
  },
  // DEPRECATED in favor of snoozedUntilContentCount
  sunshineSnoozed: {
    type: Boolean,
    canRead: ['admins', 'sunshineRegiment'],
    canUpdate: ['admins', 'sunshineRegiment'],
    group: formGroups.adminOptions,
    optional: true,
    ...schemaDefaultValue(false),
  },
  snoozedUntilContentCount: {
    type: Number,
    canRead: ['admins', 'sunshineRegiment'],
    canUpdate: ['admins', 'sunshineRegiment'],
    group: formGroups.adminOptions,
    optional: true
  },

  // Set after a moderator has approved or purged a new user. NB: reviewed does
  // not imply approval, the user might have been banned
  reviewedByUserId: {
    ...foreignKeyField({
      idFieldName: "reviewedByUserId",
      resolverName: "reviewedByUser",
      collectionName: "Users",
      type: "User",
      nullable: true,
    }),
    optional: true,
    canRead: ['sunshineRegiment', 'admins', 'guests'],
    canUpdate: ['sunshineRegiment', 'admins'],
    canCreate: ['sunshineRegiment', 'admins'],
    group: formGroups.adminOptions,
  },

  isReviewed: resolverOnlyField({
    type: Boolean,
    canRead: [userOwns, 'sunshineRegiment', 'admins'],
    resolver: (user, args, context: ResolverContext) => !!user.reviewedByUserId,
  }),

  reviewedAt: {
    type: Date,
    canRead: ['admins', 'sunshineRegiment'],
    canUpdate: ['admins', 'sunshineRegiment'],
    group: formGroups.adminOptions,
    optional: true
  },

  // A number from 0 to 1, where 0 is almost certainly spam, and 1 is almost
  // certainly not-spam. This is the same scale as ReCaptcha, except that it
  // also includes post-signup activity like moderator approval, upvotes, etc.
  // Scale:
  //   0    Banned and purged user
  //   0-0.8: Unreviewed user, based on ReCaptcha rating on signup (times 0.8)
  //   0.9: Reviewed user
  //   1.0: Reviewed user with 20+ karma
  spamRiskScore: resolverOnlyField({
    type: Number,
    graphQLtype: "Float",
    canRead: ['guests'],
    resolver: (user: DbUser, args: void, context: ResolverContext) => {
      const isReviewed = !!user.reviewedByUserId;
      const { karma, signUpReCaptchaRating } = user;

      if (user.deleteContent && user.banned) return 0.0;
      else if (userIsAdmin(user)) return 1.0;
      else if (isReviewed && karma>=20) return 1.0;
      else if (isReviewed && karma>=0) return 0.9;
      else if (isReviewed) return 0.8;
      else if (signUpReCaptchaRating !== null && 
              signUpReCaptchaRating !== undefined && 
              signUpReCaptchaRating>=0) {
        // Rescale recaptcha ratings to [0,.8]
        return signUpReCaptchaRating * 0.8;
      } else {
        // No recaptcha rating present; score it .8
        return 0.8;
      }
    }
  }),

  allVotes: resolverOnlyField({
    type: Array,
    graphQLtype: '[Vote]',
    canRead: ['admins', 'sunshineRegiment'],
    resolver: async (document, args, context: ResolverContext) => {
      const { Votes, currentUser } = context;
      const votes = await Votes.find({
        userId: document._id,
        cancelled: false,
      }).fetch();
      if (!votes.length) return [];
      return await accessFilterMultiple(currentUser, Votes, votes, context);
    },
  }),

  'allVotes.$': {
    type: Object,
    optional: true
  },

  afKarma: {
    type: Number,
    optional: true,
    label: "Alignment Base Score",
    defaultValue: 0,
    canRead: ['guests'],
  },

  // see votingCallbacks.ts for more info
  voteCount: {
    type: Number,
    denormalized: true,
    optional: true,
    label: "Small Upvote Count",
    canRead: ['admins', 'sunshineRegiment'],
  },
  smallUpvoteCount: {
    type: Number,
    denormalized: true,
    optional: true,
    canRead: ['admins', 'sunshineRegiment'],
  },
  smallDownvoteCount: {
    type: Number,
    denormalized: true,
    optional: true,
    canRead: ['admins', 'sunshineRegiment'],
  },
  bigUpvoteCount: {
    type: Number,
    denormalized: true,
    optional: true,
    canRead: ['admins', 'sunshineRegiment'],
  },
  bigDownvoteCount: {
    type: Number,
    denormalized: true,
    optional: true,
    canRead: ['admins', 'sunshineRegiment'],
  },

  // see votingCallbacks.ts and recomputeReceivedVoteCounts.ts for more info
  voteReceivedCount: {
    type: Number,
    denormalized: true,
    optional: true,
    canRead: [userOwns, 'admins', 'sunshineRegiment'],
  },
  smallUpvoteReceivedCount: {
    type: Number,
    denormalized: true,
    optional: true,
    canRead: [userOwns, 'admins', 'sunshineRegiment'],
  },
  smallDownvoteReceivedCount: {
    type: Number,
    denormalized: true,
    optional: true,
    canRead: [userOwns, 'admins', 'sunshineRegiment'],
  },
  bigUpvoteReceivedCount: {
    type: Number,
    denormalized: true,
    optional: true,
    canRead: [userOwns, 'admins', 'sunshineRegiment'],
  },
  bigDownvoteReceivedCount: {
    type: Number,
    denormalized: true,
    optional: true,
    canRead: [userOwns, 'admins', 'sunshineRegiment'],
  },

  usersContactedBeforeReview: {
    type: Array,
    optional: true,
    canRead: ['admins', 'sunshineRegiment'],
  },
  "usersContactedBeforeReview.$": {
    type: String,
  },

  // Full Name field to display full name for alignment forum users
  fullName: {
    type: String,
    optional: true,
    group: formGroups.default,
    canRead: ['guests'],
    canUpdate: [userOwns, 'sunshineRegiment'],
    hidden: !['LessWrong', 'AlignmentForum'].includes(forumTypeSetting.get()),
    order: 39,
  },

  shortformFeedId: {
    ...foreignKeyField({
      idFieldName: "shortformFeedId",
      resolverName: "shortformFeed",
      collectionName: "Posts",
      type: "Post",
      nullable: true,
    }),
    label: isEAForum ? "Quick takes feed ID" : "Shortform feed ID",
    optional: true,
    canRead: ['guests'],
    canCreate: ['admins', 'sunshineRegiment'],
    canUpdate: ['admins', 'sunshineRegiment'],
    group: formGroups.adminOptions,
  },

  viewUnreviewedComments: {
    type: Boolean,
    optional: true,
    canRead: ['guests'],
    canCreate: ['admins', 'sunshineRegiment'],
    canUpdate: ['admins', 'sunshineRegiment'],
    group: formGroups.adminOptions,
    order: 0,
  },

  partiallyReadSequences: {
    type: Array,
    canRead: [userOwns],
    canUpdate: [userOwns],
    optional: true,
    hidden: true,
  },
  "partiallyReadSequences.$": {
    type: partiallyReadSequenceItem,
    optional: true,
  },

  beta: {
    type: Boolean,
    optional: true,
    canRead: ['guests'],
    canUpdate: [userOwns, 'sunshineRegiment', 'admins'],
    tooltip: "Get early access to new in-development features",
    group: formGroups.siteCustomizations,
    label: "Opt into experimental features",
    order: 70,
  },
  reviewVotesQuadratic: {
    type: Boolean,
    optional: true,
    canRead: ['guests'],
    canUpdate: [userOwns, 'sunshineRegiment', 'admins'],
    hidden: true
  },
  reviewVotesQuadratic2019: {
    type: Boolean,
    optional: true,
    canRead: ['guests'],
    canUpdate: [userOwns, 'sunshineRegiment', 'admins'],
    hidden: true
  },
  reviewVoteCount:resolverOnlyField({
    type: Number,
    canRead: ['admins', 'sunshineRegiment'],
    resolver: async (document, args, context: ResolverContext) => {
      const { ReviewVotes } = context;
      const voteCount = await ReviewVotes.find({
        userId: document._id,
        year: REVIEW_YEAR+""
      }).count();
      return voteCount
    }
  }),
  reviewVotesQuadratic2020: {
    type: Boolean,
    optional: true,
    canRead: ['guests'],
    canUpdate: [userOwns, 'sunshineRegiment', 'admins'],
    hidden: true
  },
  petrovPressedButtonDate: {
    type: Date,
    optional: true,
    control: 'datetime',
    canRead: ['guests'],
    canUpdate: [userOwns, 'sunshineRegiment', 'admins'],
    group: formGroups.adminOptions,
    hidden: true
  },
  petrovLaunchCodeDate: {
    type: Date,
    optional: true,
    control: 'datetime',
    canRead: ['guests'],
    canUpdate: [userOwns, 'sunshineRegiment', 'admins'],
    group: formGroups.adminOptions,
    hidden: true
  },
  defaultToCKEditor: {
    // this fieldis deprecated
    type: Boolean,
    optional: true,
    canRead: ['guests'],
    canUpdate: ['admins'],
    group: formGroups.adminOptions,
    label: "Activate CKEditor by default"
  },
  // ReCaptcha v3 Integration
  // From 0 to 1. Lower is spammier, higher is humaner.
  signUpReCaptchaRating: {
    type: Number,
    optional: true,
    canRead: ['guests'],
    canUpdate: ['admins', 'sunshineRegiment'],
    tooltip: "Edit this number to '1' if you're confiden they're not a spammer",
    group: formGroups.adminOptions,
  },
  oldSlugs: {
    type: Array,
    optional: true,
    canRead: ['guests'],
    onUpdate: async ({data, oldDocument}) => {
      if (data.slug && data.slug !== oldDocument.slug)  {
        // if they are changing back to an old slug, remove it from the array to avoid infinite redirects
        return [...new Set([...(oldDocument.oldSlugs?.filter(s => s !== data.slug) || []), oldDocument.slug])]
      }
      // The next three lines are copy-pasted from slug.onUpdate
      if (data.displayName && data.displayName !== oldDocument.displayName) {
        const slugForNewName = slugify(data.displayName);
        if (oldDocument.oldSlugs?.includes(slugForNewName) || !await Utils.slugIsUsed("Users", slugForNewName)) {
          // if they are changing back to an old slug, remove it from the array to avoid infinite redirects
          return [...new Set([...(oldDocument.oldSlugs?.filter(s => s !== slugForNewName) || []), oldDocument.slug])];
        }
      }
    }
  },
  'oldSlugs.$': {
    type: String,
    optional: true,
    canRead: ['guests'],
  },
  noExpandUnreadCommentsReview: {
    type: Boolean,
    optional: true,
    defaultValue: false,
    hidden: true,
    canRead: ['guests'],
    canUpdate: [userOwns, 'sunshineRegiment', 'admins'],
    canCreate: ['members'],
  },
  postCount: {
    ...denormalizedCountOfReferences({
      fieldName: "postCount",
      collectionName: "Users",
      foreignCollectionName: "Posts",
      foreignTypeName: "post",
      foreignFieldName: "userId",
      filterFn: (post) => (!post.draft && !post.rejected && post.status===postStatuses.STATUS_APPROVED),
    }),
    canRead: ['guests'],
  },
  maxPostCount: {
    ...denormalizedCountOfReferences({
      fieldName: "maxPostCount",
      collectionName: "Users",
      foreignCollectionName: "Posts",
      foreignTypeName: "post",
      foreignFieldName: "userId"
    }),
    canRead: ['guests'],
    ...schemaDefaultValue(0)
  },
  // The user's associated posts (GraphQL only)
  posts: {
    type: Object,
    optional: true,
    canRead: ['guests'],
    resolveAs: {
      arguments: 'limit: Int = 5',
      type: '[Post]',
      resolver: async (user: DbUser, args: { limit: number }, context: ResolverContext): Promise<Array<DbPost>> => {
        const { limit } = args;
        const { currentUser, Posts } = context;
        const posts = await Posts.find({ userId: user._id }, { limit }).fetch();
        return await accessFilterMultiple(currentUser, Posts, posts, context);
      }
    }
  },

  commentCount: {
    ...denormalizedCountOfReferences({
      fieldName: "commentCount",
      collectionName: "Users",
      foreignCollectionName: "Comments",
      foreignTypeName: "comment",
      foreignFieldName: "userId",
      filterFn: comment => !comment.deleted && !comment.rejected
    }),
    canRead: ['guests'],
  },

  maxCommentCount: {
    ...denormalizedCountOfReferences({
      fieldName: "maxCommentCount",
      collectionName: "Users",
      foreignCollectionName: "Comments",
      foreignTypeName: "comment",
      foreignFieldName: "userId"
    }),
    canRead: ['guests'],
    ...schemaDefaultValue(0)
  },

  tagRevisionCount: {
    ...denormalizedCountOfReferences({
      fieldName: "tagRevisionCount",
      collectionName: "Users",
      foreignCollectionName: "Revisions",
      foreignTypeName: "revision",
      foreignFieldName: "userId",
      filterFn: revision => revision.collectionName === "Tags"
    }),
    canRead: ['guests']
  },

  abTestKey: {
    type: String,
    optional: true,
    canRead: [userOwns, 'sunshineRegiment', 'admins'],
    canUpdate: ['admins'],
    group: formGroups.adminOptions,
  },
  abTestOverrides: {
    type: GraphQLJSON, //Record<string,number>
    optional: true, hidden: true,
    canRead: [userOwns],
    canUpdate: [userOwns, 'sunshineRegiment', 'admins'],
    blackbox: true,
  },
  // This is deprecated.
  reenableDraftJs: {
    type: Boolean,
    optional: true,
    canRead: ['guests'],
    tooltip: "Restore the old Draft-JS based editor",
    group: formGroups.siteCustomizations,
    label: "Restore the previous WYSIWYG editor",
    hidden: forumTypeSetting.get() !== "EAForum",
    order: 73,
  },
  walledGardenInvite: {
    type: Boolean,
    optional:true,
    canRead: ['guests'],
    canUpdate: ['admins'],
    group: formGroups.adminOptions,
  },
  hideWalledGardenUI: {
    type: Boolean,
    optional:true,
    canRead: ['guests'],
    // canUpdate: [userOwns, 'sunshineRegiment', 'admins'],
    group: formGroups.siteCustomizations,
    hidden: forumTypeSetting.get() === "EAForum",
  },
  walledGardenPortalOnboarded: {
    type: Boolean,
    optional:true,
    canRead: ['guests'],
    hidden: true,
    canUpdate: [userOwns, 'sunshineRegiment', 'admins'],
  },
  taggingDashboardCollapsed: {
    type: Boolean,
    optional:true,
    canRead: ['guests'],
    hidden: true,
    canUpdate: [userOwns, 'sunshineRegiment', 'admins'],
  },
  usernameUnset: {
    type: Boolean,
    optional: true,
    canRead: ['members'],
    hidden: true,
    canUpdate: ['sunshineRegiment', 'admins'],
    ...schemaDefaultValue(false),
  },
  paymentEmail: {
    type: String,
    optional: true,
    canRead: [userOwns, 'sunshineRegiment', 'admins'],
    canUpdate: [userOwns, 'admins'],
    label: "Payment Contact Email",
    tooltip: "An email you'll definitely check where you can receive information about receiving payments",
    group: formGroups.paymentInfo,
  },
  paymentInfo: {
    type: String,
    optional: true,
    canRead: [userOwns, 'sunshineRegiment', 'admins'],
    canUpdate: [userOwns, 'admins'],
    label: "PayPal Info",
    tooltip: "Your PayPal account info, for sending small payments",
    group: formGroups.paymentInfo,
  },
  
  // Cloudinary image id for the profile image (high resolution)
  profileImageId: {
    hidden: true,
    order: forumTypeSetting.get() === "EAForum" ? 1 : 40,
    group: forumTypeSetting.get() === "EAForum" ? formGroups.aboutMe : formGroups.default,
    type: String,
    optional: true,
    canRead: ['guests'],
    canUpdate: [userOwns, "admins", "sunshineRegiment"],
    label: "Profile Image",
    control: "ImageUpload"
  },
  
  jobTitle: {
    type: String,
    hidden: true,
    optional: true,
    canCreate: ['members'],
    canRead: ['guests'],
    canUpdate: [userOwns, 'sunshineRegiment', 'admins'],
    group: formGroups.aboutMe,
    order: 2,
    label: 'Role'
  },
  
  organization: {
    type: String,
    hidden: true,
    optional: true,
    canCreate: ['members'],
    canRead: ['guests'],
    canUpdate: [userOwns, 'sunshineRegiment', 'admins'],
    group: formGroups.aboutMe,
    order: 3,
  },
  
  careerStage: {
    type: Array,
    hidden: true,
    optional: true,
    canCreate: ['members'],
    canRead: ['guests'],
    canUpdate: [userOwns, 'sunshineRegiment', 'admins'],
    group: formGroups.aboutMe,
    order: 4,
    control: 'FormComponentMultiSelect',
    label: "Career stage",
    placeholder: 'Select all that apply',
    form: {
      separator: '\r\n',
      options: CAREER_STAGES
    },
  },
  'careerStage.$': {
    type: String,
    optional: true,
  },
  
  website: {
    type: String,
    hidden: true,
    optional: true,
    control: 'PrefixedInput',
    canCreate: ['members'],
    canRead: ['guests'],
    canUpdate: [userOwns, 'sunshineRegiment', 'admins'],
    form: {
      inputPrefix: 'https://'
    },
    group: formGroups.aboutMe,
    order: 6
  },

  bio: {
    type: String,
    canRead: ['guests'],
    optional: true,
    hidden: true,
  },
  htmlBio: {
    type: String,
    canRead: ['guests'],
    optional: true,
    hidden: true,
  },

  fmCrosspostUserId: {
    type: String,
    optional: true,
    hidden: true,
    canCreate: ['members'],
    canRead: ['guests'],
    canUpdate: [userOwns, 'sunshineRegiment', 'admins'],
  },

  linkedinProfileURL: {
    type: String,
    hidden: true,
    optional: true,
    control: 'PrefixedInput',
    canCreate: ['members'],
    canRead: ['guests'],
    canUpdate: [userOwns, 'sunshineRegiment', 'admins'],
    form: {
      inputPrefix: SOCIAL_MEDIA_PROFILE_FIELDS.linkedinProfileURL
    },
    group: formGroups.socialMedia
  },
  facebookProfileURL: {
    type: String,
    hidden: true,
    optional: true,
    control: 'PrefixedInput',
    canCreate: ['members'],
    canRead: ['guests'],
    canUpdate: [userOwns, 'sunshineRegiment', 'admins'],
    form: {
      inputPrefix: SOCIAL_MEDIA_PROFILE_FIELDS.facebookProfileURL
    },
    group: formGroups.socialMedia
  },
  twitterProfileURL: {
    type: String,
    hidden: true,
    optional: true,
    control: 'PrefixedInput',
    canCreate: ['members'],
    canRead: ['guests'],
    canUpdate: [userOwns, 'sunshineRegiment', 'admins'],
    form: {
      inputPrefix: SOCIAL_MEDIA_PROFILE_FIELDS.twitterProfileURL
    },
    group: formGroups.socialMedia
  },
  githubProfileURL: {
    type: String,
    hidden: true,
    optional: true,
    control: 'PrefixedInput',
    canCreate: ['members'],
    canRead: ['guests'],
    canUpdate: [userOwns, 'sunshineRegiment', 'admins'],
    form: {
      inputPrefix: SOCIAL_MEDIA_PROFILE_FIELDS.githubProfileURL
    },
    group: formGroups.socialMedia
  },
  
  profileTagIds: {
    ...arrayOfForeignKeysField({
      idFieldName: "profileTagIds",
      resolverName: "profileTags",
      collectionName: "Tags",
      type: "Tag"
    }),
    hidden: true,
    optional: true,
    canRead: ['guests'],
    canCreate: ['members'],
    canUpdate: ['members'],
    group: formGroups.activity,
    order: 1,
    control: "TagMultiselect",
    label: `${taggingNamePluralCapitalSetting.get()} I'm interested in`,
    tooltip: `This will also update your frontpage ${taggingNameSetting.get()} weightings.`,
    placeholder: `Search for ${taggingNamePluralSetting.get()}`
  },
  'profileTagIds.$': {
    type: String,
    foreignKey: "Tags",
    optional: true,
  },
  
  // These are the groups displayed in the user's profile (i.e. this field is informational only).
  // This does NOT affect permissions - use the organizerIds field on localgroups for that.
  organizerOfGroupIds: {
    ...arrayOfForeignKeysField({
      idFieldName: "organizerOfGroupIds",
      resolverName: "organizerOfGroups",
      collectionName: "Localgroups",
      type: "Localgroup"
    }),
    hidden: true,
    optional: true,
    canRead: ['guests'],
    canCreate: ['members'],
    canUpdate: ['members'],
    group: formGroups.activity,
    order: 2,
    control: "SelectLocalgroup",
    label: "Organizer of",
    placeholder: 'Select groups to display',
    tooltip: "If you organize a group that is missing from this list, please contact the EA Forum team.",
    form: {
      useDocumentAsUser: true,
      separator: '\r\n',
      multiselect: true
    },
  },
  'organizerOfGroupIds.$': {
    type: String,
    foreignKey: "Localgroups",
    optional: true,
  },
  
  programParticipation: {
    type: Array,
    hidden: true,
    optional: true,
    canCreate: ['members'],
    canRead: ['guests'],
    canUpdate: [userOwns, 'sunshineRegiment', 'admins'],
    group: formGroups.activity,
    order: 3,
    control: 'FormComponentMultiSelect',
    placeholder: "Which of these programs have you participated in?",
    form: {
      separator: '\r\n',
      options: PROGRAM_PARTICIPATION
    },
  },
  'programParticipation.$': {
    type: String,
    optional: true,
  },
  
  
  postingDisabled: {
    type: Boolean,
    optional: true,
    canRead: ['members'],
    canUpdate: ['sunshineRegiment', 'admins'],
    canCreate: ['sunshineRegiment', 'admins'],
    control: 'checkbox',
    group: formGroups.disabledPrivileges,
    order: 69,
  },
  allCommentingDisabled: {
    type: Boolean,
    optional: true,
    canRead: ['members'],
    canUpdate: ['sunshineRegiment', 'admins'],
    canCreate: ['sunshineRegiment', 'admins'],
    control: 'checkbox',
    group: formGroups.disabledPrivileges,
    order: 70,
  },
  commentingOnOtherUsersDisabled: {
    type: Boolean,
    optional: true,
    canRead: ['members'],
    canUpdate: ['sunshineRegiment', 'admins'],
    canCreate: ['sunshineRegiment', 'admins'],
    control: 'checkbox',
    group: formGroups.disabledPrivileges,
    order: 71,
  },
  conversationsDisabled: {
    type: Boolean,
    optional: true,
    canRead: ['members'],
    canUpdate: ['sunshineRegiment', 'admins'],
    canCreate: ['sunshineRegiment', 'admins'],
    control: 'checkbox',
    group: formGroups.disabledPrivileges,
    order: 72,
  },
  
  
  associatedClientId: resolverOnlyField({
    type: "ClientId",
    graphQLtype: "ClientId",
    nullable: true,
    canRead: ['sunshineRegiment', 'admins'],
    resolver: async (user: DbUser, args: void, context: ResolverContext): Promise<DbClientId|null> => {
      return await context.ClientIds.findOne({userIds: user._id}, {
        sort: {createdAt: -1}
      });
    }
  }),
  
  associatedClientIds: resolverOnlyField({
    type: Array,
    graphQLtype: "[ClientId!]",
    nullable: true,
    canRead: ['sunshineRegiment', 'admins'],
    resolver: async (user: DbUser, args: void, context: ResolverContext): Promise<DbClientId[]|null> => {
      return await context.ClientIds.find(
        {userIds: user._id},
        {
          sort: {createdAt: -1},
          limit: 100
        }
      ).fetch();
    }
  }),
  "associatedClientIds.$": {
    type: "ClientId",
  },
  
  altAccountsDetected: resolverOnlyField({
    type: Boolean,
    canRead: ['sunshineRegiment', 'admins'],
    resolver: async (user: DbUser, args: void, context: ResolverContext): Promise<boolean> => {
      const clientIds = await context.ClientIds.find(
        {userIds: user._id},
        {
          sort: {createdAt: -1},
          limit: 100
        }
      ).fetch();
      const userIds = new Set<string>();
      for (let clientId of clientIds) {
        for (let userId of clientId.userIds ?? [])
          userIds.add(userId);
      }
      return userIds.size > 1;
    }
  }),
  

  acknowledgedNewUserGuidelines: {
    type: Boolean,
    optional: true,
    nullable: true,
    hidden: true,
    canRead: ['guests'],
    canUpdate: [userOwns, 'sunshineRegiment', 'admins'],
    canCreate: ['members'],
  },

  moderatorActions: resolverOnlyField({
    type: Array,
    graphQLtype: '[ModeratorAction]',
    canRead: ['sunshineRegiment', 'admins'],
    resolver: async (doc, args, context) => {
      const { ModeratorActions, loaders } = context;
      return ModeratorActions.find({ userId: doc._id }).fetch();
    }
  }),

  'moderatorActions.$': {
    type: 'Object'
  },
  subforumPreferredLayout: {
    type: String,
    allowedValues: Array.from(postsLayouts),
    hidden: true, // only editable by changing the setting from the subforum page
    optional: true,
    canRead: [userOwns, 'admins'],
    canCreate: ['members', 'admins'],
    canUpdate: [userOwns, 'admins'],
  },

  /* fields for targeting job ads - values currently only changed via /scripts/importEAGUserInterests */

  experiencedIn: {
    type: Array,
    optional: true,
    nullable: true,
    hidden: true,
    canRead: [userOwns, 'admins'],
  },
  'experiencedIn.$': {
    type: String,
    optional: true
  },
  interestedIn: {
    type: Array,
    optional: true,
    nullable: true,
    hidden: true,
    canRead: [userOwns, 'admins'],
  },
  'interestedIn.$': {
    type: String,
    optional: true
  },

  /* Privacy settings */
  allowDatadogSessionReplay: {
    type: Boolean,
    optional: true,
    nullable: true,
    hidden: forumTypeSetting.get() !== 'EAForum',
    canRead: ['guests'],
    canUpdate: [userOwns, 'sunshineRegiment', 'admins'],
    canCreate: ['members'],
    label: "Allow Session Replay",
    tooltip: "Allow us to capture a video-like recording of your browser session (using Datadog Session Replay) — this is useful for debugging and improving the site.",
    group: formGroups.privacy,
    ...schemaDefaultValue(false),
  },

  /* Alignment Forum fields */
  afPostCount: {
    ...denormalizedCountOfReferences({
      fieldName: "afPostCount",
      collectionName: "Users",
      foreignCollectionName: "Posts",
      foreignTypeName: "post",
      foreignFieldName: "userId",
      filterFn: (post: DbPost) => (post.af && !post.draft && post.status===postStatuses.STATUS_APPROVED),
    }),
    canRead: ['guests'],
  },

  afCommentCount: {
    type: Number,
    optional: true,
    onCreate: () => 0,
    ...denormalizedCountOfReferences({
      fieldName: "afCommentCount",
      collectionName: "Users",
      foreignCollectionName: "Comments",
      foreignTypeName: "comment",
      foreignFieldName: "userId",
      filterFn: (comment: DbComment) => comment.af,
    }),
    canRead: ['guests'],
  },

  afSequenceCount: {
    ...denormalizedCountOfReferences({
      fieldName: "afSequenceCount",
      collectionName: "Users",
      foreignCollectionName: "Sequences",
      foreignTypeName: "sequence",
      foreignFieldName: "userId",
      filterFn: (sequence: DbSequence) => sequence.af && !sequence.draft && !sequence.isDeleted
    }),
    canRead: ['guests'],
  },

  afSequenceDraftCount: {
    ...denormalizedCountOfReferences({
      fieldName: "afSequenceDraftCount",
      collectionName: "Users",
      foreignCollectionName: "Sequences",
      foreignTypeName: "sequence",
      foreignFieldName: "userId",
      filterFn: (sequence: DbSequence) => sequence.af && sequence.draft && !sequence.isDeleted
    }),
    canRead: ['guests'],
  },

  reviewForAlignmentForumUserId: {
    type: String,
    optional: true,
    canRead: ['guests'],
    canUpdate: ['alignmentForumAdmins', 'admins'],
    canCreate: ['alignmentForumAdmins', 'admins'],
    group: formGroups.adminOptions,
    label: "AF Review UserId"
  },

  afApplicationText: {
    type: String,
    optional: true,
    canRead: [userOwns, 'alignmentForumAdmins', 'admins'],
    canUpdate: [userOwns, 'admins'],
    hidden: true,
  },

  afSubmittedApplication: {
    type: Boolean,
    optional: true,
    canRead: [userOwns, 'alignmentForumAdmins', 'admins'],
    canUpdate: [userOwns, 'admins'],
    canCreate: ['admins'],
    hidden: true,
  },
  
  rateLimitNextAbleToComment: {
    type: GraphQLJSON,
    nullable: true,
    canRead: ['guests'],
    hidden: true, optional: true,
  },

  rateLimitNextAbleToPost: {
    type: GraphQLJSON,
    nullable: true,
    canRead: ['guests'],
    hidden: true, optional: true,
  },

  recentKarmaInfo: {
    type: GraphQLJSON,
    nullable: true,
    canRead: ['guests'],
    hidden: true,
    optional: true
  }
};

export default schema;<|MERGE_RESOLUTION|>--- conflicted
+++ resolved
@@ -1386,14 +1386,9 @@
     ...notificationTypeSettingsField({ batchingFrequency: 'daily' })
   },
   notificationDebateReplies: {
-<<<<<<< HEAD
-    label: "New dialogue content in a dialogue I'm participating in",
+    label: "[Old Style] New dialogue content in a dialogue I'm participating in",
     ...notificationTypeSettingsField(),
     hidden: !dialoguesEnabled,
-=======
-    label: "[Old Style] New dialogue content in a dialogue I'm participating in",
-    ...notificationTypeSettingsField()
->>>>>>> df880877
   },
 
   // Karma-change notifier settings
