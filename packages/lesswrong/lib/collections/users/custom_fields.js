import Users from "meteor/vulcan:users";
import { getSetting } from "meteor/vulcan:core"
import { foreignKeyField, addFieldsDict, resolverOnlyField } from '../../modules/utils/schemaUtils'
import { makeEditable } from '../../editor/make_editable.js'
import { addUniversalFields } from '../../collectionUtils'
import SimpleSchema from 'simpl-schema'
import { schemaDefaultValue } from '../../collectionUtils';


export const formGroups = {
  moderationGroup: {
    order:60,
    name: "moderation",
    label: "Moderation & Moderation Guidelines",
  },
  banUser: {
    order:50,
    name: "banUser",
    label: "Ban & Purge User",
    startCollapsed: true,
  },
  notifications: {
    order: 10,
    name: "notifications",
    label: "Notifications"
  },
  emails: {
    order: 15,
    name: "emails",
    label: "Emails"
  },
  adminOptions: {
    name: "adminOptions",
    order: 25,
    label: "Admin Options",
    startCollapsed: true,
  },
}

export const karmaChangeNotifierDefaultSettings = {
  // One of the string keys in karmaNotificationTimingChocies
  updateFrequency: "daily",
  
  // Time of day at which daily/weekly batched updates are released, a number
  // of hours [0,24). Always in GMT, regardless of the user's time zone.
  // Default corresponds to 3am PST.
  timeOfDayGMT: 11,
  
  // A string day-of-the-week name, spelled out and capitalized like "Monday".
  // Always in GMT, regardless of the user's timezone (timezone matters for day
  // of the week because time zones could take it across midnight.)
  dayOfWeekGMT: "Saturday",

  // A boolean that determines whether we hide or show negative karma updates. 
  // False by default because people tend to drastically overweigh negative feedback
  showNegativeKarma: false,
};

const karmaChangeSettingsType = new SimpleSchema({
  updateFrequency: {
    type: String,
    optional: true,
    allowedValues: ['disabled', 'daily', 'weekly', 'realtime']
  },
  timeOfDayGMT: {
    type: SimpleSchema.Integer,
    optional: true,
    min: 0,
    max: 23
  },
  dayOfWeekGMT: {
    type: String,
    optional: true,
    allowedValues: ['Monday', 'Tuesday', 'Wednesday', 'Thursday', 'Friday', 'Saturday', 'Sunday']
  },
  showNegativeKarma: {
    type: Boolean, 
    optional: true,
  }
})

const partiallyReadSequenceItem = new SimpleSchema({
  sequenceId: {
    type: String,
    foreignKey: "Sequences",
  },
  lastReadPostId: {
    type: String,
    foreignKey: "Posts",
  },
  nextPostId: {
    type: String,
    foreignKey: "Posts",
  },
});

addFieldsDict(Users, {
  createdAt: {
    type: Date,
    onInsert: (user, options) => {
      return user.createdAt || new Date();
    },
    canRead: ["guests"]
  },

  // LESSWRONG: Overwrite Vulcan locale field to be hidden by default
  locale: {
    hidden: true,
    canUpdate: [Users.owns, 'sunshineRegiment', 'admins'],
  },

  // Emails (not to be confused with email). This field belongs to Meteor's
  // accounts system; we should never write it, but we do need to read it to find
  // out whether a user's email address is verified.
  emails: {
    hidden: true,
    canRead: [Users.owns, 'sunshineRegiment', 'admins'],
  },
  'emails.$': {
    type: Object,
  },

  whenConfirmationEmailSent: {
    type: Date,
    optional: true,
    order: 1,
    group: formGroups.emails,
    control: 'UsersEmailVerification',
    canRead: ['members'],
    canUpdate: [Users.owns, 'sunshineRegiment', 'admins'],
    canCreate: ['members'],
  },

  // Legacy: Boolean used to indicate that post was imported from old LW database
  legacy: {
    type: Boolean,
    optional: true,
    defaultValue: false,
    hidden: true,
    canRead: ['guests'],
    canUpdate: [Users.owns, 'sunshineRegiment', 'admins'],
    canCreate: ['members'],
  },

  commentSorting: {
    type: String,
    optional: true,
    canRead: ['guests'],
    canCreate: ['members'],
    canUpdate: [Users.owns, 'sunshineRegiment', 'admins'],
    order: 65,
    control: "select",
    form: {
      // TODO – maybe factor out??
      options: function () { // options for the select form control
        let commentViews = [
          {value:'postCommentsTop', label: 'magical algorithm'},
          {value:'postCommentsNew', label: 'most recent'},
          {value:'postCommentsOld', label: 'oldest'},
        ];
        if (getSetting('forumType') === 'AlignmentForum') {
          return commentViews.concat([
            {value:'postLWComments', label: 'magical algorithm (include LW)'}
          ])
        }
        return commentViews
      }
    },
  },

  // Intercom: Will the user display the intercom while logged in?
  hideIntercom: {
    order: 70,
    type: Boolean,
    optional: true,
    defaultValue: false,
    canRead: ['guests'],
    canUpdate: [Users.owns, 'sunshineRegiment', 'admins'],
    canCreate: ['members'],
    control: 'checkbox',
    label: "Hide Intercom"
  },

  // This field-name is no longer accurate, but is here because we used to have that field
  // around and then removed `markDownCommentEditor` and merged it into this field.
  markDownPostEditor: {
    order: 70,
    type: Boolean,
    optional: true,
    defaultValue: false,
    canRead: ['guests'],
    canUpdate: [Users.owns, 'sunshineRegiment', 'admins'],
    canCreate: ['members'],
    control: 'checkbox',
    label: "Activate Markdown Editor"
  },

  email: {
    order: 20,
    canUpdate: [Users.owns, 'sunshineRegiment', 'admins'],
  },
  currentFrontpageFilter: {
    type: String,
    optional: true,
    canRead: Users.owns,
    canUpdate: [Users.owns, 'sunshineRegiment', 'admins'],
    canCreate: Users.owns,
    hidden: true,
  },
  allPostsFilter: {
    type: String,
    optional: true,
    canRead: Users.owns,
    canUpdate: [Users.owns, 'sunshineRegiment', 'admins'],
    canCreate: Users.owns,
    hidden: true,
  },
  allPostsView: {
    type: String,
    optional: true,
    hidden: true,
    canRead: Users.owns,
    canUpdate: [Users.owns, 'sunshineRegiment', 'admins'],
    canCreate: Users.owns,
  },
  allPostsShowLowKarma: {
    type: Boolean,
    optional: true,
    canRead: Users.owns,
    canUpdate: [Users.owns, 'sunshineRegiment', 'admins'],
    canCreate: Users.owns,
    hidden: true,
  },
  allPostsOpenSettings: {
    type: Boolean,
    optional: true,
    canRead: Users.owns,
    canUpdate: [Users.owns, 'sunshineRegiment', 'admins'],
    canCreate: Users.owns,
    hidden: true,
  },
  lastNotificationsCheck: {
    type: Date,
    optional: true,
    canRead: Users.owns,
    canUpdate: Users.owns,
    canCreate: Users.owns,
    hidden: true,
  },

  // Bio (Markdown version)
  bio: {
    type: String,
    optional: true,
    control: "MuiTextField",
    canCreate: ['members'],
    canUpdate: [Users.owns, 'sunshineRegiment', 'admins'],
    canRead: ['guests'],
    order: 40,
    searchable: true,
    form: {
      hintText:"Bio",
      rows:4,
      multiLine:true,
      fullWidth:true,
    },
  },

  // Bio (HTML version)
  htmlBio: {
    type: String,
    denormalized: true,
    optional: true,
    canRead: ['guests'],
  },

  // Karma field
  karma: {
    type: Number,
    optional: true,
    canRead: ['guests'],
  },

  // Website
  website: {
    type: String,
    hidden: true,
    optional: true,
    control: "text",
    canCreate: ['members'],
    canUpdate: [Users.owns, 'sunshineRegiment', 'admins'],
    canRead: ['guests'],
    order: 50,
  },

  moderationStyle: {
    type: String,
    optional: true,
    control: "select",
    group: formGroups.moderationGroup,
    label: "Style",
    canRead: ['guests'],
    canUpdate: ['members', 'sunshineRegiment', 'admins'],
    canCreate: ['members', 'sunshineRegiment', 'admins'],
    blackbox: true,
    order: 55,
    form: {
      options: function () { // options for the select form control
        return [
          {value: "", label: "No Moderation"},
          {value: "easy-going", label: "Easy Going - I just delete obvious spam and trolling."},
          {value: "norm-enforcing", label: "Norm Enforcing - I try to enforce particular rules (see below)"},
          {value: "reign-of-terror", label: "Reign of Terror - I delete anything I judge to be annoying or counterproductive"},
        ];
      }
    },
  },

  moderatorAssistance: {
    type: Boolean,
    optional: true,
    group: formGroups.moderationGroup,
    label: "I'm happy for LW site moderators to help enforce my policy",
    canRead: ['guests'],
    canUpdate: [Users.owns, 'sunshineRegiment', 'admins'],
    canCreate: ['members', 'sunshineRegiment', 'admins'],
    control: 'checkbox',
    order: 55,
  },

  collapseModerationGuidelines: {
    type: Boolean,
    optional: true,
    group: formGroups.moderationGroup,
    label: "On my posts, collapse my moderation guidelines by default",
    canRead: ['guests'],
    canUpdate: [Users.owns, 'sunshineRegiment', 'admins'],
    canCreate: ['members', 'sunshineRegiment', 'admins'],
    control: 'checkbox',
    order: 56,
  },

  twitterUsername: {
    hidden: true,
    canUpdate: [Users.owns, 'sunshineRegiment', 'admins'],
  },

  // bannedUserIds: users who are not allowed to comment on this user's posts
  bannedUserIds: {
    type: Array,
    group: formGroups.moderationGroup,
    canRead: ['guests'],
    canUpdate: [Users.ownsAndInGroup('trustLevel1'), 'sunshineRegiment', 'admins'],
    canCreate: [Users.ownsAndInGroup('trustLevel1'), 'sunshineRegiment', 'admins'],
    optional: true,
    label: "Banned Users (All)",
    control: 'UsersListEditor'
  },
  'bannedUserIds.$': {
    type: String,
    foreignKey: "Users",
    optional: true
  },

  // bannedPersonalUserIds: users who are not allowed to comment on this user's personal blog posts
  bannedPersonalUserIds: {
    type: Array,
    group: formGroups.moderationGroup,
    canRead: ['guests'],
    canUpdate: [Users.ownsAndInGroup('canModeratePersonal'), 'sunshineRegiment', 'admins'],
    canCreate: [Users.ownsAndInGroup('canModeratePersonal'), 'sunshineRegiment', 'admins'],
    optional: true,
    label: "Banned Users (Personal)",
    control: 'UsersListEditor',
    tooltip: "Users who are banned from commenting on your personal blogposts (will not affect posts promoted to frontpage)"
  },
  "bannedPersonalUserIds.$": {
    type: String,
    foreignKey: "Users",
    optional: true
  },
  
  // Legacy ID: ID used in the original LessWrong database
  legacyId: {
    type: String,
    hidden: true,
    optional: true,
    canRead: ['guests'],
    canUpdate: ['admins'],
    canCreate: ['members'],
  },

  // Deleted: Boolean indicating whether user has been deleted (initially used in the LW database transfer )
  deleted: {
    type: Boolean,
    optional: true,
    defaultValue: false,
    canRead: ['guests'],
    canUpdate: ['admins'],
    canCreate: ['members'],
    label: 'Delete this user',
    control: 'checkbox',
    hidden: true,
  },

  // legacyData: A complete dump of all the legacy data we have on this post in a
  // single blackbox object. Never queried on the client, but useful for a lot
  // of backend functionality, and simplifies the data import from the legacy
  // LessWrong database
  legacyData: {
    type: Object,
    optional: true,
    canRead: ['admins'],
    canCreate: ['admins'],
    canUpdate: ['admins'],
    hidden: true,
    blackbox: true,
  },

  // voteBanned: All future votes of this user have weight 0
  voteBanned: {
    type: Boolean,
    optional: true,
    canRead: ['guests'],
    canUpdate: ['sunshineRegiment', 'admins'],
    canCreate: ['admins'],
    control: 'checkbox',
    group: formGroups.banUser,
    label: 'Set all future votes of this user to have zero weight'
  },

  // nullifyVotes: Set all historical votes of this user to 0, and make any future votes have a vote weight of 0
  nullifyVotes: {
    type: Boolean,
    optional: true,
    canRead: ['guests'],
    canUpdate: ['sunshineRegiment', 'admins'],
    canCreate: ['admins'],
    control: 'checkbox',
    group: formGroups.banUser,
    label: 'Nullify all past votes'
  },

  // deleteContent: Flag all comments and posts from this user as deleted
  deleteContent: {
    type: Boolean,
    optional: true,
    canRead: ['guests'],
    canUpdate: ['sunshineRegiment', 'admins'],
    canCreate: ['admins'],
    control: 'checkbox',
    group: formGroups.banUser,
    label: 'Delete all user content'
  },

  // banned: Whether the user is banned or not. Can be set by moderators and admins.
  banned: {
    type: Date,
    optional: true,
    canRead: ['guests'],
    canUpdate: ['sunshineRegiment', 'admins'],
    canCreate: ['admins'],
    control: 'datetime',
    label: 'Ban user until',
    group: formGroups.banUser,
  },

  // IPs: All Ips that this user has ever logged in with
  IPs: resolverOnlyField({
    type: Array,
    graphQLtype: '[String]',
    group: formGroups.banUser,
    canRead: ['sunshineRegiment', 'admins'],
    resolver: (user, args, context) => {
      const events = context.LWEvents.find({userId: user._id, name: 'login'}, {fields: context.Users.getViewableFields(context.currentUser, context.LWEvents), limit: 10, sort: {createdAt: -1}}).fetch()
      const filteredEvents = _.filter(events, e => context.LWEvents.checkAccess(context.currentUser, e))
      const IPs = filteredEvents.map(event => event.properties && event.properties.ip);
      const uniqueIPs = _.uniq(IPs);
      return uniqueIPs
    },
  }),

  'IPs.$': {
    type: String,
    optional: true,
  },

  // New Notifications settings
  auto_subscribe_to_my_posts: {
    group: formGroups.notifications,
    label: "Notifications for Comments on My Posts"
  },
  auto_subscribe_to_my_comments: {
    group: formGroups.notifications,
    label: "Notifications For Replies to My Comments",
  },
  
  // Karma-change notifier settings
  karmaChangeNotifierSettings: {
    group: formGroups.notifications,
    type: karmaChangeSettingsType, // See KarmaChangeNotifierSettings.jsx
    optional: true,
    control: "KarmaChangeNotifierSettings",
    canRead: [Users.owns, 'admins'],
    canUpdate: [Users.owns, 'admins', 'sunshineRegiment'],
    canCreate: [Users.owns, 'admins', 'sunshineRegiment'],
    ...schemaDefaultValue(karmaChangeNotifierDefaultSettings)
  },
  
  // Time at which the karma-change notification was last opened (clicked)
  karmaChangeLastOpened: {
    hidden: true,
    type: Date,
    optional: true,
    canCreate: [Users.owns, 'admins'],
    canUpdate: [Users.owns, 'admins'],
    canRead: [Users.owns, 'admins'],
  },
  
  // If, the last time you opened the karma-change notifier, you saw more than
  // just the most recent batch (because there was a batch you hadn't viewed),
  // the start of the date range of that batch.
  karmaChangeBatchStart: {
    hidden: true,
    type: Date,
    optional: true,
    canCreate: [Users.owns, 'admins'],
    canUpdate: [Users.owns, 'admins'],
    canRead: [Users.owns, 'admins'],
  },

  // Email settings
  emailSubscribedToCurated: {
    type: Boolean,
    optional: true,
    group: formGroups.emails,
    control: 'EmailConfirmationRequiredCheckbox',
    label: "Email me new posts in Curated",
    canCreate: ['members'],
    canUpdate: [Users.owns, 'sunshineRegiment', 'admins'],
    canRead: ['members'],
  },
  unsubscribeFromAll: {
    type: Boolean,
    optional: true,
    group: formGroups.emails,
    label: "Do not send me any emails (unsubscribe from all)",
    canCreate: ['members'],
    canUpdate: [Users.owns, 'sunshineRegiment', 'admins'],
    canRead: [Users.owns, 'sunshineRegiment', 'admins'],
  },

  // Hide the option to change your displayName (for now) TODO: Create proper process for changing name
  displayName: {
    canUpdate: ['sunshineRegiment', 'admins'],
    canCreate: ['sunshineRegiment', 'admins'],
  },

  // frontpagePostCount: count of how many posts of yours were posted on the frontpage
  frontpagePostCount: {
    type: Number,
    denormalized: true,
    optional: true,
    canRead: ['guests'],
    onInsert: (document, currentUser) => 0,
  },

  // sequenceCount: count of how many non-draft, non-deleted sequences you have
  sequenceCount: {
    type: Number,
    denormalized: true,
    optional: true,
    canRead: ['guests'],
    onInsert: (document, currentUser) => 0,
  },

  // sequenceDraftCount: count of how many draft, non-deleted sequences you have
  sequenceDraftCount: {
    type: Number,
    denormalized: true,
    optional: true,
    canRead: ['guests'],
    onInsert: (document, currentUser) => 0,
  },

  mongoLocation: {
    type: Object,
    canRead: ['guests'],
    canCreate: ['members'],
    canUpdate: [Users.owns, 'sunshineRegiment', 'admins'],
    hidden: true,
    blackbox: true,
    optional: true
  },

  googleLocation: {
    type: Object,
    canRead: ['guests'],
    canCreate: ['members'],
    canUpdate: [Users.owns, 'sunshineRegiment', 'admins'],
    label: "Group Location",
    control: 'LocationFormComponent',
    blackbox: true,
    optional: true
  },

  location: {
    type: String,
    searchable: true,
    canRead: ['guests'],
    canUpdate: [Users.owns, 'sunshineRegiment', 'admins'],
    canCreate: ['members'],
    hidden: true,
    optional: true
  },

  reviewedByUserId: {
    ...foreignKeyField({
      idFieldName: "reviewedByUserId",
      resolverName: "reviewedByUser",
      collectionName: "Users",
      type: "User",
    }),
    optional: true,
    canRead: ['sunshineRegiment', 'admins'],
    canUpdate: ['sunshineRegiment', 'admins'],
    canCreate: ['sunshineRegiment', 'admins'],
    group: formGroups.adminOptions,
  },

  allVotes: resolverOnlyField({
    type: Array,
    graphQLtype: '[Vote]',
    canRead: ['admins', 'sunshineRegiment'],
    resolver: async (document, args, { Users, Votes, currentUser }) => {
      const votes = await Votes.find({
        userId: document._id,
        cancelled: false,
      }).fetch();
      if (!votes.length) return [];
      return Users.restrictViewableFields(currentUser, Votes, votes);
    },
  }),

  'allVotes.$': {
    type: Object,
    optional: true
  },

  afKarma: {
    type: Number,
    optional: true,
    label: "Alignment Base Score",
    defaultValue: false,
    canRead: ['guests'],
  },

  voteCount: {
    type: Number,
    denormalized: true,
    optional: true,
    label: "Small Upvote Count",
    canRead: ['sunshineRegiment'],
  },

  smallUpvoteCount: {
    type: Number,
    denormalized: true,
    optional: true,
    canRead: ['sunshineRegiment'],
  },

  smallDownvoteCount: {
    type: Number,
    denormalized: true,
    optional: true,
    canRead: ['sunshineRegiment'],
  },

  bigUpvoteCount: {
    type: Number,
    denormalized: true,
    optional: true,
    canRead: ['sunshineRegiment'],
  },

  bigDownvoteCount: {
    type: Number,
    denormalized: true,
    optional: true,
    canRead: ['sunshineRegiment'],
  },

  // Full Name field to display full name for alignment forum users
  fullName: {
    type: String,
    optional: true,
    canRead: ['guests'],
    canUpdate: [Users.owns, 'sunshineRegiment']
  },

  noCollapseCommentsPosts: {
    order: 70,
    type: Boolean,
    optional: true,
    defaultValue: false,
    canRead: ['guests'],
    canUpdate: [Users.owns, 'sunshineRegiment', 'admins'],
    canCreate: ['members'],
    control: 'checkbox',
    label: "Do not collapse comments (in large threads on Post Pages)"
  },

  noCollapseCommentsFrontpage: {
    order: 70,
    type: Boolean,
    optional: true,
    defaultValue: false,
    canRead: ['guests'],
    canUpdate: [Users.owns, 'sunshineRegiment', 'admins'],
    canCreate: ['members'],
    control: 'checkbox',
    label: "Do not collapse comments (on home page)"
  },

  shortformFeedId: {
    ...foreignKeyField({
      idFieldName: "shortformFeedId",
      resolverName: "shortformFeed",
      collectionName: "Posts",
      type: "Post"
    }),
    optional: true,
    viewableBy: ['guests'],
    insertableBy: ['admins', 'sunshineRegiment'],
    editableBy: ['admins', 'sunshineRegiment'],
    group: formGroups.adminOptions,
  },

  sunshineShowNewUserContent: {
    type: Boolean,
    optional: true,
    defaultValue: false,
    canRead: ['guests'],
    group: formGroups.adminOptions,
    canUpdate: ['sunshineRegiment', 'admins'],
    canCreate: ['sunshineRegiment', 'admins'],
  },

  viewUnreviewedComments: {
    type: Boolean,
    optional: true,
    viewableBy: ['guests'],
    insertableBy: ['admins', 'sunshineRegiment'],
    editableBy: ['admins', 'sunshineRegiment'],
    group: formGroups.adminOptions,
    order: 0,
  },
  // TODO: Remove this after april fools
  blockedGPT2: {
    type: Boolean,
    optional: true,
    canRead: ['guests'],
    canUpdate: [Users.owns, 'sunshineRegiment', 'admins'],
    label: "Auto-collapse comments from GPT2"
  },
<<<<<<< HEAD
  
  partiallyReadSequences: {
    type: Array,
    canRead: [Users.owns],
    canUpdate: [Users.owns],
    optional: true,
    hidden: true,
  },
  "partiallyReadSequences.$": {
    type: partiallyReadSequenceItem,
    optional: true,
  },
=======
  // ReCaptcha v3 Integration
  signUpReCaptchaRating: {
    type: Number, 
    optional: true, 
    canRead: [Users.owns, 'sunshineRegiment', 'admins']
  }
>>>>>>> 3dc6fbcc
});

export const makeEditableOptionsModeration = {
  // Determines whether to use the comment editor configuration (e.g. Toolbars)
  commentEditor: true,
  // Determines whether to use the comment editor styles (e.g. Fonts)
  commentStyles: true,
  formGroup: formGroups.moderationGroup,
  adminFormGroup: formGroups.adminOptions,
  order: 50,
  fieldName: "moderationGuidelines",
  permissions: {
    viewableBy: ['guests'],
    editableBy: [Users.owns, 'sunshineRegiment', 'admins'],
    insertableBy: [Users.owns, 'sunshineRegiment', 'admins']
  },
  deactivateNewCallback: true, // Fix to avoid triggering the editable operations on incomplete users during creation
}

makeEditable({
  collection: Users,
  options: makeEditableOptionsModeration
})

addUniversalFields({collection: Users})<|MERGE_RESOLUTION|>--- conflicted
+++ resolved
@@ -764,7 +764,6 @@
     canUpdate: [Users.owns, 'sunshineRegiment', 'admins'],
     label: "Auto-collapse comments from GPT2"
   },
-<<<<<<< HEAD
   
   partiallyReadSequences: {
     type: Array,
@@ -777,14 +776,13 @@
     type: partiallyReadSequenceItem,
     optional: true,
   },
-=======
+  
   // ReCaptcha v3 Integration
   signUpReCaptchaRating: {
     type: Number, 
     optional: true, 
     canRead: [Users.owns, 'sunshineRegiment', 'admins']
   }
->>>>>>> 3dc6fbcc
 });
 
 export const makeEditableOptionsModeration = {
