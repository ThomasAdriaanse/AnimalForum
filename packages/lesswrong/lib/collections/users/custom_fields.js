import Users from "meteor/vulcan:users";
import { getSetting, Utils } from "meteor/vulcan:core"
import { foreignKeyField, addFieldsDict, resolverOnlyField, denormalizedCountOfReferences } from '../../modules/utils/schemaUtils'
import { makeEditable } from '../../editor/make_editable.js'
import { addUniversalFields } from '../../collectionUtils'
import SimpleSchema from 'simpl-schema'
import { schemaDefaultValue } from '../../collectionUtils';


export const formGroups = {
  moderationGroup: {
    order:60,
    name: "moderation",
    label: "Moderation & Moderation Guidelines",
  },
  banUser: {
    order:50,
    name: "banUser",
    label: "Ban & Purge User",
    startCollapsed: true,
  },
  notifications: {
    order: 10,
    name: "notifications",
    label: "Notifications"
  },
  emails: {
    order: 15,
    name: "emails",
    label: "Emails"
  },
  adminOptions: {
    name: "adminOptions",
    order: 25,
    label: "Admin Options",
    startCollapsed: true,
  },
}

export const karmaChangeNotifierDefaultSettings = {
  // One of the string keys in karmaNotificationTimingChocies
  updateFrequency: "daily",

  // Time of day at which daily/weekly batched updates are released, a number
  // of hours [0,24). Always in GMT, regardless of the user's time zone.
  // Default corresponds to 3am PST.
  timeOfDayGMT: 11,

  // A string day-of-the-week name, spelled out and capitalized like "Monday".
  // Always in GMT, regardless of the user's timezone (timezone matters for day
  // of the week because time zones could take it across midnight.)
  dayOfWeekGMT: "Saturday",

  // A boolean that determines whether we hide or show negative karma updates.
  // False by default because people tend to drastically overweigh negative feedback
  showNegativeKarma: false,
};

const karmaChangeSettingsType = new SimpleSchema({
  updateFrequency: {
    type: String,
    optional: true,
    allowedValues: ['disabled', 'daily', 'weekly', 'realtime']
  },
  timeOfDayGMT: {
    type: SimpleSchema.Integer,
    optional: true,
    min: 0,
    max: 23
  },
  dayOfWeekGMT: {
    type: String,
    optional: true,
    allowedValues: ['Monday', 'Tuesday', 'Wednesday', 'Thursday', 'Friday', 'Saturday', 'Sunday']
  },
  showNegativeKarma: {
    type: Boolean,
    optional: true,
  }
})

const partiallyReadSequenceItem = new SimpleSchema({
  sequenceId: {
    type: String,
    foreignKey: "Sequences",
    optional: true,
  },
  collectionId: {
    type: String,
    foreignKey: "Collections",
    optional: true,
  },
  lastReadPostId: {
    type: String,
    foreignKey: "Posts",
  },
  nextPostId: {
    type: String,
    foreignKey: "Posts",
  },
  numRead: {
    type: SimpleSchema.Integer,
  },
  numTotal: {
    type: SimpleSchema.Integer,
  },
});

addFieldsDict(Users, {
  createdAt: {
    type: Date,
    onInsert: (user, options) => {
      return user.createdAt || new Date();
    },
    canRead: ["guests"]
  },

  // LESSWRONG: Overwrite Vulcan locale field to be hidden by default
  locale: {
    hidden: true,
    canUpdate: [Users.owns, 'sunshineRegiment', 'admins'],
  },

  // Emails (not to be confused with email). This field belongs to Meteor's
  // accounts system; we should never write it, but we do need to read it to find
  // out whether a user's email address is verified.
  emails: {
    hidden: true,
    canRead: [Users.owns, 'sunshineRegiment', 'admins'],
  },
  'emails.$': {
    type: Object,
  },

  whenConfirmationEmailSent: {
    type: Date,
    optional: true,
    order: 1,
    group: formGroups.emails,
    control: 'UsersEmailVerification',
    canRead: ['members'],
    canUpdate: [Users.owns, 'sunshineRegiment', 'admins'],
    canCreate: ['members'],
  },

  // Legacy: Boolean used to indicate that post was imported from old LW database
  legacy: {
    type: Boolean,
    optional: true,
    defaultValue: false,
    hidden: true,
    canRead: ['guests'],
    canUpdate: [Users.owns, 'sunshineRegiment', 'admins'],
    canCreate: ['members'],
  },

  commentSorting: {
    type: String,
    optional: true,
    canRead: ['guests'],
    canCreate: ['members'],
    canUpdate: [Users.owns, 'sunshineRegiment', 'admins'],
    order: 65,
    control: "select",
    form: {
      // TODO – maybe factor out??
      options: function () { // options for the select form control
        let commentViews = [
          {value:'postCommentsTop', label: 'magical algorithm'},
          {value:'postCommentsNew', label: 'most recent'},
          {value:'postCommentsOld', label: 'oldest'},
        ];
        if (getSetting('forumType') === 'AlignmentForum') {
          return commentViews.concat([
            {value:'postLWComments', label: 'magical algorithm (include LW)'}
          ])
        }
        return commentViews
      }
    },
  },

  // Intercom: Will the user display the intercom while logged in?
  hideIntercom: {
    order: 70,
    type: Boolean,
    optional: true,
    defaultValue: false,
    canRead: ['guests'],
    canUpdate: [Users.owns, 'sunshineRegiment', 'admins'],
    canCreate: ['members'],
    control: 'checkbox',
    label: "Hide Intercom"
  },

  // This field-name is no longer accurate, but is here because we used to have that field
  // around and then removed `markDownCommentEditor` and merged it into this field.
  markDownPostEditor: {
    order: 70,
    type: Boolean,
    optional: true,
    defaultValue: false,
    canRead: ['guests'],
    canUpdate: [Users.owns, 'sunshineRegiment', 'admins'],
    canCreate: ['members'],
    control: 'checkbox',
    label: "Activate Markdown Editor"
  },

  email: {
    order: 20,
    canUpdate: [Users.owns, 'sunshineRegiment', 'admins'],
  },
  currentFrontpageFilter: {
    type: String,
    optional: true,
    canRead: Users.owns,
    canUpdate: [Users.owns, 'sunshineRegiment', 'admins'],
    canCreate: Users.owns,
    hidden: true,
  },
  allPostsFilter: {
    type: String,
    optional: true,
    canRead: Users.owns,
    canUpdate: [Users.owns, 'sunshineRegiment', 'admins'],
    canCreate: Users.owns,
    hidden: true,
  },
  allPostsView: {
    type: String,
    optional: true,
    hidden: true,
    canRead: Users.owns,
    canUpdate: [Users.owns, 'sunshineRegiment', 'admins'],
    canCreate: Users.owns,
  },
  allPostsShowLowKarma: {
    type: Boolean,
    optional: true,
    canRead: Users.owns,
    canUpdate: [Users.owns, 'sunshineRegiment', 'admins'],
    canCreate: Users.owns,
    hidden: true,
  },
  allPostsOpenSettings: {
    type: Boolean,
    optional: true,
    canRead: Users.owns,
    canUpdate: [Users.owns, 'sunshineRegiment', 'admins'],
    canCreate: Users.owns,
    hidden: true,
  },
  lastNotificationsCheck: {
    type: Date,
    optional: true,
    canRead: Users.owns,
    canUpdate: Users.owns,
    canCreate: Users.owns,
    hidden: true,
  },

  // Bio (Markdown version)
  bio: {
    type: String,
    optional: true,
    control: "MuiTextField",
    canCreate: ['members'],
    canUpdate: [Users.owns, 'sunshineRegiment', 'admins'],
    canRead: ['guests'],
    order: 40,
    searchable: true,
    form: {
      hintText:"Bio",
      rows:4,
      multiLine:true,
      fullWidth:true,
    },
  },

  // Bio (HTML version)
  htmlBio: {
    type: String,
    denormalized: true,
    optional: true,
    canRead: ['guests'],
  },

  // Karma field
  karma: {
    type: Number,
    optional: true,
    canRead: ['guests'],
  },

  // Website
  website: {
    type: String,
    hidden: true,
    optional: true,
    control: "text",
    canCreate: ['members'],
    canUpdate: [Users.owns, 'sunshineRegiment', 'admins'],
    canRead: ['guests'],
    order: 50,
  },

  moderationStyle: {
    type: String,
    optional: true,
    control: "select",
    group: formGroups.moderationGroup,
    label: "Style",
    canRead: ['guests'],
    canUpdate: ['members', 'sunshineRegiment', 'admins'],
    canCreate: ['members', 'sunshineRegiment', 'admins'],
    blackbox: true,
    order: 55,
    form: {
      options: function () { // options for the select form control
        return [
          {value: "", label: "No Moderation"},
          {value: "easy-going", label: "Easy Going - I just delete obvious spam and trolling."},
          {value: "norm-enforcing", label: "Norm Enforcing - I try to enforce particular rules (see below)"},
          {value: "reign-of-terror", label: "Reign of Terror - I delete anything I judge to be annoying or counterproductive"},
        ];
      }
    },
  },

  moderatorAssistance: {
    type: Boolean,
    optional: true,
    group: formGroups.moderationGroup,
    label: "I'm happy for LW site moderators to help enforce my policy",
    canRead: ['guests'],
    canUpdate: [Users.owns, 'sunshineRegiment', 'admins'],
    canCreate: ['members', 'sunshineRegiment', 'admins'],
    control: 'checkbox',
    order: 55,
  },

  collapseModerationGuidelines: {
    type: Boolean,
    optional: true,
    group: formGroups.moderationGroup,
    label: "On my posts, collapse my moderation guidelines by default",
    canRead: ['guests'],
    canUpdate: [Users.owns, 'sunshineRegiment', 'admins'],
    canCreate: ['members', 'sunshineRegiment', 'admins'],
    control: 'checkbox',
    order: 56,
  },

  twitterUsername: {
    hidden: true,
    canUpdate: [Users.owns, 'sunshineRegiment', 'admins'],
  },

  // bannedUserIds: users who are not allowed to comment on this user's posts
  bannedUserIds: {
    type: Array,
    group: formGroups.moderationGroup,
    canRead: ['guests'],
    canUpdate: [Users.ownsAndInGroup('trustLevel1'), 'sunshineRegiment', 'admins'],
    canCreate: [Users.ownsAndInGroup('trustLevel1'), 'sunshineRegiment', 'admins'],
    optional: true,
    label: "Banned Users (All)",
    control: 'UsersListEditor'
  },
  'bannedUserIds.$': {
    type: String,
    foreignKey: "Users",
    optional: true
  },

  // bannedPersonalUserIds: users who are not allowed to comment on this user's personal blog posts
  bannedPersonalUserIds: {
    type: Array,
    group: formGroups.moderationGroup,
    canRead: ['guests'],
    canUpdate: [Users.ownsAndInGroup('canModeratePersonal'), 'sunshineRegiment', 'admins'],
    canCreate: [Users.ownsAndInGroup('canModeratePersonal'), 'sunshineRegiment', 'admins'],
    optional: true,
    label: "Banned Users (Personal)",
    control: 'UsersListEditor',
    tooltip: "Users who are banned from commenting on your personal blogposts (will not affect posts promoted to frontpage)"
  },
  "bannedPersonalUserIds.$": {
    type: String,
    foreignKey: "Users",
    optional: true
  },

  // Legacy ID: ID used in the original LessWrong database
  legacyId: {
    type: String,
    hidden: true,
    optional: true,
    canRead: ['guests'],
    canUpdate: ['admins'],
    canCreate: ['members'],
  },

  // Deleted: Boolean indicating whether user has been deleted (initially used in the LW database transfer )
  deleted: {
    type: Boolean,
    optional: true,
    defaultValue: false,
    canRead: ['guests'],
    canUpdate: ['admins'],
    canCreate: ['members'],
    label: 'Delete this user',
    control: 'checkbox',
    hidden: true,
  },

  // voteBanned: All future votes of this user have weight 0
  voteBanned: {
    type: Boolean,
    optional: true,
    canRead: ['guests'],
    canUpdate: ['sunshineRegiment', 'admins'],
    canCreate: ['admins'],
    control: 'checkbox',
    group: formGroups.banUser,
    label: 'Set all future votes of this user to have zero weight'
  },

  // nullifyVotes: Set all historical votes of this user to 0, and make any future votes have a vote weight of 0
  nullifyVotes: {
    type: Boolean,
    optional: true,
    canRead: ['guests'],
    canUpdate: ['sunshineRegiment', 'admins'],
    canCreate: ['admins'],
    control: 'checkbox',
    group: formGroups.banUser,
    label: 'Nullify all past votes'
  },

  // deleteContent: Flag all comments and posts from this user as deleted
  deleteContent: {
    type: Boolean,
    optional: true,
    canRead: ['guests'],
    canUpdate: ['sunshineRegiment', 'admins'],
    canCreate: ['admins'],
    control: 'checkbox',
    group: formGroups.banUser,
    label: 'Delete all user content'
  },

  // banned: Whether the user is banned or not. Can be set by moderators and admins.
  banned: {
    type: Date,
    optional: true,
    canRead: ['guests'],
    canUpdate: ['sunshineRegiment', 'admins'],
    canCreate: ['admins'],
    control: 'datetime',
    label: 'Ban user until',
    group: formGroups.banUser,
  },

  // IPs: All Ips that this user has ever logged in with
  IPs: resolverOnlyField({
    type: Array,
    graphQLtype: '[String]',
    group: formGroups.banUser,
    canRead: ['sunshineRegiment', 'admins'],
    resolver: (user, args, context) => {
      const events = context.LWEvents.find({userId: user._id, name: 'login'}, {fields: context.Users.getViewableFields(context.currentUser, context.LWEvents), limit: 10, sort: {createdAt: -1}}).fetch()
      const filteredEvents = _.filter(events, e => context.LWEvents.checkAccess(context.currentUser, e))
      const IPs = filteredEvents.map(event => event.properties && event.properties.ip);
      const uniqueIPs = _.uniq(IPs);
      return uniqueIPs
    },
  }),

  'IPs.$': {
    type: String,
    optional: true,
  },

  // New Notifications settings
  auto_subscribe_to_my_posts: {
    group: formGroups.notifications,
    label: "Notifications for Comments on My Posts"
  },
  auto_subscribe_to_my_comments: {
    group: formGroups.notifications,
    label: "Notifications For Replies to My Comments",
  },

  // Karma-change notifier settings
  karmaChangeNotifierSettings: {
    group: formGroups.notifications,
    type: karmaChangeSettingsType, // See KarmaChangeNotifierSettings.jsx
    optional: true,
    control: "KarmaChangeNotifierSettings",
    canRead: [Users.owns, 'admins'],
    canUpdate: [Users.owns, 'admins', 'sunshineRegiment'],
    canCreate: [Users.owns, 'admins', 'sunshineRegiment'],
    ...schemaDefaultValue(karmaChangeNotifierDefaultSettings)
  },

  // Time at which the karma-change notification was last opened (clicked)
  karmaChangeLastOpened: {
    hidden: true,
    type: Date,
    optional: true,
    canCreate: [Users.owns, 'admins'],
    canUpdate: [Users.owns, 'admins'],
    canRead: [Users.owns, 'admins'],
  },

  // If, the last time you opened the karma-change notifier, you saw more than
  // just the most recent batch (because there was a batch you hadn't viewed),
  // the start of the date range of that batch.
  karmaChangeBatchStart: {
    hidden: true,
    type: Date,
    optional: true,
    canCreate: [Users.owns, 'admins'],
    canUpdate: [Users.owns, 'admins'],
    canRead: [Users.owns, 'admins'],
  },

  // Email settings
  emailSubscribedToCurated: {
    type: Boolean,
    optional: true,
    group: formGroups.emails,
    control: 'EmailConfirmationRequiredCheckbox',
    label: "Email me new posts in Curated",
    canCreate: ['members'],
    canUpdate: [Users.owns, 'sunshineRegiment', 'admins'],
    canRead: ['members'],
  },
  unsubscribeFromAll: {
    type: Boolean,
    optional: true,
    group: formGroups.emails,
    label: "Do not send me any emails (unsubscribe from all)",
    canCreate: ['members'],
    canUpdate: [Users.owns, 'sunshineRegiment', 'admins'],
    canRead: [Users.owns, 'sunshineRegiment', 'admins'],
  },

  // Hide the option to change your displayName (for now) TODO: Create proper process for changing name
  displayName: {
    canUpdate: ['sunshineRegiment', 'admins'],
    canCreate: ['sunshineRegiment', 'admins'],
  },

  // frontpagePostCount: count of how many posts of yours were posted on the frontpage
  frontpagePostCount: {
    type: Number,
    denormalized: true,
    optional: true,
    onInsert: (document, currentUser) => 0,


    ...denormalizedCountOfReferences({
      fieldName: "frontpagePostCount",
      collectionName: "Users",
      foreignCollectionName: "Posts",
      foreignTypeName: "post",
      foreignFieldName: "userId",
      filterFn: post => !!post.frontpageDate
    }),
    canRead: ['guests'],
  },

  // sequenceCount: count of how many non-draft, non-deleted sequences you have
  sequenceCount: {
    ...denormalizedCountOfReferences({
      fieldName: "sequenceCount",
      collectionName: "Users",
      foreignCollectionName: "Sequences",
      foreignTypeName: "sequence",
      foreignFieldName: "userId",
      filterFn: sequence => !sequence.draft && !sequence.isDeleted
    }),
    canRead: ['guests'],
  },

  // sequenceDraftCount: count of how many draft, non-deleted sequences you have
  sequenceDraftCount: {
    ...denormalizedCountOfReferences({
      fieldName: "sequenceDraftCount",
      collectionName: "Users",
      foreignCollectionName: "Sequences",
      foreignTypeName: "sequence",
      foreignFieldName: "userId",
      filterFn: sequence => sequence.draft && !sequence.isDeleted
    }),
    canRead: ['guests'],
  },

  mongoLocation: {
    type: Object,
    canRead: ['guests'],
    canCreate: ['members'],
    canUpdate: [Users.owns, 'sunshineRegiment', 'admins'],
    hidden: true,
    blackbox: true,
    optional: true
  },

  googleLocation: {
    type: Object,
    canRead: ['guests'],
    canCreate: ['members'],
    canUpdate: [Users.owns, 'sunshineRegiment', 'admins'],
    label: "Group Location",
    control: 'LocationFormComponent',
    blackbox: true,
    optional: true
  },

  location: {
    type: String,
    searchable: true,
    canRead: ['guests'],
    canUpdate: [Users.owns, 'sunshineRegiment', 'admins'],
    canCreate: ['members'],
    hidden: true,
    optional: true
  },

  // Set after a moderator has approved or purged a new user. NB: reviewed does
  // not imply approval, the user might have been banned
  reviewedByUserId: {
    ...foreignKeyField({
      idFieldName: "reviewedByUserId",
      resolverName: "reviewedByUser",
      collectionName: "Users",
      type: "User",
    }),
    optional: true,
    canRead: ['sunshineRegiment', 'admins'],
    canUpdate: ['sunshineRegiment', 'admins'],
    canCreate: ['sunshineRegiment', 'admins'],
    group: formGroups.adminOptions,
  },

  isReviewed: resolverOnlyField({
    type: Boolean,
    canRead: [Users.owns, 'sunshineRegiment', 'admins'],
    resolver: (user, args, context) => !!user.reviewedByUserId,
  }),
  
  // A number from 0 to 1, where 0 is almost certainly spam, and 1 is almost
  // certainly not-spam. This is the same scale as ReCaptcha, except that it
  // also includes post-signup activity like moderator approval, upvotes, etc.
  // Scale:
  //   0    Banned and purged user
  //   0-0.8: Unreviewed user, based on ReCaptcha rating on signup (times 0.8)
  //   0.9: Reviewed user
  //   1.0: Reviewed user with 20+ karma
  spamRiskScore: resolverOnlyField({
    type: Number,
    graphQLtype: "Float",
    canRead: ['guests'],
    resolver: (user, args, context) => {
      const isReviewed = !!user.reviewedByUserId;
      const { karma, signUpReCaptchaRating } = user;
      
      if (user.deleteContent && user.banned) return 0.0;
      else if (Users.isAdmin(user)) return 1.0;
      else if (isReviewed && karma>=20) return 1.0;
      else if (isReviewed && karma>=0) return 0.9;
      else if (isReviewed) return 0.8;
      else if (signUpReCaptchaRating>=0) {
        // Rescale recaptcha ratings to [0,.8]
        return signUpReCaptchaRating * 0.8;
      } else {
        // No recaptcha rating present; score it .8
        return 0.8;
      }
    }
  }),

  allVotes: resolverOnlyField({
    type: Array,
    graphQLtype: '[Vote]',
    canRead: ['admins', 'sunshineRegiment'],
    resolver: async (document, args, { Users, Votes, currentUser }) => {
      const votes = await Votes.find({
        userId: document._id,
        cancelled: false,
      }).fetch();
      if (!votes.length) return [];
      return Users.restrictViewableFields(currentUser, Votes, votes);
    },
  }),

  'allVotes.$': {
    type: Object,
    optional: true
  },

  afKarma: {
    type: Number,
    optional: true,
    label: "Alignment Base Score",
    defaultValue: false,
    canRead: ['guests'],
  },

  voteCount: {
    type: Number,
    denormalized: true,
    optional: true,
    label: "Small Upvote Count",
    canRead: ['sunshineRegiment'],
  },

  smallUpvoteCount: {
    type: Number,
    denormalized: true,
    optional: true,
    canRead: ['sunshineRegiment'],
  },

  smallDownvoteCount: {
    type: Number,
    denormalized: true,
    optional: true,
    canRead: ['sunshineRegiment'],
  },

  bigUpvoteCount: {
    type: Number,
    denormalized: true,
    optional: true,
    canRead: ['sunshineRegiment'],
  },

  bigDownvoteCount: {
    type: Number,
    denormalized: true,
    optional: true,
    canRead: ['sunshineRegiment'],
  },

  // Full Name field to display full name for alignment forum users
  fullName: {
    type: String,
    optional: true,
    canRead: ['guests'],
    canUpdate: [Users.owns, 'sunshineRegiment']
  },

  noCollapseCommentsPosts: {
    order: 70,
    type: Boolean,
    optional: true,
    defaultValue: false,
    canRead: ['guests'],
    canUpdate: [Users.owns, 'sunshineRegiment', 'admins'],
    canCreate: ['members'],
    control: 'checkbox',
    label: "Do not collapse comments (in large threads on Post Pages)"
  },

  noCollapseCommentsFrontpage: {
    order: 70,
    type: Boolean,
    optional: true,
    defaultValue: false,
    canRead: ['guests'],
    canUpdate: [Users.owns, 'sunshineRegiment', 'admins'],
    canCreate: ['members'],
    control: 'checkbox',
    label: "Do not collapse comments (on home page)"
  },

  shortformFeedId: {
    ...foreignKeyField({
      idFieldName: "shortformFeedId",
      resolverName: "shortformFeed",
      collectionName: "Posts",
      type: "Post"
    }),
    optional: true,
    viewableBy: ['guests'],
    insertableBy: ['admins', 'sunshineRegiment'],
    editableBy: ['admins', 'sunshineRegiment'],
    group: formGroups.adminOptions,
  },

  sunshineShowNewUserContent: {
    type: Boolean,
    optional: true,
    defaultValue: false,
    canRead: ['guests'],
    group: formGroups.adminOptions,
    canUpdate: ['sunshineRegiment', 'admins'],
    canCreate: ['sunshineRegiment', 'admins'],
  },

  viewUnreviewedComments: {
    type: Boolean,
    optional: true,
    viewableBy: ['guests'],
    insertableBy: ['admins', 'sunshineRegiment'],
    editableBy: ['admins', 'sunshineRegiment'],
    group: formGroups.adminOptions,
    order: 0,
  },
  // TODO: Remove this after april fools
  blockedGPT2: {
    type: Boolean,
    optional: true,
    canRead: ['guests'],
    canUpdate: [Users.owns, 'sunshineRegiment', 'admins'],
    label: "Auto-collapse comments from GPT2"
  },
<<<<<<< HEAD
  
  partiallyReadSequences: {
    type: Array,
    canRead: [Users.owns],
    canUpdate: [Users.owns],
    optional: true,
    hidden: true,
  },
  "partiallyReadSequences.$": {
    type: partiallyReadSequenceItem,
    optional: true,
  },
  
=======
  beta: {
    type: Boolean,
    optional: true,
    canRead: ['guests'],
    canUpdate: [Users.owns, 'sunshineRegiment', 'admins'],
    tooltip: "Get early access to new in-development features",
    label: "Opt into beta features"
  },
>>>>>>> 627abafe
  // ReCaptcha v3 Integration
  // From 0 to 1. Lower is spammier, higher is humaner.
  signUpReCaptchaRating: {
    type: Number,
    optional: true,
    canRead: [Users.owns, 'sunshineRegiment', 'admins']
  },
  // Unique user slug for URLs, copied over from Vulcan-Accounts
  slug: {
    type: String,
    optional: true,
    canRead: ['guests'],
    canUpdate: ['admins'],
    group: formGroups.adminOptions,
    order: 40,
    onInsert: user => {
      // create a basic slug from display name and then modify it if this slugs already exists;
      const displayName = createDisplayName(user);
      const basicSlug = Utils.slugify(displayName);
      return Utils.getUnusedSlugByCollectionName('Users', basicSlug, true);
    },
    onUpdate: async ({data, document}) => {
      //Make sure to update this callback for Apollo2 upgrade
      if (data.slug && data.slug !== document.slug) {
        const slugIsUsed = await Utils.slugIsUsed("Users", data.slug)
        if (slugIsUsed) {
          throw Error(`Specified slug is already used: ${data.slug}`)
        }
      }
    }
  },
  oldSlugs: {
    type: Array,
    optional: true,
    canRead: ['guests'],
    onUpdate: ({data, document}) => {
      // Make sure to update this callback for Apollo2 upgrade
      if (data.slug && data.slug !== document.slug)  {
        return [...(document.oldSlugs || []), document.slug]
      }
    }
  },
  'oldSlugs.$': {
    type: String,
    optional: true,
    canRead: ['guests'],
  }
});

export const makeEditableOptionsModeration = {
  // Determines whether to use the comment editor configuration (e.g. Toolbars)
  commentEditor: true,
  // Determines whether to use the comment editor styles (e.g. Fonts)
  commentStyles: true,
  formGroup: formGroups.moderationGroup,
  adminFormGroup: formGroups.adminOptions,
  order: 50,
  fieldName: "moderationGuidelines",
  permissions: {
    viewableBy: ['guests'],
    editableBy: [Users.owns, 'sunshineRegiment', 'admins'],
    insertableBy: [Users.owns, 'sunshineRegiment', 'admins']
  },
  deactivateNewCallback: true, // Fix to avoid triggering the editable operations on incomplete users during creation
}

makeEditable({
  collection: Users,
  options: makeEditableOptionsModeration
})

addUniversalFields({collection: Users})

// Copied over utility function from Vulcan
const createDisplayName = user => {
  const profileName = Utils.getNestedProperty(user, 'profile.name');
  const twitterName = Utils.getNestedProperty(user, 'services.twitter.screenName');
  const linkedinFirstName = Utils.getNestedProperty(user, 'services.linkedin.firstName');
  if (profileName) return profileName;
  if (twitterName) return twitterName;
  if (linkedinFirstName) return `${linkedinFirstName} ${Utils.getNestedProperty(user, 'services.linkedin.lastName')}`;
  if (user.username) return user.username;
  if (user.email) return user.email.slice(0, user.email.indexOf('@'));
  return undefined;
}<|MERGE_RESOLUTION|>--- conflicted
+++ resolved
@@ -819,7 +819,6 @@
     canUpdate: [Users.owns, 'sunshineRegiment', 'admins'],
     label: "Auto-collapse comments from GPT2"
   },
-<<<<<<< HEAD
   
   partiallyReadSequences: {
     type: Array,
@@ -833,7 +832,6 @@
     optional: true,
   },
   
-=======
   beta: {
     type: Boolean,
     optional: true,
@@ -842,7 +840,6 @@
     tooltip: "Get early access to new in-development features",
     label: "Opt into beta features"
   },
->>>>>>> 627abafe
   // ReCaptcha v3 Integration
   // From 0 to 1. Lower is spammier, higher is humaner.
   signUpReCaptchaRating: {
