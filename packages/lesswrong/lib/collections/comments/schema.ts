--- conflicted
+++ resolved
@@ -692,11 +692,6 @@
       
       const debateParticipantsIds = [post.userId, ...post.coauthorStatuses.map(coauthor => coauthor.userId)];
       return !debateParticipantsIds.includes(currentUser._id);
-<<<<<<< HEAD
-    }
-  },
-
-=======
     },
   },
 
@@ -731,7 +726,6 @@
   },
 
 
->>>>>>> 93902fe7
   /* Alignment Forum fields */
   af: {
     type: Boolean,
