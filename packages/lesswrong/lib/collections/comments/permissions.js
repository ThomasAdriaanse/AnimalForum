import { Comments } from 'meteor/example-forum'
import Users from 'meteor/vulcan:users';

<<<<<<< HEAD
// TODO: IBETA ONLY Only logged-in users can see forum posts
Comments.checkAccess = (currentUser, comment) => {
  if (!currentUser) {
    return false;
  }
  if (Users.isAdmin(currentUser)) {
    return true
  } else if (Users.owns(currentUser, comment) || Users.isSharedOn(currentUser, comment)) {
    return true;
  }
  if (comment.isFuture || comment.draft) {
    return false;
  }
  return true
}
=======

/*

Example-forum permissions

*/

const guestsActions = [
  'comments.view'
];
Users.groups.guests.can(guestsActions);

const membersActions = [
  'comments.view',
  'comments.new',
  'comments.edit.own',
  'comments.remove.own',
  'comments.upvote',
  'comments.cancelUpvote',
  'comments.downvote',
  'comments.cancelDownvote'
];
Users.groups.members.can(membersActions);

const adminActions = [
  'comments.edit.all',
  'comments.remove.all'
];
Users.groups.admins.can(adminActions);

// LessWrong permissions
>>>>>>> 34d2a280

const sunshineRegimentActions = [
  'comments.softRemove.all',
  'comments.replyOnBlocked.all',
  'comments.edit.all'
];
Users.groups.sunshineRegiment.can(sunshineRegimentActions);

const votingActions = [
  'comments.smallDownvote',
  'comments.bigDownvote',
  'comments.smallUpvote',
  'comments.bigUpvote',
]

Users.groups.members.can(votingActions);<|MERGE_RESOLUTION|>--- conflicted
+++ resolved
@@ -1,7 +1,6 @@
 import { Comments } from 'meteor/example-forum'
 import Users from 'meteor/vulcan:users';
 
-<<<<<<< HEAD
 // TODO: IBETA ONLY Only logged-in users can see forum posts
 Comments.checkAccess = (currentUser, comment) => {
   if (!currentUser) {
@@ -17,7 +16,6 @@
   }
   return true
 }
-=======
 
 /*
 
@@ -25,9 +23,6 @@
 
 */
 
-const guestsActions = [
-  'comments.view'
-];
 Users.groups.guests.can(guestsActions);
 
 const membersActions = [
@@ -49,7 +44,6 @@
 Users.groups.admins.can(adminActions);
 
 // LessWrong permissions
->>>>>>> 34d2a280
 
 const sunshineRegimentActions = [
   'comments.softRemove.all',
