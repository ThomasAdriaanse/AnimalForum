--- conflicted
+++ resolved
@@ -75,12 +75,7 @@
 
   // update post with a decremented comment count, and corresponding last commented at date
   Posts.update(postId, {
-<<<<<<< HEAD
-    $set: {lastCommentedAt, commenters},
-=======
-    $inc: {commentCount: -1},
     $set: {lastCommentedAt},
->>>>>>> 6b8519e2
   });
 
   return comment;
