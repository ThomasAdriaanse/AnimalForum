import { forumTypeSetting } from '../../instanceSettings';
import { Utils } from '../../vulcan-lib';
import { Posts } from '../posts';
import Users from "../users/collection";
import { Comments } from './collection';


/**
 * @summary Get a comment author's name
 * @param {Object} comment
 */
Comments.getAuthorName = function (comment: DbComment): string {
  var user = Users.findOne(comment.userId);
  return user ? Users.getDisplayName(user) : comment.author;
};

/**
 * @summary Get URL of a comment page.
 * @param {Object} comment
 */
// LW: Overwrite the original example-forum Comments.getPageUrl
Comments.getPageUrl = function(comment: CommentsList|DbComment, isAbsolute = false): string {
  const post = Posts.findOne(comment.postId);
  if (!post) throw Error(`Unable to find post for comment: ${comment}`)
  return `${Posts.getPageUrl(post, isAbsolute)}?commentId=${comment._id}`;
};

Comments.getPageUrlFromIds = function({postId, postSlug, commentId, permalink=true, isAbsolute=false}: {
  postId: string, postSlug: string, commentId: string,
  permalink: boolean, isAbsolute: boolean,
}): string {
  const prefix = isAbsolute ? Utils.getSiteUrl().slice(0,-1) : '';

  if (permalink) {
    return `${prefix}/posts/${postId}/${postSlug?postSlug:""}?commentId=${commentId}`;
  } else {
    return `${prefix}/posts/${postId}/${postSlug?postSlug:""}#${commentId}`;
  }
}

// URL for RSS feed of all direct replies
Comments.getRSSUrl = function(comment: HasIdType, isAbsolute = false): string {
  const prefix = isAbsolute ? Utils.getSiteUrl().slice(0,-1) : '';
  return `${prefix}/feed.xml?type=comments&view=commentReplies&parentCommentId=${comment._id}`;
};

<<<<<<< HEAD
Comments.defaultToAlignment = (currentUser, post, comment) => {
  if (forumTypeSetting.get() === 'AlignmentForum') { return true }
=======
Comments.defaultToAlignment = (currentUser: UsersCurrent|null, post: PostsMinimumInfo|undefined, comment?: CommentsList): boolean => {
  if (getSetting('forumType') === 'AlignmentForum') { return true }
>>>>>>> 543cdadf
  if (comment) {
    return !!(Users.canDo(currentUser, "comments.alignment.new") && post?.af && comment.af)
  } else {
    return !!(Users.canDo(currentUser, "comments.alignment.new") && post?.af)
  }
}

Comments.getDefaultView = (post: PostsDetails|DbPost, currentUser: UsersCurrent|null): string => {
  return (post?.commentSortOrder) || (currentUser?.commentSorting) || "postCommentsTop"
}

<<<<<<< HEAD
Comments.getKarma = (comment) => {
  const baseScore = forumTypeSetting.get() === 'AlignmentForum' ? comment.afBaseScore : comment.baseScore
=======
Comments.getKarma = (comment: CommentsList|DbComment): number => {
  const baseScore = getSetting('forumType') === 'AlignmentForum' ? comment.afBaseScore : comment.baseScore
>>>>>>> 543cdadf
  return baseScore || 0
}<|MERGE_RESOLUTION|>--- conflicted
+++ resolved
@@ -44,13 +44,8 @@
   return `${prefix}/feed.xml?type=comments&view=commentReplies&parentCommentId=${comment._id}`;
 };
 
-<<<<<<< HEAD
-Comments.defaultToAlignment = (currentUser, post, comment) => {
+Comments.defaultToAlignment = (currentUser: UsersCurrent|null, post: PostsMinimumInfo|undefined, comment?: CommentsList): boolean => {
   if (forumTypeSetting.get() === 'AlignmentForum') { return true }
-=======
-Comments.defaultToAlignment = (currentUser: UsersCurrent|null, post: PostsMinimumInfo|undefined, comment?: CommentsList): boolean => {
-  if (getSetting('forumType') === 'AlignmentForum') { return true }
->>>>>>> 543cdadf
   if (comment) {
     return !!(Users.canDo(currentUser, "comments.alignment.new") && post?.af && comment.af)
   } else {
@@ -62,12 +57,7 @@
   return (post?.commentSortOrder) || (currentUser?.commentSorting) || "postCommentsTop"
 }
 
-<<<<<<< HEAD
-Comments.getKarma = (comment) => {
+Comments.getKarma = (comment: CommentsList|DbComment): number => {
   const baseScore = forumTypeSetting.get() === 'AlignmentForum' ? comment.afBaseScore : comment.baseScore
-=======
-Comments.getKarma = (comment: CommentsList|DbComment): number => {
-  const baseScore = getSetting('forumType') === 'AlignmentForum' ? comment.afBaseScore : comment.baseScore
->>>>>>> 543cdadf
   return baseScore || 0
 }