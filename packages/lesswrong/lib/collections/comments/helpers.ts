--- conflicted
+++ resolved
@@ -18,11 +18,7 @@
  * @param {Object} comment
  */
 // LW: Overwrite the original example-forum Comments.getPageUrl
-<<<<<<< HEAD
-Comments.getPageUrl = function(comment: DbComment, isAbsolute = false): string {
-=======
 Comments.getPageUrl = function(comment: CommentsList|DbComment, isAbsolute = false): string {
->>>>>>> 9f42bf1f
   const post = Posts.findOne(comment.postId);
   return `${Posts.getPageUrl(post, isAbsolute)}?commentId=${comment._id}`;
 };
@@ -46,11 +42,7 @@
   return `${prefix}/feed.xml?type=comments&view=commentReplies&parentCommentId=${comment._id}`;
 };
 
-<<<<<<< HEAD
-Comments.defaultToAlignment = (currentUser: UsersCurrent|null, post: PostsBase, comment?: CommentsList): boolean => {
-=======
 Comments.defaultToAlignment = (currentUser: UsersCurrent|null, post: PostsMinimumInfo|undefined, comment?: CommentsList): boolean => {
->>>>>>> 9f42bf1f
   if (getSetting('forumType') === 'AlignmentForum') { return true }
   if (comment) {
     return !!(Users.canDo(currentUser, "comments.alignment.new") && post?.af && comment.af)
