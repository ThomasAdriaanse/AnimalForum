--- conflicted
+++ resolved
@@ -95,13 +95,6 @@
     hintText: isEAForum ? 'Write a new comment...' : undefined,
     order: 25,
     pingbacks: true,
-<<<<<<< HEAD
-    hintText: isEAForum
-      ? "Write a new comment..."
-      : undefined,
-    hideControls: isEAForum,
-=======
->>>>>>> 4da6c72f
   }
 })
 
