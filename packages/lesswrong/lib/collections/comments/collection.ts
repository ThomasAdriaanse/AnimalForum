--- conflicted
+++ resolved
@@ -6,10 +6,7 @@
 import { addUniversalFields, getDefaultResolvers } from '../../collectionUtils'
 import { getDefaultMutations, MutationOptions } from '../../vulcan-core/default_mutations';
 import { makeEditable } from '../../editor/make_editable';
-<<<<<<< HEAD
-import { forumTypeSetting, isEAForum } from '../../instanceSettings';
-=======
->>>>>>> 1d82ca03
+import { isEAForum } from '../../instanceSettings';
 
 export const commentMutationOptions: MutationOptions<DbComment> = {
   newCheck: async (user: DbUser|null, document: DbComment|null) => {
