--- conflicted
+++ resolved
@@ -1,10 +1,5 @@
-<<<<<<< HEAD
-import { ensureIndex } from "../../collectionIndexUtils";
-import { addUniversalFields } from "../../collectionUtils";
-=======
 import { userCanUseTags } from "../../betas";
 import { addUniversalFields, getDefaultMutations, getDefaultResolvers, schemaDefaultValue } from "../../collectionUtils";
->>>>>>> a50519cd
 import { foreignKeyField } from "../../utils/schemaUtils";
 import { createCollection } from '../../vulcan-lib';
 import { userIsAdmin, userOwns } from "../../vulcan-users";
