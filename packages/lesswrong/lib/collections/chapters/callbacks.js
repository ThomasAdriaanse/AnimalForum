--- conflicted
+++ resolved
@@ -1,43 +1,10 @@
-<<<<<<< HEAD
 import { makeEditableOptions, Chapters } from './collection.js'
 import { addEditableCallbacks } from '../../../server/editor/make_editable_callbacks.js';
+import { Sequences } from '../sequences/collection.js';
+import { Posts } from '../posts/collection.js'
+import { addCallback } from 'meteor/vulcan:core';
 
 addEditableCallbacks({collection: Chapters, options: makeEditableOptions})
-=======
-import { addCallback } from 'meteor/vulcan:core';
-import { convertFromRaw } from 'draft-js';
-import { draftToHTML } from '../../editor/utils.js';
-import htmlToText from 'html-to-text';
-import { Posts } from '../posts/index.js';
-import Sequences from '../sequences/collection.js';
-
-function ChaptersNewHTMLSerializeCallback (chapter) {
-  if (chapter.description) {
-    const contentState = convertFromRaw(chapter.description);
-    const html = draftToHTML(contentState);
-    chapter.htmlDescription = html;
-    chapter.plaintextDescription = contentState.getPlainText();
-  }
-  return chapter
-}
-
-addCallback("chapters.new.sync", ChaptersNewHTMLSerializeCallback);
-
-function ChaptersEditHTMLSerializeCallback (modifier, chapter) {
-  if (modifier.$set && modifier.$set.description) {
-    const contentState = convertFromRaw(modifier.$set.description);
-    modifier.$set.htmlDescription = draftToHTML(contentState);
-    modifier.$set.plaintextDescription = contentState.getPlainText();
-  } else if (modifier.$set && modifier.$set.htmlDescription) {
-    modifier.$set.plaintextDescription = htmlToText.fromString(modifier.$set.htmlDescription);
-  } else if (modifier.$unset && modifier.$unset.description) {
-    modifier.$unset.htmlDescription = true;
-    modifier.$unset.plaintextDescription = true;
-  }
-  return modifier
-}
-
-addCallback("chapters.edit.sync", ChaptersEditHTMLSerializeCallback);
 
 async function ChaptersEditCanonizeCallback (chapter) {
   const posts = await Sequences.getAllPosts(chapter.sequenceId)
@@ -71,5 +38,4 @@
 }
 
 addCallback("chapters.new.async", ChaptersEditCanonizeCallback);
-addCallback("chapters.edit.async", ChaptersEditCanonizeCallback);
->>>>>>> 4d4c8a1d
+addCallback("chapters.edit.async", ChaptersEditCanonizeCallback);