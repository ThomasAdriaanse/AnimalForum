--- conflicted
+++ resolved
@@ -12,7 +12,6 @@
 }
 
 const schema = {
-
   _id: {
     type: String,
     optional: true,
@@ -37,11 +36,8 @@
     editableBy: ["admins"],
     insertableBy: ['admins'],
     placeholder:"Title",
-<<<<<<< HEAD
     order: 10,
-=======
     group: formGroups.chapterDetails
->>>>>>> 4d4c8a1d
   },
 
   subtitle: {
@@ -51,34 +47,9 @@
     editableBy: ["admins"],
     insertableBy: ['admins'],
     placeholder:"Subtitle",
-<<<<<<< HEAD
-    order: 20
-  },
-
-  // description: {
-  //   type: Object,
-  //   blackbox: true,
-  //   optional: true,
-  //   viewableBy: ['guests'],
-  //   editableBy: ["admins"],
-  //   insertableBy: ['admins'],
-  //   control: 'EditorFormComponent',
-  // },
-=======
+    order: 20,
     group: formGroups.chapterDetails
   },
-
-  description: {
-    type: Object,
-    blackbox: true,
-    optional: true,
-    viewableBy: ['guests'],
-    editableBy: ["admins"],
-    insertableBy: ['admins'],
-    control: 'EditorFormComponent',
-    group: formGroups.chapterDetails
-  },
->>>>>>> 4d4c8a1d
 
   // plaintextDescription: {
   //   type: String,
