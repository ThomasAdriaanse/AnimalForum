--- conflicted
+++ resolved
@@ -2,11 +2,8 @@
 import schema from './schema.js';
 import Users from 'meteor/vulcan:users';
 import Sequences from '../sequences/collection.js';
-<<<<<<< HEAD
 import { makeEditable } from '../../editor/make_editable.js';
-=======
 import { addUniversalFields } from '../../collectionUtils'
->>>>>>> fa21e71f
 
 const options = {
   newCheck: (user, document) => {
@@ -44,7 +41,6 @@
 
 export default Chapters;
 
-<<<<<<< HEAD
 export const makeEditableOptions = {
   order: 30,
   fieldName: "description"
@@ -54,6 +50,4 @@
   collection: Chapters,
   options: makeEditableOptions
 })
-=======
-addUniversalFields({collection: Chapters})
->>>>>>> fa21e71f
+addUniversalFields({collection: Chapters})