--- conflicted
+++ resolved
@@ -4,10 +4,7 @@
 import { combineIndexWithDefaultViewIndex, ensureIndex } from '../../collectionUtils';
 import type { FilterMode, FilterSettings, FilterTag } from '../../filterSettings';
 import { forumTypeSetting } from '../../instanceSettings';
-<<<<<<< HEAD
 import { defaultVisibilityTags } from '../../publicSettings';
-=======
->>>>>>> e824c70a
 import { defaultScoreModifiers, timeDecayExpr } from '../../scoring';
 import { viewFieldAllowAny, viewFieldNullOrMissing } from '../../vulcan-lib';
 import { Posts } from './collection';
