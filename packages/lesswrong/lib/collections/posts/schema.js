--- conflicted
+++ resolved
@@ -383,14 +383,8 @@
   hiddenRelatedQuestion: {
     type: Boolean,
     viewableBy: ['guests'],
-<<<<<<< HEAD
-    insertableBy: ['admins', 'sunshineRegiment'],
-    editableBy: ['admins', 'sunshineRegiment'],
-    optional: true,
-=======
     insertableBy: ['members'],
     editableBy: [Users.owns, 'admins', 'sunshineRegiment'],
->>>>>>> 627cbf86
     hidden: true,
     optional: true,
     ...schemaDefaultValue(false),
