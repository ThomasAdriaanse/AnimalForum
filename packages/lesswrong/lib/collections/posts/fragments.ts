--- conflicted
+++ resolved
@@ -222,11 +222,8 @@
       ...TagPreviewFragment
     }
 
-<<<<<<< HEAD
+    feedId
     totalDialogueResponseCount
-=======
-    feedId
->>>>>>> a7b6df41
     unreadDebateResponseCount
     dialogTooltipPreview
   }
