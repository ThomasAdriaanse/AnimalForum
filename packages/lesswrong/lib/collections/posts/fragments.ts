import { registerFragment } from '../../vulcan-lib';



registerFragment(`
  fragment PostsMinimumInfo on Post {
    _id
    slug
    title
    draft
    hideCommentKarma
    af
    currentUserReviewVote {
      _id
      qualitativeScore
      quadraticScore
    }
    userId
    coauthorStatuses
    hasCoauthorPermission
    rejected
  }
`);

registerFragment(`
  fragment PostsBase on Post {
    ...PostsMinimumInfo
    
    # Core fields
    url
    postedAt
    createdAt
    sticky
    metaSticky
    stickyPriority
    status
    frontpageDate
    meta
    deletedDraft

    shareWithUsers
    sharingSettings

    commentCount
    voteCount
    baseScore
    extendedScore
    unlisted
    score
    lastVisitedAt
    isFuture
    isRead
    lastCommentedAt
    lastCommentPromotedAt
    canonicalCollectionSlug
    curatedDate
    commentsLocked
    commentsLockedToAccountsCreatedAfter
    debate

    # questions
    question
    hiddenRelatedQuestion
    originalPostRelationSourceId

    userId
    
    # Local Event data
    location
    googleLocation
    onlineEvent
    globalEvent
    startTime
    endTime
    localStartTime
    localEndTime
    eventRegistrationLink
    joinEventLink
    facebookLink
    meetupLink
    website
    contactInfo
    isEvent
    eventImageId
    eventType
    types
    groupId

    # Review data 
    reviewedByUserId
    suggestForCuratedUserIds
    suggestForCuratedUsernames
    reviewForCuratedUserId
    authorIsUnreviewed

    # Alignment Forum
    afDate
    suggestForAlignmentUserIds
    reviewForAlignmentUserId
    afBaseScore
    afExtendedScore
    afCommentCount
    afLastCommentedAt
    afSticky
    
    hideAuthor
    moderationStyle
    ignoreRateLimits

    submitToFrontpage
    shortform
    onlyVisibleToLoggedIn

    reviewCount
    reviewVoteCount
    positiveReviewVoteCount

    reviewVoteScoreAllKarma
    reviewVotesAllKarma
    reviewVoteScoreHighKarma
    reviewVotesHighKarma
    reviewVoteScoreAF
    reviewVotesAF

    finalReviewVoteScoreHighKarma
    finalReviewVotesHighKarma
    finalReviewVoteScoreAllKarma
    finalReviewVotesAllKarma
    finalReviewVoteScoreAF
    finalReviewVotesAF

    group {
      _id
      name
      organizerIds
    }

    podcastEpisodeId

    # deprecated
    nominationCount2018
    reviewCount2018
    nominationCount2019
    reviewCount2019
  }
`);

registerFragment(`
  fragment PostsWithVotes on Post {
    ...PostsBase
    currentUserVote
    currentUserExtendedVote
  }
`);

registerFragment(`
  fragment PostsListWithVotes on Post {
    ...PostsList
    currentUserVote
    currentUserExtendedVote
  }
`)

registerFragment(`
  fragment PostsListWithVotesAndSequence on Post {
    ...PostsListWithVotes
    canonicalSequence {
      ...SequencesPageFragment
    }
  }
`)

registerFragment(`
  fragment PostsReviewVotingList on Post {
    ...PostsListBase
    currentUserVote
    currentUserExtendedVote
  }
`)


registerFragment(`
  fragment PostsAuthors on Post {
    user {
      ...UsersMinimumInfo
      biography {
        ...RevisionDisplay
      }
      profileImageId
      
      # Author moderation info
      moderationStyle
      bannedUserIds
      moderatorAssistance
    }
    coauthors {
      ...UsersMinimumInfo
    }
  }
`);

registerFragment(`
  fragment PostsListBase on Post {
    ...PostsBase
    ...PostsAuthors
    readTimeMinutes
<<<<<<< HEAD
    disableRecommendation
=======
    rejectedReason
>>>>>>> 1058ccc1
    moderationGuidelines {
      _id
      html
    }
    customHighlight {
      _id
      html
    }
    lastPromotedComment {
      user {
        ...UsersMinimumInfo
      }
    }
    bestAnswer {
      ...CommentsList
    }
    tags {
      ...TagPreviewFragment
    }

    unreadDebateResponseCount
  }
`);

registerFragment(`
  fragment PostsList on Post {
    ...PostsListBase
    tagRelevance
    deletedDraft
    contents {
      _id
      htmlHighlight
      wordCount
      version
    }
    fmCrosspost
  }
`);

registerFragment(`
  fragment PostsListTag on Post {
    ...PostsList
    tagRel(tagId: $tagId) {
      ...WithVoteTagRel
    }
  }
`)

registerFragment(`
  fragment PostsListTagWithVotes on Post {
    ...PostsListWithVotes
    tagRel(tagId: $tagId) {
      ...WithVoteTagRel
    }
  }
`)

registerFragment(`
  fragment PostsDetails on Post {
    ...PostsListBase

    canonicalSource
    noIndex
    viewCount
    socialPreviewImageUrl
    
    # Tags
    tagRelevance
    
    # Posts-page display options
    commentSortOrder
    sideCommentVisibility
    
    # Sequence navigation
    collectionTitle
    canonicalPrevPostSlug
    canonicalNextPostSlug
    canonicalSequenceId
    canonicalBookId
    canonicalSequence {
      _id
      title
    }
    canonicalBook {
      _id
      title
    }
    canonicalCollection {
      _id
      title
    }

    # Podcast
    podcastEpisode {
      title
      podcast {
        title
        applePodcastLink
        spotifyPodcastLink
      }
      episodeLink
      externalEpisodeId
    }

    # Moderation stuff
    showModerationGuidelines
    bannedUserIds
    moderationStyle
    
    # Voting
    currentUserVote
    currentUserExtendedVote
    
    # RSS metadata
    feedLink
    feed {
      ...RSSFeedMinimumInfo
    }
    
    # Related Questions
    sourcePostRelations {
      _id
      sourcePostId
      sourcePost {
        ...PostsListWithVotes
      }
      order
    }
    targetPostRelations {
      _id
      sourcePostId
      targetPostId
      targetPost {
        ...PostsListWithVotes
      }
      order
    }
    
    # Events
    rsvps
    activateRSVPs

    # Crossposting
    fmCrosspost
  }
`);

registerFragment(`
  fragment PostsExpandedHighlight on Post {
    _id
    contents {
      _id
      html
    }
  }
`);

registerFragment(`
  fragment PostsPlaintextDescription on Post {
    _id
    contents {
      _id
      plaintextDescription
    }
  }
`);

// Same as PostsPage, with added just optional arguments to the content field
// and a list of revisions
registerFragment(`
  fragment PostsRevision on Post {
    ...PostsDetails

    # Content & Revisions
    version
    contents(version: $version) {
      ...RevisionDisplay
    }
    revisions {
      ...RevisionMetadata
    }
  }
`)

registerFragment(`
  fragment PostsRevisionEdit on Post {
    ...PostsDetails

    # Content & Revisions
    version
    contents(version: $version) {
      ...RevisionEdit
    }
    revisions {
      ...RevisionMetadata
    }
  }
`)

registerFragment(`
  fragment PostsWithNavigationAndRevision on Post {
    ...PostsRevision
    ...PostSequenceNavigation
    
    tableOfContentsRevision(version: $version)
  }
`)

registerFragment(`
  fragment PostsWithNavigation on Post {
    ...PostsPage
    ...PostSequenceNavigation
    
    tableOfContents
  }
`)

// This is a union of the fields needed by PostsTopNavigation and BottomNavigation.
registerFragment(`
  fragment PostSequenceNavigation on Post {
    # Prev/next sequence navigation
    sequence(sequenceId: $sequenceId) {
      ...SequencesPageFragment
    }
    prevPost(sequenceId: $sequenceId) {
      _id
      title
      slug
      commentCount
      afCommentCount
      baseScore
      sequence(sequenceId: $sequenceId, prevOrNext: "prev") {
        _id
      }
    }
    nextPost(sequenceId: $sequenceId) {
      _id
      title
      slug
      commentCount
      afCommentCount
      baseScore
      sequence(sequenceId: $sequenceId, prevOrNext: "next") {
        _id
      }
    }
  }
`)

registerFragment(`
  fragment PostsPage on Post {
    ...PostsDetails
    version
    contents {
      ...RevisionDisplay
    }
    myEditorAccess
    linkSharingKey
  }
`)

registerFragment(`
  fragment PostsEdit on Post {
    ...PostsDetails
    myEditorAccess
    linkSharingKey
    version
    coauthorStatuses
    readTimeMinutesOverride
    fmCrosspost
    hideFromRecentDiscussions
    moderationGuidelines {
      ...RevisionEdit
    }
    customHighlight {
      ...RevisionEdit
    }
    tableOfContents
    subforumTagId
    sideComments
    socialPreviewImageId
  }
`);

registerFragment(`
  fragment PostsEditQueryFragment on Post {
    ...PostsEdit
    contents(version: $version) {
      ...RevisionEdit
    }
  }
`);
registerFragment(`
  fragment PostsEditMutationFragment on Post {
    ...PostsEdit
    contents {
      ...RevisionEdit
    }
  }
`);

registerFragment(`
  fragment PostsRevisionsList on Post {
    _id
    revisions {
      ...RevisionMetadata
    }
  }
`)

registerFragment(`
  fragment PostsRecentDiscussion on Post {
    ...PostsList
    recentComments(commentsLimit: $commentsLimit, maxAgeHours: $maxAgeHours, af: $af) {
      ...CommentsList
    }
  }
`);

registerFragment(`
  fragment UsersBannedFromPostsModerationLog on Post {
    user {
      ...UsersMinimumInfo
    }
    title
    slug
    _id
    bannedUserIds
  }
`)

registerFragment(`
  fragment SunshinePostsList on Post {
    ...PostsListBase

    currentUserVote
    currentUserExtendedVote
    fmCrosspost
    rejectedReason

    contents {
      _id
      html
      htmlHighlight
      wordCount
      version
    }
    
    user {
      ...UsersMinimumInfo
      biography {
        ...RevisionDisplay
      }
      profileImageId
      
      # Author moderation info
      moderationStyle
      bannedUserIds
      moderatorAssistance
      
      moderationGuidelines {
        _id
        html
      }

      needsReview
      moderatorActions {
        ...ModeratorActionDisplay
      }

    }
  }
`)

registerFragment(`
  fragment WithVotePost on Post {
    __typename
    _id
    currentUserVote
    currentUserExtendedVote
    baseScore
    extendedScore
    score
    afBaseScore
    afExtendedScore
    voteCount
  }
`);

registerFragment(`
  fragment HighlightWithHash on Post {
    _id
    contents {
      _id
      htmlHighlightStartingAtHash(hash: $hash)
    }
  }
`);

registerFragment(`
  fragment PostSideComments on Post {
    _id
    sideComments
  }
`);

registerFragment(`
  fragment PostWithGeneratedSummary on Post {
    _id
    languageModelSummary
  }
`);

registerFragment(`
  fragment PostWithRateLimit on Post {
    _id
    postSpecificRateLimit
  }
`);<|MERGE_RESOLUTION|>--- conflicted
+++ resolved
@@ -204,11 +204,7 @@
     ...PostsBase
     ...PostsAuthors
     readTimeMinutes
-<<<<<<< HEAD
-    disableRecommendation
-=======
     rejectedReason
->>>>>>> 1058ccc1
     moderationGuidelines {
       _id
       html
