import { Posts } from './collection';
import Users from 'meteor/vulcan:users';
import { viewFieldNullOrMissing, viewFieldAllowAny } from 'meteor/vulcan:lib';
import { getSetting } from 'meteor/vulcan:core';
import { ensureIndex,  combineIndexWithDefaultViewIndex} from '../../collectionUtils';
import moment from 'moment';

export const DEFAULT_LOW_KARMA_THRESHOLD = -10
export const MAX_LOW_KARMA_THRESHOLD = -1000

/**
 * @summary Base parameters that will be common to all other view unless specific properties are overwritten
 */
Posts.addDefaultView(terms => {
  const validFields = _.pick(terms, 'userId', 'meta', 'groupId', 'af','question', 'authorIsUnreviewed');
  // Also valid fields: before, after, timeField (select on postedAt), and
  // karmaThreshold (selects on baseScore).

  const alignmentForum = getSetting('forumType') === 'AlignmentForum' ? {af: true} : {}
  let params = {
    selector: {
      status: Posts.config.STATUS_APPROVED,
      draft: false,
      isFuture: false,
      unlisted: false,
      authorIsUnreviewed: false,
      hiddenRelatedQuestion: false,
      groupId: viewFieldNullOrMissing,
      ...validFields,
      ...alignmentForum
    }
  }
  if (terms.karmaThreshold && terms.karmaThreshold !== "0") {
    params.selector.baseScore = {$gte: parseInt(terms.karmaThreshold, 10)}
    params.selector.maxBaseScore = {$gte: parseInt(terms.karmaThreshold, 10)}
  }
  if (terms.userId) {
    params.selector.hideAuthor = false
  }
  if (terms.includeRelatedQuestions === "true") {
    params.selector.hiddenRelatedQuestion = viewFieldAllowAny
  }
  if (terms.filter === "curated") {
    params.selector.curatedDate ={$gt: new Date(0)}
  }
  if (terms.filter === "frontpage") {
    params.selector.frontpageDate = {$gt: new Date(0)}
  }
  if (terms.filter === 'frontpageAndMeta') {
<<<<<<< HEAD
=======
    // NB: currently only used on EA Forum
>>>>>>> 683bec54
    params.selector.$or = [
      {frontpageDate: {$gt: new Date(0)}},
      {meta: true}
    ]
  }
  if (terms.filter === "all") {
    params.selector.groupId = null
  }
  if (terms.filter === "questions") {
    params.selector.question = true
    params.selector.hiddenRelatedQuestion = viewFieldAllowAny
  }
  if (terms.filter === "events") {
    params.selector.isEvent = true
  }
  if (terms.filter === "meta") {
    params.selector.meta = true
  }
  return params;
})

export function augmentForDefaultView(indexFields)
{
  return combineIndexWithDefaultViewIndex({
    viewFields: indexFields,
    prefix: {status:1, isFuture:1, draft:1, unlisted:1, hiddenRelatedQuestion:1, authorIsUnreviewed:1, groupId:1 },
    suffix: { _id:1, meta:1, isEvent:1, af:1, frontpageDate:1, curatedDate:1, postedAt:1, baseScore:1 },
  });
}


/**
 * @summary User posts view
 */

Posts.addView("userPosts", terms => ({
  selector: { 
    userId: viewFieldAllowAny,
    hiddenRelatedQuestion: viewFieldAllowAny,
    groupId: null, // TODO: fix vulcan so it doesn't do deep merges on viewFieldAllowAny
    $or: [{userId: terms.userId}, {coauthorUserIds: terms.userId}],
  },
  options: {
    limit: 5,
    sort: {
      postedAt: -1,
    }
  }
}));
ensureIndex(Posts,
  augmentForDefaultView({ userId: 1, hideAuthor: 1, postedAt: -1, }),
  {
    name: "posts.userId_postedAt",
  }
);
ensureIndex(Posts,
  augmentForDefaultView({ coauthorUserIds: 1, postedAt: -1, }),
  {
    name: "posts.coauthorUserIds_postedAt",
  }
);

const setStickies = (sortOptions, terms) => {
  if (terms.af && terms.forum) {
    return { afSticky: -1, ...sortOptions}
  } else if (terms.meta && terms.forum) {
    return { metaSticky: -1, ...sortOptions}
  } else if (terms.forum) {
    return { sticky: -1, ...sortOptions}
  }
  return sortOptions
}

const stickiesIndexPrefix = {
  afSticky: -1, metaSticky: -1
};


Posts.addView("magic", terms => ({
  options: {sort: setStickies({score: -1}, terms)}
}))
ensureIndex(Posts,
  augmentForDefaultView({ score:-1 }),
  {
    name: "posts.score",
  }
);
ensureIndex(Posts,
  augmentForDefaultView({ afSticky:-1, score:-1 }),
  {
    name: "posts.afSticky_score",
  }
);
ensureIndex(Posts,
  augmentForDefaultView({ metaSticky:-1, score:-1 }),
  {
    name: "posts.metaSticky_score",
  }
);
ensureIndex(Posts,
  augmentForDefaultView({ userId: 1, hideAuthor: 1, ...stickiesIndexPrefix, score:-1 }),
  {
    name: "posts.userId_stickies_score",
  }
);


Posts.addView("top", terms => ({
  options: {sort: setStickies({baseScore: -1}, terms)}
}))
ensureIndex(Posts,
  augmentForDefaultView({ ...stickiesIndexPrefix, baseScore:-1 }),
  {
    name: "posts.stickies_baseScore",
  }
);
ensureIndex(Posts,
  augmentForDefaultView({ userId: 1, hideAuthor: 1, ...stickiesIndexPrefix, baseScore:-1 }),
  {
    name: "posts.userId_stickies_baseScore",
  }
);


Posts.addView("new", terms => ({
  options: {sort: setStickies({postedAt: -1}, terms)}
}))
ensureIndex(Posts,
  augmentForDefaultView({ ...stickiesIndexPrefix, postedAt:-1 }),
  {
    name: "posts.stickies_postedAt",
  }
);
ensureIndex(Posts,
  augmentForDefaultView({ userId: 1, hideAuthor: 1, ...stickiesIndexPrefix, postedAt:-1 }),
  {
    name: "posts.userId_stickies_postedAt",
  }
);

Posts.addView("recentComments", terms => ({
  options: {sort: {lastCommentedAt:-1}}
}))


Posts.addView("old", terms => ({
  options: {sort: setStickies({postedAt: 1}, terms)}
}))
// Covered by the same index as `new`

Posts.addView("daily", terms => ({
  options: {
    sort: {score: -1}
  }
}));
ensureIndex(Posts,
  augmentForDefaultView({ postedAt:1, baseScore:1}),
  {
    name: "posts.postedAt_baseScore",
  }
);

let frontpageSelector = {frontpageDate: {$gte: new Date(0)}}
if (getSetting('forumType') === 'EAForum') frontpageSelector.meta = {$ne: true}

Posts.addView("frontpage", terms => ({
  selector: frontpageSelector,
  options: {
    sort: {sticky: -1, score: -1}
  }
}));
ensureIndex(Posts,
  augmentForDefaultView({ sticky: -1, score: -1, frontpageDate:1 }),
  {
    name: "posts.frontpage",
    partialFilterExpression: frontpageSelector,
  }
);

Posts.addView("frontpage-rss", terms => ({
  selector: frontpageSelector,
  options: {
    sort: {frontpageDate: -1, postedAt: -1}
  }
}));
// Covered by the same index as `frontpage`

Posts.addView("curated", terms => ({
  selector: {
    curatedDate: {$gt: new Date(0)},
  },
  options: {
    sort: {sticky: -1, curatedDate: -1, postedAt: -1}
  }
}));
ensureIndex(Posts,
  augmentForDefaultView({ sticky:-1, curatedDate:-1, postedAt:-1 }),
  {
    name: "posts.curated",
    partialFilterExpression: { curatedDate: {$gt: new Date(0)} },
  }
);

Posts.addView("curated-rss", terms => ({
  selector: {
    curatedDate: {$gt: new Date(0)},
  },
  options: {
    sort: {curatedDate: -1, postedAt: -1}
  }
}));
// Covered by the same index as `curated`

Posts.addView("community", terms => ({
  selector: {
    frontpageDatgroupId: { $exists: false },
    isEvent: false,
  },
  options: {
    sort: {sticky: -1, score: -1}
  }
}));
ensureIndex(Posts,
  augmentForDefaultView({ sticky: -1, score: -1 }),
  {
    name: "posts.community",
  }
);

Posts.addView("community-rss", terms => ({
  selector: {
    frontpageDate: null,
    maxBaseScore: {$gt: 2}
  },
  options: {
    sort: {postedAt: -1}
  }
}));
// Covered by the same index as `new`

Posts.addView("meta-rss", terms => ({
  selector: {
    meta: true,
  },
  options: {
    sort: {
      postedAt: -1
    }
  }
}))
// Covered by the same index as `new`

Posts.addView('rss', Posts.views['community-rss']); // default to 'community-rss' for rss


Posts.addView("topQuestions", terms => ({
  selector: {
    question: true,
    hiddenRelatedQuestion: viewFieldAllowAny,
    baseScore: {$gte: 40}
  },
  options: {
    sort: { lastCommentedAt: -1 }
  }
}));
ensureIndex(Posts,
  augmentForDefaultView({ question:1, lastCommentedAt: -1 }),
  {
    name: "posts.topQuestions",
  }
);

Posts.addView("recentQuestionActivity", terms => ({
  selector: {
    question: true,
    hiddenRelatedQuestion: viewFieldAllowAny,
  },
  options: {
    sort: {lastCommentedAt: -1}
  }
}));
// covered by same index as 'topQuestions'

/**
 * @summary Scheduled view
 */
Posts.addView("scheduled", terms => ({
  selector: {
    status: Posts.config.STATUS_APPROVED,
    isFuture: true
  },
  options: {
    sort: {postedAt: -1}
  }
}));
// Covered by the same index as `new`


/**
 * @summary Draft view
 */
Posts.addView("drafts", terms => {
  return {
    selector: {
      userId: viewFieldAllowAny,
      $or: [{userId: terms.userId}, {shareWithUsers: terms.userId}],
      draft: true,
      deletedDraft: false,
      hideAuthor: false,
      unlisted: null,
      groupId: null, // TODO: fix vulcan so it doesn't do deep merges on viewFieldAllowAny
      authorIsUnreviewed: viewFieldAllowAny,
    },
    options: {
      sort: {createdAt: -1}
    }
}});
ensureIndex(Posts,
  augmentForDefaultView({ userId: 1, hideAuthor: 1, deletedDraft: 1, createdAt: -1 }),
  { name: "posts.userId_createdAt" }
);
ensureIndex(Posts,
  augmentForDefaultView({ shareWithUsers: 1, deletedDraft: 1, createdAt: -1 }),
  { name: "posts.userId_shareWithUsers" }
);

/**
 * @summary All drafts view
 */
Posts.addView("all_drafts", terms => ({
  selector: {
    draft: true
  },
  options: {
    sort: {createdAt: -1}
  }
}));

Posts.addView("unlisted", terms => {
  return {
    selector: {
      userId: terms.userId,
      unlisted: true,
      groupId: null,
    },
    options: {
      sort: {createdAt: -1}
    }
}});

/**
 * @summary User upvoted posts view
 */
Posts.addView("userUpvotedPosts", (terms, apolloClient) => {
  // TODO: Delete, unused and broken. (Broken because user.upvotedPosts is no longer a field that exists).
  var user = apolloClient ? Users.findOneInStore(apolloClient.store, terms.userId) : Users.findOne(terms.userId);

  var postsIds = _.pluck(user.upvotedPosts, "itemId");
  return {
    selector: {_id: {$in: postsIds}, userId: {$ne: terms.userId}}, // exclude own posts
    options: {limit: 5, sort: {postedAt: -1}}
  };
});

/**
 * @summary User downvoted posts view
 */
Posts.addView("userDownvotedPosts", (terms, apolloClient) => {
  // TODO: Delete, unused and broken. (Broken because user.downvotedPosts is no longer a field that exists).
  var user = apolloClient ? Users.findOneInStore(apolloClient.store, terms.userId) : Users.findOne(terms.userId);

  var postsIds = _.pluck(user.downvotedPosts, "itemId");
  // TODO: sort based on votedAt timestamp and not postedAt, if possible
  return {
    selector: {_id: {$in: postsIds}},
    options: {limit: 5, sort: {postedAt: -1}}
  };
});

Posts.addView("slugPost", terms => ({
  selector: {
    slug: terms.slug,
  },
  options: {
    limit: 1,
  }
}));
ensureIndex(Posts, {"slug": "hashed"});

Posts.addView("recentDiscussionThreadsList", terms => {
  return {
    selector: {
      baseScore: {$gt:0},
      hideFrontpageComments: false,
      hiddenRelatedQuestion: viewFieldAllowAny,
      groupId: null,
    },
    options: {
      sort: {lastCommentedAt:-1},
      limit: terms.limit || 12,
    }
  }
})
ensureIndex(Posts,
  augmentForDefaultView({ lastCommentedAt:-1, baseScore:1, hideFrontpageComments:1 }),
  { name: "posts.recentDiscussionThreadsList", }
);

Posts.addView("nearbyEvents", function (terms) {
  const yesterday = moment().subtract(1, 'days').toDate();
  let query = {
    selector: {
      location: {$exists: true},
      groupId: null,
      isEvent: true,
      $or: [{startTime: {$exists: false}}, {startTime: {$gt: yesterday}}],
      mongoLocation: {
        $near: {
          $geometry: {
               type: "Point" ,
               coordinates: [ terms.lng, terms.lat ]
          },
        },
      }
    },
    options: {
      sort: {
        createdAt: null,
        _id: null
      }
    }
  };
  if(Array.isArray(terms.filters) && terms.filters.length) {
    query.types = {$in: terms.filters};
  } else if (typeof terms.filters === "string") { //If there is only single value we can't distinguish between Array and value
    query.selector.types = {$in: [terms.filters]};
  }
  return query;
});
ensureIndex(Posts,
  augmentForDefaultView({ mongoLocation:"2dsphere", location:1, startTime:1 }),
  { name: "posts.2dsphere" }
);

Posts.addView("events", function (terms) {
  const yesterday = moment().subtract(1, 'days').toDate();
  const twoMonthsAgo = moment().subtract(60, 'days').toDate();
  return {
    selector: {
      isEvent: true,
      createdAt: {$gte: twoMonthsAgo},
      groupId: terms.groupId ? terms.groupId : null,
      baseScore: {$gte: 1},
      $or: [{startTime: {$exists: false}}, {startTime: {$gte: yesterday}}],
    },
    options: {
      sort: {
        baseScore: -1,
        startTime: -1,
      }
    }
  }
})
ensureIndex(Posts,
  augmentForDefaultView({ startTime:1, createdAt:1, baseScore:1 }),
  { name: "posts.events" }
);

Posts.addView("pastEvents", function (terms) {
  return {
    selector: {
      isEvent: true,
      groupId: terms.groupId ? terms.groupId : null,
      baseScore: {$gte: 1},
    },
    options: {
      sort: {
        baseScore: -1,
        startTime: -1,
      }
    }
  }
})
// Same index as events

Posts.addView("upcomingEvents", function (terms) {
  const oneDayAgo = moment().subtract(1, 'days').toDate();

  return {
    selector: {
      isEvent: true,
      groupId: terms.groupId ? terms.groupId : null,
      baseScore: {$gte: 1},
      startTime: {$gte: oneDayAgo}
    },
    options: {
      sort: {
        startTime: 1,
      }
    }
  }
})
// Same index as events

Posts.addView("groupPosts", function (terms) {
  return {
    selector: {
      isEvent: null,
      groupId: terms.groupId,
    },
    options: {
      sort: {
        sticky: -1,
        createdAt: -1,
      }
    }
  }
})
ensureIndex(Posts,
  augmentForDefaultView({ groupId: 1, sticky: -1, createdAt: -1 }),
  { name: "posts.groupPosts" }
);

Posts.addView("postsWithBannedUsers", function () {
  return {
    selector: {
      bannedUserIds: {$exists: true}
    },
  }
})
ensureIndex(Posts,
  augmentForDefaultView({ bannedUserIds:1 }),
  { name: "posts.postsWithBannedUsers" }
);

Posts.addView("communityResourcePosts", function () {
  return {
    selector: {
      _id: {$in: ['bDnFhJBcLQvCY3vJW', 'qMuAazqwJvkvo8teR', 'PqMT9zGrNsGJNfiFR', 'YdcF6WbBmJhaaDqoD', 'mQDoZ2yCX2ujLxJDk']}
    },
  }
})
// No index needed

Posts.addView("sunshineNewPosts", function () {
  return {
    selector: {
      reviewedByUserId: {$exists: false},
      frontpageDate: viewFieldNullOrMissing,
      meta: false,
    },
    options: {
      sort: {
        createdAt: -1,
      }
    }
  }
})
ensureIndex(Posts,
  augmentForDefaultView({ status:1, reviewedByUserId:1, frontpageDate: 1, authorIsUnreviewed:1, meta: 1 }),
  { name: "posts.sunshineNewPosts" }
);

Posts.addView("sunshineNewUsersPosts", function (terms) {
  return {
    selector: {
      status: null, // allow sunshines to see posts marked as spam
      userId: terms.userId,
      authorIsUnreviewed: null
    },
    options: {
      sort: {
        createdAt: -1,
      }
    }
  }
})
ensureIndex(Posts,
  augmentForDefaultView({ status:1, userId:1, hideAuthor: 1, reviewedByUserId:1, frontpageDate: 1, authorIsUnreviewed:1, createdAt: -1 }),
  { name: "posts.sunshineNewUsersPosts" }
);

Posts.addView("sunshineCuratedSuggestions", function () {
  return {
    selector: {
      suggestForCuratedUserIds: {$exists:true, $ne: []},
      reviewForCuratedUserId: {$exists:false}
    },
    options: {
      sort: {
        createdAt: 1,
      },
      hint: "posts.sunshineCuratedSuggestions",
    }
  }
})
ensureIndex(Posts,
  augmentForDefaultView({ createdAt:1, reviewForCuratedUserId:1, suggestForCuratedUserIds:1, }),
  {
    name: "posts.sunshineCuratedSuggestions",
    partialFilterExpression: {suggestForCuratedUserIds: {$exists:true}},
  }
);

Posts.addView("afRecentDiscussionThreadsList", terms => {
  return {
    selector: {
      baseScore: {$gt:0},
      hideFrontpageComments: false,
      af: true,
    },
    options: {
      sort: {afLastCommentedAt:-1},
      limit: terms.limit || 12,
    }
  }
})
ensureIndex(Posts,
  augmentForDefaultView({ hideFrontpageComments:1, afLastCommentedAt:-1, baseScore:1 }),
  { name: "posts.afRecentDiscussionThreadsList", }
);

// Used in Posts.find() in various places
ensureIndex(Posts, {userId:1, createdAt:-1});

// Used in routes
ensureIndex(Posts, {legacyId: "hashed"});
ensureIndex(Posts, {agentFoundationsId: "hashed"});

// Used in checkScheduledPosts cronjob
ensureIndex(Posts, {isFuture:1, postedAt:1});

// Used in scoring aggregate query
ensureIndex(Posts, {inactive:1,postedAt:1});

// Used for recommendations
ensureIndex(Posts,
  augmentForDefaultView({ meta:1, disableRecommendation:1, baseScore:1, curatedDate:1, frontpageDate:1 }),
  { name: "posts.recommendable" }
);<|MERGE_RESOLUTION|>--- conflicted
+++ resolved
@@ -47,10 +47,7 @@
     params.selector.frontpageDate = {$gt: new Date(0)}
   }
   if (terms.filter === 'frontpageAndMeta') {
-<<<<<<< HEAD
-=======
     // NB: currently only used on EA Forum
->>>>>>> 683bec54
     params.selector.$or = [
       {frontpageDate: {$gt: new Date(0)}},
       {meta: true}
