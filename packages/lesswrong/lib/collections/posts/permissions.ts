import { Posts } from './collection'
import { postStatusLabels } from './constants'
<<<<<<< HEAD
import { userGroups, userCanDo, userOwns } from '../../vulcan-users/permissions';
=======
import { guestsGroup, membersGroup, adminsGroup, userCanDo, userOwns } from '../../vulcan-users/permissions';
import { sunshineRegimentGroup, trustLevel1Group, canModeratePersonalGroup, canCommentLockGroup } from '../../permissions';
>>>>>>> 9dc0403a
import { userIsSharedOn } from '../users/helpers'
import * as _ from 'underscore';

const guestsActions = [
  'posts.view.approved'
];
guestsGroup.can(guestsActions);

const membersActions = [
  'posts.new',
  'posts.edit.own',
  'posts.remove.own',
  'posts.upvote',
  'posts.downvote',
];
membersGroup.can(membersActions);

const adminActions = [
  'posts.view.all',
  'posts.view.pending',
  'posts.view.rejected',
  'posts.view.spam',
  'posts.view.deleted',
  'posts.new.approved',
  'posts.edit.all',
  'posts.remove.all'
];
adminsGroup.can(adminActions);

// LessWrong Permissions

Posts.checkAccess = async (currentUser: DbUser|null, post: DbPost, context: ResolverContext|null): Promise<boolean> => {
  if (userCanDo(currentUser, 'posts.view.all')) {
    return true
  } else if (userOwns(currentUser, post) || userIsSharedOn(currentUser, post)) {
    return true;
  } else if (post.isFuture || post.draft) {
    return false;
  } else {
    const status = _.findWhere(postStatusLabels, {value: post.status});
    if (!status) return false;
    return userCanDo(currentUser, `posts.view.${status.label}`);
  }
}

const votingActions = [
  'posts.smallDownvote',
  'posts.bigDownvote',
  'posts.smallUpvote',
  'posts.bigUpvote',
]

membersGroup.can(votingActions);

const sunshineRegimentActions = [
  'posts.view.all',
  'posts.edit.all',
  'posts.curate.all',
  'posts.suggestCurate',
  'posts.frontpage.all',
  'posts.moderate.all',
  'posts.commentLock.all'
];
sunshineRegimentGroup.can(sunshineRegimentActions);


trustLevel1Group.can(['posts.moderate.own', 'posts.suggestCurate']);
canModeratePersonalGroup.can(['posts.moderate.own.personal']);
canCommentLockGroup.can(['posts.commentLock.own']);<|MERGE_RESOLUTION|>--- conflicted
+++ resolved
@@ -1,11 +1,7 @@
 import { Posts } from './collection'
 import { postStatusLabels } from './constants'
-<<<<<<< HEAD
-import { userGroups, userCanDo, userOwns } from '../../vulcan-users/permissions';
-=======
 import { guestsGroup, membersGroup, adminsGroup, userCanDo, userOwns } from '../../vulcan-users/permissions';
 import { sunshineRegimentGroup, trustLevel1Group, canModeratePersonalGroup, canCommentLockGroup } from '../../permissions';
->>>>>>> 9dc0403a
 import { userIsSharedOn } from '../users/helpers'
 import * as _ from 'underscore';
 
