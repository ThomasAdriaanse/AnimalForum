import schema from './schema';
import { createCollection } from '../../vulcan-lib';
import Users from '../users/collection';
import { addUniversalFields, getDefaultResolvers, getDefaultMutations } from '../../collectionUtils'

const options = {
  newCheck: (user) => {
    if (!user) return false;
    return Users.canDo(user, 'posts.new')
  },

  editCheck: (user, document) => {
    if (!user || !document) return false;
    if (Users.canDo(user, 'posts.alignment.move.all') ||
        Users.canDo(user, 'posts.alignment.suggest')) {
      return true
    }
    return Posts.canEdit(user, document)
  },

  removeCheck: (user, document) => {
    if (!user || !document) return false;
    return Users.owns(user, document) ? Users.canDo(user, 'posts.edit.own') : Users.canDo(user, `posts.edit.all`)
  },
}

// The set of fields required for calling Posts.getPageUrl. Could be supplied by
// either a fragment or a DbPost.
export interface PostsMinimumForGetPageUrl {
  _id: string
  slug: string
  isEvent?: boolean
  groupId?: string|undefined
}

interface ExtendedPostsCollection extends PostsCollection {
  // Functions in lib/collections/posts/helpers.ts
  getLink: (post: PostsBase|DbPost, isAbsolute?: boolean, isRedirected?: boolean) => string
  getShareableLink: (post: PostsBase|DbPost) => string
  getLinkTarget: (post: PostsBase|DbPost) => string
  getAuthorName: (post: DbPost) => string
  getDefaultStatus: (user: DbUser) => number
  getStatusName: (post: DbPost) => string
  isApproved: (post: DbPost) => boolean
  isPending: (post: DbPost) => boolean
  getTwitterShareUrl: (post: DbPost) => string
  getFacebookShareUrl: (post: DbPost) => string
  getEmailShareUrl: (post: DbPost) => string
  getPageUrl: (post: PostsMinimumForGetPageUrl, isAbsolute?: boolean, sequenceId?: string|null) => string
  getCommentCount: (post: PostsBase|DbPost) => number
  getCommentCountStr: (post: PostsBase|DbPost, commentCount?: number|undefined) => string
  getLastCommentedAt: (post: PostsBase|DbPost) => Date
<<<<<<< HEAD
=======
  getLastCommentPromotedAt: (post: PostsList) => Date|null
>>>>>>> a47e5560
  canEdit: (currentUser: UsersCurrent|DbUser|null, post: PostsBase|DbPost) => boolean
  canDelete: (currentUser: UsersCurrent|DbUser|null, post: PostsBase|DbPost) => boolean
  getKarma: (post: PostsBase|DbPost) => number
  canEditHideCommentKarma: (user: UsersCurrent|DbUser|null, post: PostsBase|DbPost) => boolean
  
  // In lib/alignment-forum/posts/helpers.ts
  suggestForAlignment: any
  unSuggestForAlignment: any
  
  // In search/utils.ts
  toAlgolia: (post: DbPost) => Array<Record<string,any>>|null
  
  // Things in lib/collections/posts/collection.ts
  config: Record<string,number>
  statuses: Array<{value: number, label: string}>
}

export const Posts: ExtendedPostsCollection = createCollection({
  collectionName: 'Posts',
  typeName: 'Post',
  schema,
  resolvers: getDefaultResolvers('Posts'),
  mutations: getDefaultMutations('Posts', options),
});

// refactor: moved here from schema.js
Posts.config = {};

Posts.config.STATUS_PENDING = 1;
Posts.config.STATUS_APPROVED = 2;
Posts.config.STATUS_REJECTED = 3;
Posts.config.STATUS_SPAM = 4;
Posts.config.STATUS_DELETED = 5;


// Post statuses
Posts.statuses = [
  {
    value: 1,
    label: 'pending'
  },
  {
    value: 2,
    label: 'approved'
  },
  {
    value: 3,
    label: 'rejected'
  },
  {
    value: 4,
    label: 'spam'
  },
  {
    value: 5,
    label: 'deleted'
  }
];

addUniversalFields({collection: Posts})

export default Posts;<|MERGE_RESOLUTION|>--- conflicted
+++ resolved
@@ -50,10 +50,7 @@
   getCommentCount: (post: PostsBase|DbPost) => number
   getCommentCountStr: (post: PostsBase|DbPost, commentCount?: number|undefined) => string
   getLastCommentedAt: (post: PostsBase|DbPost) => Date
-<<<<<<< HEAD
-=======
   getLastCommentPromotedAt: (post: PostsList) => Date|null
->>>>>>> a47e5560
   canEdit: (currentUser: UsersCurrent|DbUser|null, post: PostsBase|DbPost) => boolean
   canDelete: (currentUser: UsersCurrent|DbUser|null, post: PostsBase|DbPost) => boolean
   getKarma: (post: PostsBase|DbPost) => number
