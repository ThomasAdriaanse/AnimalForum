--- conflicted
+++ resolved
@@ -142,30 +142,9 @@
     group: formGroups.adminOptions
   },
 
-<<<<<<< HEAD
-  // legacyData: A complete dump of all the legacy data we have on this post in a
-  // single blackbox object. Never queried on the client, but useful for a lot
-  // of backend functionality, and simplifies the data import from the legacy
-  // LessWrong database
-  legacyData: {
-    type: Object,
-    optional: true,
-    viewableBy: ['admins'],
-    insertableBy: ['admins'],
-    editableBy: ['admins'],
-    hidden: true,
-    blackbox: true,
-  },
-
   // lastVisitedAt: If the user is logged in and has viewed this post, the date
   // they last viewed it. Otherwise, null.
   lastVisitedAt: resolverOnlyField({
-=======
-  // lastVisitDateDefault: Sets the default of what the lastVisit of a post
-  // should be, resolves to the date of the last visit of a user, when a user is
-  // loggedn in. Returns null when no user is logged in;
-  lastVisitedAtDefault: {
->>>>>>> 9fc16e5c
     type: Date,
     viewableBy: ['guests'],
     resolver: async (post, args, { ReadStatuses, currentUser }) => {
