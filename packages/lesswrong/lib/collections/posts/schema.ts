import { userOwns } from '../../vulcan-users/permissions';
import { Utils, slugify, getDomain, getOutgoingUrl } from '../../vulcan-lib/utils';
import moment from 'moment';
import { foreignKeyField, resolverOnlyField, denormalizedField, denormalizedCountOfReferences, accessFilterMultiple, accessFilterSingle } from '../../utils/schemaUtils'
import { schemaDefaultValue } from '../../collectionUtils';
import { PostRelations } from "../postRelations/collection"
import { postGetPageUrl, postGetEmailShareUrl, postGetTwitterShareUrl, postGetFacebookShareUrl, postGetDefaultStatus, getSocialPreviewImage } from './helpers';
import { postStatuses, postStatusLabels } from './constants';
import { userGetDisplayNameById } from '../../vulcan-users/helpers';
import { TagRels } from "../tagRels/collection";
import { getWithLoader } from '../../loaders';
<<<<<<< HEAD
import { formGroups } from './formGroups';
=======
import SimpleSchema from 'simpl-schema'

const STICKY_PRIORITIES = {
  1: "Low",
  2: "Normal",
  3: "Elevated",
  4: "Max",
}

const formGroups = {
  // TODO - Figure out why properly moving this from custom_fields to schema was producing weird errors and then fix it
  adminOptions: {
    name: "adminOptions",
    order: 25,
    label: "Admin Options",
    startCollapsed: true,
  },
  visibleOptions: {
    name: "visibleOptions",
    order: 30,
    defaultStyle: true,
  }
};
>>>>>>> f1c18e30

const schema: SchemaType<DbPost> = {
  // Timestamp of post creation
  createdAt: {
    type: Date,
    optional: true,
    viewableBy: ['admins'],
    onInsert: () => new Date(),
  },
  // Timestamp of post first appearing on the site (i.e. being approved)
  postedAt: {
    type: Date,
    optional: true,
    viewableBy: ['guests'],
    insertableBy: ['admins'],
    editableBy: ['admins'],
    control: 'datetime',
    group: formGroups.adminOptions,
    onInsert: (post, currentUser) => {
      // Set the post's postedAt if it's going to be approved
      if (!post.postedAt && postGetDefaultStatus(currentUser!) === postStatuses.STATUS_APPROVED) {
        return new Date();
      }
    },
    onEdit: (modifier, post) => {
      // Set the post's postedAt if it's going to be approved
      if (!post.postedAt && modifier.$set.status === postStatuses.STATUS_APPROVED) {
        return new Date();
      }
    }
  },
  // Timestamp of last post modification
  modifiedAt: {
    type: Date,
    optional: true,
    viewableBy: ['guests'],
    ...denormalizedField({
      getValue: () => {
        return new Date()
      }
    }),
  },
  // URL
  url: {
    type: String,
    optional: true,
    max: 500,
    viewableBy: ['guests'],
    insertableBy: ['members'],
    editableBy: [userOwns, 'sunshineRegiment', 'admins'],
    control: 'EditUrl',
    order: 12,
    query: `
      SiteData{
        logoUrl
        title
      }
    `,
    placeholder: 'Add a linkpost URL',
    group: formGroups.options,
  },
  // Title
  title: {
    type: String,
    optional: false,
    max: 500,
    viewableBy: ['guests'],
    insertableBy: ['members'],
    editableBy: [userOwns, 'sunshineRegiment', 'admins'],
    order: 10,
    placeholder: "Title",
    control: 'EditTitle',
    group: formGroups.default,
  },
  // Slug
  slug: {
    type: String,
    optional: true,
    viewableBy: ['guests'],
    onInsert: async (post) => {
      return await Utils.getUnusedSlugByCollectionName("Posts", slugify(post.title))
    },
    onEdit: async (modifier, post) => {
      if (modifier.$set.title) {
        return await Utils.getUnusedSlugByCollectionName("Posts", slugify(modifier.$set.title), false, post._id)
      }
    }
  },
  // Count of how many times the post's page was viewed
  viewCount: {
    type: Number,
    optional: true,
    viewableBy: ['admins'],
    defaultValue: 0
  },
  // Timestamp of the last comment
  lastCommentedAt: {
    type: Date,
    denormalized: true,
    optional: true,
    viewableBy: ['guests'],
    hidden: true,
    onInsert: (post: DbPost) => post.postedAt || new Date(),
  },
  // Count of how many times the post's link was clicked
  clickCount: {
    type: Number,
    optional: true,
    viewableBy: ['admins'],
    defaultValue: 0
  },

  deletedDraft: {
    type: Boolean,
    optional: true,
    ...schemaDefaultValue(false),
    viewableBy: ['guests'],
    editableBy: ['members'],
    hidden: true,
  },

  // The post's status. One of pending (`1`), approved (`2`), rejected (`3`), spam (`4`) or deleted (`5`)
  status: {
    type: Number,
    optional: true,
    viewableBy: ['guests'],
    insertableBy: ['admins'],
    editableBy: ['admins'],
    control: 'select',
    onInsert: (document, currentUser) => {
      if (!document.status) {
        return postGetDefaultStatus(currentUser!);
      }
    },
    onEdit: (modifier, document, currentUser) => {
      // if for some reason post status has been removed, give it default status
      if (modifier.$unset && modifier.$unset.status) {
        return postGetDefaultStatus(currentUser!);
      }
    },
    options: () => postStatusLabels,
    group: formGroups.adminOptions
  },
  // Whether a post is scheduled in the future or not
  isFuture: {
    type: Boolean,
    optional: true,
    viewableBy: ['guests'],
    onInsert: (post) => {
      // Set the post's isFuture to true if necessary
      if (post.postedAt) {
        const postTime = new Date(post.postedAt).getTime();
        const currentTime = new Date().getTime() + 1000;
        return postTime > currentTime; // round up to the second
      } else {
        return false;
      }
    },
    onEdit: (modifier, post) => {
      // Set the post's isFuture to true if necessary
      if (modifier.$set.postedAt) {
        const postTime = new Date(modifier.$set.postedAt).getTime();
        const currentTime = new Date().getTime() + 1000;
        if (postTime > currentTime) {
          // if a post's postedAt date is in the future, set isFuture to true
          return true;
        } else if (post.isFuture) {
          // else if a post has isFuture to true but its date is in the past, set isFuture to false
          return false;
        }
      }
    }
  },
  // Whether the post is sticky (pinned to the top of posts lists)
  sticky: {
    type: Boolean,
    optional: true,
    ...schemaDefaultValue(false),
    viewableBy: ['guests'],
    insertableBy: ['admins'],
    editableBy: ['admins'],
    control: 'checkbox',
    order: 10,
    group: formGroups.adminOptions,
    onInsert: (post) => {
      if(!post.sticky) {
        return false;
      }
    },
    onEdit: (modifier, post) => {
      if (!modifier.$set.sticky) {
        return false;
      }
    }
  },
  // Priority of the stickied post. Higher priorities will be sorted before
  // lower priorities.
  stickyPriority: {
    type: SimpleSchema.Integer,
    ...schemaDefaultValue(2),
    viewableBy: ['guests'],
    insertableBy: ['admins'],
    editableBy: ['admins'],
    control: 'select',
    options: () => Object.entries(STICKY_PRIORITIES).map(([level, name]) => ({
      value: parseInt(level),
      label: name
    })),
    group: formGroups.adminOptions,
    order: 11,
    optional: true,
  },
  // Save info for later spam checking on a post. We will use this for the akismet package
  userIP: {
    type: String,
    optional: true,
    viewableBy: ['admins'],
  },
  userAgent: {
    type: String,
    optional: true,
    viewableBy: ['admins'],
  },
  referrer: {
    type: String,
    optional: true,
    viewableBy: ['admins'],
  },
  // The post author's name
  author: {
    type: String,
    denormalized: true,
    optional: true,
    viewableBy: ['guests'],
    onEdit: async (modifier, document, currentUser) => {
      // if userId is changing, change the author name too
      if (modifier.$set && modifier.$set.userId) {
        return await userGetDisplayNameById(modifier.$set.userId)
      }
    }
  },
  // The post author's `_id`.
  userId: {
    ...foreignKeyField({
      idFieldName: "userId",
      resolverName: "user",
      collectionName: "Users",
      type: "User",
      nullable: true
    }),
    optional: true,
    control: 'text',
    viewableBy: ['guests'],
    editableBy: ['admins'],
    insertableBy: ['admins'],
    hidden: true,
    
    group: formGroups.adminOptions,
  },

  // GraphQL-only fields

  domain: resolverOnlyField({
    type: String,
    viewableBy: ['guests'],
    resolver: (post: DbPost, args: void, context: ResolverContext) => getDomain(post.url),
  }),

  pageUrl: resolverOnlyField({
    type: String,
    viewableBy: ['guests'],
    resolver: (post: DbPost, args: void, context: ResolverContext) => postGetPageUrl(post, true),
  }),
  
  pageUrlRelative: resolverOnlyField({
    type: String,
    viewableBy: ['guests'],
    resolver: (post: DbPost, args: void, context: ResolverContext) => postGetPageUrl(post, false),
  }),

  linkUrl: resolverOnlyField({
    type: String,
    viewableBy: ['guests'],
    resolver: (post: DbPost, args: void, context: ResolverContext) => {
      return post.url ? getOutgoingUrl(post.url) : postGetPageUrl(post, true);
    },
  }),

  postedAtFormatted: resolverOnlyField({
    type: String,
    viewableBy: ['guests'],
    resolver: (post: DbPost, args: void, context: ResolverContext) => {
      return moment(post.postedAt).format('dddd, MMMM Do YYYY');
    }
  }),

  emailShareUrl: resolverOnlyField({
    type: String,
    viewableBy: ['guests'],
    resolver: (post: DbPost, args: void, context: ResolverContext) => postGetEmailShareUrl(post),
  }),

  twitterShareUrl: resolverOnlyField({
    type: String,
    viewableBy: ['guests'],
    resolver: (post: DbPost, args: void, context: ResolverContext) => postGetTwitterShareUrl(post),
  }),

  facebookShareUrl: resolverOnlyField({
    type: String,
    viewableBy: ['guests'],
    resolver: (post: DbPost, args: void, context: ResolverContext) => postGetFacebookShareUrl(post),
  }),
  
  socialPreviewImageUrl: resolverOnlyField({
    type: String,
    viewableBy: ['guests'],
    resolver: (post: DbPost, args: void, context: ResolverContext) => getSocialPreviewImage(post)
  }),

  question: {
    type: Boolean,
    optional: true,
    ...schemaDefaultValue(false),
    viewableBy: ['guests'],
    insertableBy: ['members'],
    hidden: true,
  },

  authorIsUnreviewed: {
    type: Boolean,
    optional: true,
    denormalized: true,
    ...schemaDefaultValue(false),
    viewableBy: ['guests'],
    insertableBy: ['admins', 'sunshineRegiment'],
    editableBy: ['admins', 'sunshineRegiment'],
    group: formGroups.adminOptions,
  },
  
  // DEPRECATED field for GreaterWrong backwards compatibility
  wordCount: resolverOnlyField({
    type: Number,
    viewableBy: ['guests'],
    resolver: (post: DbPost, args: void, { Posts }: ResolverContext) => {
      const contents = post.contents;
      if (!contents) return 0;
      return contents.wordCount;
    }
  }),
  // DEPRECATED field for GreaterWrong backwards compatibility
  htmlBody: resolverOnlyField({
    type: String,
    viewableBy: ['guests'],
    resolver: (post: DbPost, args: void, { Posts }: ResolverContext) => {
      const contents = post.contents;
      if (!contents) return "";
      return contents.html;
    }
  }),

  submitToFrontpage: {
    type: Boolean,
    viewableBy: ['guests'],
    insertableBy: ['members'],
    editableBy: [userOwns, 'admins', 'sunshineRegiment'],
    optional: true,
    hidden: true,
    ...schemaDefaultValue(true),
    onCreate: ({newDocument}: { newDocument: DbPost }) => {
      if (newDocument.isEvent) return false
      if ('submitToFrontpage' in newDocument) return newDocument.submitToFrontpage
      return true
    },
    onUpdate: ({data, document}: { data: Partial<DbPost>, document: DbPost }) => {
      const updatedDocIsEvent = ('isEvent' in document) ? document.isEvent : false
      if (updatedDocIsEvent) return false
      return ('submitToFrontpage' in document) ? document.submitToFrontpage : true
    }
  },

  hiddenRelatedQuestion: {
    type: Boolean,
    viewableBy: ['guests'],
    insertableBy: ['members'],
    editableBy: [userOwns, 'admins', 'sunshineRegiment'],
    hidden: true,
    optional: true,
    ...schemaDefaultValue(false),
  },

  originalPostRelationSourceId: {
    type: String,
    optional: true,
    viewableBy: ['guests'],
    insertableBy: ['members'],
    hidden: true,
  },

  sourcePostRelations: resolverOnlyField({
    type: Array,
    graphQLtype: '[PostRelation!]!',
    viewableBy: ['guests'],
    resolver: async (post: DbPost, args: void, { Posts }: ResolverContext) => {
      return await PostRelations.find({targetPostId: post._id}).fetch()
    }
  }),
  'sourcePostRelations.$': {
    type: String,
    optional: true,
  },

  targetPostRelations: resolverOnlyField({
    type: Array,
    graphQLtype: '[PostRelation!]!',
    viewableBy: ['guests'],
    resolver: async (post: DbPost, args: void, { Posts }: ResolverContext) => {
      const postRelations = await Posts.aggregate([
        { $match: { _id: post._id }},
        { $graphLookup: { 
            from: "postrelations", 
            as: "relatedQuestions", 
            startWith: post._id, 
            connectFromField: "targetPostId", 
            connectToField: "sourcePostId", 
            maxDepth: 3 
          } 
        },
        { 
          $project: {
            relatedQuestions: 1
          }
        }, 
        {
          $unwind: "$relatedQuestions"
        }, 
        {
          $replaceRoot: {
            newRoot: "$relatedQuestions"
          }
        }
     ]).toArray()
     if (!postRelations || postRelations.length < 1) return []
     return postRelations
    }
  }),
  'targetPostRelations.$': {
    type: String,
    optional: true,
  },
  
  // A post should have the shortform flag set iff its author's shortformFeedId
  // field is set to this post's ID.
  shortform: {
    type: Boolean,
    optional: true,
    hidden: true,
    viewableBy: ['guests'],
    insertableBy: ['admins'],
    editableBy: ['admins'],
    denormalized: true,
    ...schemaDefaultValue(false),
  },

  canonicalSource: {
    type: String,
    optional: true,
    viewableBy: ['guests'],
    insertableBy: ['admins'],
    editableBy: ['admins'],
    group: formGroups.adminOptions,
  },

  nominationCount2018: {
    ...denormalizedCountOfReferences({
      fieldName: "nominationCount2018",
      collectionName: "Posts",
      foreignCollectionName: "Comments",
      foreignTypeName: "comment",
      foreignFieldName: "postId",
      filterFn: comment => !comment.deleted && comment.nominatedForReview === "2018"
    }),
    canRead: ['guests'],
  },

  nominationCount2019: {
    ...denormalizedCountOfReferences({
      fieldName: "nominationCount2019",
      collectionName: "Posts",
      foreignCollectionName: "Comments",
      foreignTypeName: "comment",
      foreignFieldName: "postId",
      filterFn: comment => !comment.deleted && comment.nominatedForReview === "2019"
    }),
    canRead: ['guests'],
  },

  reviewCount2018: {
    ...denormalizedCountOfReferences({
      fieldName: "reviewCount2018",
      collectionName: "Posts",
      foreignCollectionName: "Comments",
      foreignTypeName: "comment",
      foreignFieldName: "postId",
      filterFn: comment => !comment.deleted && comment.reviewingForReview === "2018"
    }),
    canRead: ['guests'],
  },

  reviewCount2019: {
    ...denormalizedCountOfReferences({
      fieldName: "reviewCount2019",
      collectionName: "Posts",
      foreignCollectionName: "Comments",
      foreignTypeName: "comment",
      foreignFieldName: "postId",
      filterFn: comment => !comment.deleted && comment.reviewingForReview === "2019"
    }),
    canRead: ['guests'],
  },

  lastCommentPromotedAt: {
    type: Date,
    optional: true,
    hidden: true,
    canRead: ['guests']
  },

  tagRel: resolverOnlyField({
    type: "TagRel",
    graphQLtype: "TagRel",
    viewableBy: ['guests'],
    graphqlArguments: 'tagId: String',
    resolver: async (post: DbPost, args: {tagId: string}, context: ResolverContext) => {
      const { tagId } = args;
      const { currentUser } = context;
      const tagRels = await getWithLoader(context, TagRels,
        "tagRelByDocument",
        {
          tagId: tagId
        },
        'postId', post._id
      );
      const filteredTagRels = await accessFilterMultiple(currentUser, TagRels, tagRels, context)
      if (filteredTagRels?.length) {
        return filteredTagRels[0]
      }
    }
  }),

  tags: resolverOnlyField({
    type: "[Tag]",
    graphQLtype: "[Tag]",
    viewableBy: ['guests'],
    resolver: async (post: DbPost, args: void, context: ResolverContext) => {
      const { currentUser } = context;
      const tagRelevanceRecord:Record<string, number> = post.tagRelevance || {}
      const tagIds = Object.entries(tagRelevanceRecord).filter(([id, score]) => score && score > 0).map(([id]) => id)
      const tags = await context.loaders.Tags.loadMany(tagIds)
      return await accessFilterMultiple(currentUser, context.Tags, tags, context)
    }
  }),
  
  // Denormalized, with manual callbacks. Mapping from tag ID to baseScore, ie Record<string,number>.
  tagRelevance: {
    type: Object,
    optional: true,
    hidden: true,
    viewableBy: ['guests'],
  },
  
  "tagRelevance.$": {
    type: Number,
    optional: true,
    hidden: true,
  },

  lastPromotedComment: resolverOnlyField({
    type: "Comment",
    graphQLtype: "Comment",
    viewableBy: ['guests'],
    resolver: async (post, args, context: ResolverContext) => {
      const { currentUser, Comments } = context;
      if (post.lastCommentPromotedAt) {
        const comment = await Comments.findOne({postId: post._id, promoted: true}, {sort:{promotedAt: -1}})
        return await accessFilterSingle(currentUser, Comments, comment, context)
      }
    }
  }),

  bestAnswer: resolverOnlyField({
    type: "Comment",
    graphQLtype: "Comment",
    viewableBy: ['guests'],
    resolver: async (post: DbPost, args: void, context: ResolverContext) => {
      const { currentUser, Comments } = context;
      if (post.question) {
        if (post.lastCommentPromotedAt) {
          const comment = await Comments.findOne({postId: post._id, answer: true, promoted: true}, {sort:{promotedAt: -1}})
          return await accessFilterSingle(currentUser, Comments, comment, context)
        } else {
          const comment = await Comments.findOne({postId: post._id, answer: true, baseScore: {$gt: 15}}, {sort:{baseScore: -1}})
          return await accessFilterSingle(currentUser, Comments, comment, context)
        }
      }
    }
  }),

  // Tell search engines not to index this post. Useful for old posts that were
  // from a time with different quality standards. Posts will still be findable
  // in algolia. See PostsPage and HeadTags for their use of this field and the
  // noIndexLowKarma migration for the setting of it.
  noIndex: {
    type: Boolean,
    optional: true,
    viewableBy: ['guests'],
    insertableBy: ['admins'],
    editableBy: ['admins'],
    group: formGroups.adminOptions,
    ...schemaDefaultValue(false),
  },
};

export default schema;<|MERGE_RESOLUTION|>--- conflicted
+++ resolved
@@ -9,9 +9,7 @@
 import { userGetDisplayNameById } from '../../vulcan-users/helpers';
 import { TagRels } from "../tagRels/collection";
 import { getWithLoader } from '../../loaders';
-<<<<<<< HEAD
 import { formGroups } from './formGroups';
-=======
 import SimpleSchema from 'simpl-schema'
 
 const STICKY_PRIORITIES = {
@@ -20,22 +18,6 @@
   3: "Elevated",
   4: "Max",
 }
-
-const formGroups = {
-  // TODO - Figure out why properly moving this from custom_fields to schema was producing weird errors and then fix it
-  adminOptions: {
-    name: "adminOptions",
-    order: 25,
-    label: "Admin Options",
-    startCollapsed: true,
-  },
-  visibleOptions: {
-    name: "visibleOptions",
-    order: 30,
-    defaultStyle: true,
-  }
-};
->>>>>>> f1c18e30
 
 const schema: SchemaType<DbPost> = {
   // Timestamp of post creation
