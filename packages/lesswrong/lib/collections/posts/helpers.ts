import { Posts, PostsMinimumForGetPageUrl } from './collection';
import Users from '../users/collection';
import { Utils, getSetting } from '../../vulcan-lib';


// EXAMPLE-FORUM Helpers

//////////////////
// Link Helpers //
//////////////////

/**
 * @summary Return a post's link if it has one, else return its post page URL
 * @param {Object} post
 */
Posts.getLink = function (post: PostsBase|DbPost, isAbsolute=false, isRedirected=true): string {
  const url = isRedirected ? Utils.getOutgoingUrl(post.url) : post.url;
  return !!post.url ? url : Posts.getPageUrl(post, isAbsolute);
};

/**
 * @summary Depending on the settings, return either a post's URL link (if it has one) or its page URL.
 * @param {Object} post
 */
Posts.getShareableLink = function (post: PostsBase|DbPost): string {
  return getSetting('forum.outsideLinksPointTo', 'link') === 'link' ? Posts.getLink(post) : Posts.getPageUrl(post, true);
};

/**
 * @summary Whether a post's link should open in a new tab or not
 * @param {Object} post
 */
Posts.getLinkTarget = function (post: PostsBase|DbPost): string {
  return !!post.url ? '_blank' : '';
};

///////////////////
// Other Helpers //
///////////////////

/**
 * @summary Get a post author's name
 * @param {Object} post
 */
Posts.getAuthorName = function (post: DbPost) {
  var user = Users.findOne(post.userId);
  if (user) {
    return Users.getDisplayName(user);
  } else {
    return post.author;
  }
};

/**
 * @summary Get default status for new posts.
 * @param {Object} user
 */
Posts.getDefaultStatus = function (user: DbUser): number {
  const canPostApproved = typeof user === 'undefined' ? false : Users.canDo(user, 'posts.new.approved');
  if (!getSetting('forum.requirePostsApproval', false) || canPostApproved) {
    // if user can post straight to 'approved', or else post approval is not required
    return Posts.config.STATUS_APPROVED;
  } else {
    return Posts.config.STATUS_PENDING;
  }
};

/**
 * @summary Get status name
 * @param {Object} user
 */
Posts.getStatusName = function (post: DbPost): string {
  return Utils.findWhere(Posts.statuses, {value: post.status}).label;
};

/**
 * @summary Check if a post is approved
 * @param {Object} post
 */
Posts.isApproved = function (post: DbPost): boolean {
  return post.status === Posts.config.STATUS_APPROVED;
};

/**
 * @summary Check if a post is pending
 * @param {Object} post
 */
Posts.isPending = function (post: DbPost): boolean {
  return post.status === Posts.config.STATUS_PENDING;
};


/**
 * @summary Get URL for sharing on Twitter.
 * @param {Object} post
 */
Posts.getTwitterShareUrl = (post: DbPost): string => {
  const via = getSetting('twitterAccount', null) ? `&via=${getSetting('twitterAccount')}` : '';
  return `https://twitter.com/intent/tweet?text=${ encodeURIComponent(post.title) }%20${ encodeURIComponent(Posts.getLink(post, true)) }${via}`;
};

/**
 * @summary Get URL for sharing on Facebook.
 * @param {Object} post
 */
Posts.getFacebookShareUrl = (post: DbPost): string => {
  return `https://www.facebook.com/sharer/sharer.php?u=${ encodeURIComponent(Posts.getLink(post, true)) }`;
};

/**
 * @summary Get URL for sharing by Email.
 * @param {Object} post
 */
Posts.getEmailShareUrl = (post: DbPost): string => {
  const subject = `Interesting link: ${post.title}`;
  const body = `I thought you might find this interesting:

${post.title}
${Posts.getLink(post, true, false)}

(found via ${getSetting('siteUrl')})
  `;
  return `mailto:?subject=${encodeURIComponent(subject)}&body=${encodeURIComponent(body)}`;
};


/**
 * @summary Get URL of a post page.
 * @param {Object} post
 */
Posts.getPageUrl = function(post: PostsMinimumForGetPageUrl, isAbsolute=false, sequenceId:string|null=null): string {
  const prefix = isAbsolute ? Utils.getSiteUrl().slice(0,-1) : '';

  // LESSWRONG – included event and group post urls
  if (sequenceId) {
    return `${prefix}/s/${sequenceId}/p/${post._id}`;
  } else if (post.isEvent) {
    return `${prefix}/events/${post._id}/${post.slug}`;
  } else if (post.groupId) {
    return `${prefix}/g/${post.groupId}/p/${post._id}/`;
  }
  return `${prefix}/posts/${post._id}/${post.slug}`;
};

Posts.getCommentCount = (post: PostsBase|DbPost): number => {
  if (getSetting('forumType') === 'AlignmentForum') {
    return post.afCommentCount || 0;
  } else {
    return post.commentCount || 0;
  }
}

Posts.getCommentCountStr = (post: PostsBase|DbPost, commentCount?: number|undefined): string => {
  // can be passed in a manual comment count, or retrieve the post's cached comment count

  const count = commentCount != undefined ? commentCount :  Posts.getCommentCount(post)

  if (!count) {
    return "No comments"
  } else if (count == 1) {
    return "1 comment"
  } else {
    return count + " comments"
  }
}


Posts.getLastCommentedAt = (post: PostsBase|DbPost): Date => {
  if (getSetting('forumType') === 'AlignmentForum') {
    return post.afLastCommentedAt;
  } else {
    return post.lastCommentedAt;
  }
}

<<<<<<< HEAD
Posts.canEdit = (currentUser: UsersCurrent|DbUser|null, post: PostsBase|DbPost): boolean => {
=======
Posts.getLastCommentPromotedAt = (post) => {
  if (getSetting('forumType') === 'AlignmentForum') return null
  // TODO: add an afLastCommentPromotedAt
  return post.lastCommentPromotedAt;
}

Posts.canEdit = (currentUser, post) => {
>>>>>>> c71704f1
  return Users.owns(currentUser, post) || Users.canDo(currentUser, 'posts.edit.all')
}

Posts.canDelete = (currentUser: UsersCurrent|DbUser|null, post: PostsBase|DbPost): boolean => {
  if (Users.canDo(currentUser, "posts.remove.all")) {
    return true
  }
  return Users.owns(currentUser, post) && post.draft
}

Posts.getKarma = (post: PostsBase|DbPost): number => {
  const baseScore = getSetting('forumType') === 'AlignmentForum' ? post.afBaseScore : post.baseScore
  return baseScore || 0
}

// User can add/edit the hideCommentKarma setting if:
//  1) The user is logged in and has the requisite setting enabled
//  And
//  2) The post does not exist yet
//  Or if the post does exist
//  3) The post doesn't have any comments yet
Posts.canEditHideCommentKarma = (user: UsersCurrent|DbUser|null, post: PostsBase|DbPost): boolean => {
  return !!(user?.showHideKarmaOption && (!post || !Posts.getCommentCount(post)))
}<|MERGE_RESOLUTION|>--- conflicted
+++ resolved
@@ -173,17 +173,13 @@
   }
 }
 
-<<<<<<< HEAD
-Posts.canEdit = (currentUser: UsersCurrent|DbUser|null, post: PostsBase|DbPost): boolean => {
-=======
-Posts.getLastCommentPromotedAt = (post) => {
+Posts.getLastCommentPromotedAt = (post: PostsList): Date|null => {
   if (getSetting('forumType') === 'AlignmentForum') return null
   // TODO: add an afLastCommentPromotedAt
   return post.lastCommentPromotedAt;
 }
 
-Posts.canEdit = (currentUser, post) => {
->>>>>>> c71704f1
+Posts.canEdit = (currentUser: UsersCurrent|DbUser|null, post: PostsBase|DbPost): boolean => {
   return Users.owns(currentUser, post) || Users.canDo(currentUser, 'posts.edit.all')
 }
 
