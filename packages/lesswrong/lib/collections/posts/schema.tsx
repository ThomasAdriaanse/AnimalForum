--- conflicted
+++ resolved
@@ -1226,12 +1226,7 @@
     optional: true,
     label: "Co-Authors",
     control: "CoauthorsListEditor",
-<<<<<<< HEAD
     group: formGroups.coauthors,
-=======
-    group: formGroups.advancedOptions,
-    order: 1,
->>>>>>> 80b8fbdc
   },
   'coauthorStatuses.$': {
     type: new SimpleSchema({
