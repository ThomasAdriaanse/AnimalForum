import { Utils, slugify, getDomain, getOutgoingUrl } from '../../vulcan-lib/utils';
import moment from 'moment';
import { foreignKeyField, resolverOnlyField, denormalizedField, denormalizedCountOfReferences, accessFilterMultiple, accessFilterSingle } from '../../utils/schemaUtils'
import { schemaDefaultValue } from '../../collectionUtils';
import { PostRelations } from "../postRelations/collection"
import { postGetPageUrl, postGetEmailShareUrl, postGetTwitterShareUrl, postGetFacebookShareUrl, postGetDefaultStatus, getSocialPreviewImage } from './helpers';
import { postStatuses, postStatusLabels } from './constants';
import { userGetDisplayNameById } from '../../vulcan-users/helpers';
import { TagRels } from "../tagRels/collection";
import { getWithLoader } from '../../loaders';
import { formGroups } from './formGroups';
import SimpleSchema from 'simpl-schema'
import { DEFAULT_QUALITATIVE_VOTE } from '../reviewVotes/schema';
import { getCollaborativeEditorAccess } from './collabEditingPermissions';
import { getVotingSystems } from '../../voting/votingSystems';
import { forumTypeSetting } from '../../instanceSettings';

const isLWorAF = (forumTypeSetting.get() === 'LessWrong') || (forumTypeSetting.get() === 'AlignmentForum')
const isEAForum = (forumTypeSetting.get() === 'EAForum')

const urlHintText = isEAForum
    ? 'UrlHintText'
    : 'Please write what you liked about the post and sample liberally! If the author allows it, copy in the entire post text. (Link-posts without text get far fewer views and most people don\'t click offsite links.)'

const STICKY_PRIORITIES = {
  1: "Low",
  2: "Normal",
  3: "Elevated",
  4: "Max",
}

export interface RSVPType {
  name: string
  email: string
  nonPublic: boolean
  response: "yes" | "maybe" | "no"
  userId: string
  createdAt: Date
}
const rsvpType = new SimpleSchema({
  name: {
    type: String,
  },
  email: {
    type: String,
    optional: true,
  },
  nonPublic: {
    type: Boolean,
    optional: true,
  },
  response: {
    type: String,
    allowedValues: ["yes", "maybe", "no"],
  },
  userId: {
    type: String,
    optional: true,
    nullable: true
  },
  createdAt: {
    type: Date,
    optional: true
  },
})


const schema: SchemaType<DbPost> = {
  // Timestamp of post creation
  createdAt: {
    type: Date,
    optional: true,
    viewableBy: ['admins'],
    onInsert: () => new Date(),
  },
  // Timestamp of post first appearing on the site (i.e. being approved)
  postedAt: {
    type: Date,
    optional: true,
    viewableBy: ['guests'],
    insertableBy: ['admins'],
    editableBy: ['admins'],
    control: 'datetime',
    group: formGroups.adminOptions,
    onInsert: (post, currentUser) => {
      // Set the post's postedAt if it's going to be approved
      if (!post.postedAt && postGetDefaultStatus(currentUser!) === postStatuses.STATUS_APPROVED) {
        return new Date();
      }
    },
    onEdit: (modifier, post) => {
      // Set the post's postedAt if it's going to be approved
      if (!post.postedAt && modifier.$set.status === postStatuses.STATUS_APPROVED) {
        return new Date();
      }
    }
  },
  // Timestamp of last post modification
  modifiedAt: {
    type: Date,
    optional: true,
    viewableBy: ['guests'],
    ...denormalizedField({
      getValue: () => {
        return new Date()
      }
    }),
  },
  // URL
  url: {
    type: String,
    optional: true,
    max: 500,
    viewableBy: ['guests'],
    insertableBy: ['members'],
    editableBy: ['members', 'sunshineRegiment', 'admins'],
    control: 'EditUrl',
    order: 12,
    query: `
      SiteData{
        logoUrl
        title
      }
    `,
    inputProperties: {
      labels: {
        inactive: 'Link-post?',
        active: 'Add a linkpost URL',
      },
      hintText: urlHintText
    },
    group: formGroups.options,
    hidden: (props) => props.eventForm,
  },
  // Title
  title: {
    type: String,
    optional: false,
    max: 500,
    viewableBy: ['guests'],
    insertableBy: ['members'],
    editableBy: ['members', 'sunshineRegiment', 'admins'],
    order: 10,
    placeholder: "Title",
    control: 'EditTitle',
    group: formGroups.title,
  },
  // Slug
  slug: {
    type: String,
    optional: true,
    viewableBy: ['guests'],
    onInsert: async (post) => {
      return await Utils.getUnusedSlugByCollectionName("Posts", slugify(post.title))
    },
    onEdit: async (modifier, post) => {
      if (modifier.$set.title) {
        return await Utils.getUnusedSlugByCollectionName("Posts", slugify(modifier.$set.title), false, post._id)
      }
    }
  },
  // Count of how many times the post's page was viewed
  viewCount: {
    type: Number,
    optional: true,
    viewableBy: ['admins'],
    defaultValue: 0
  },
  // Timestamp of the last comment
  lastCommentedAt: {
    type: Date,
    denormalized: true,
    optional: true,
    viewableBy: ['guests'],
    hidden: true,
    onInsert: (post: DbPost) => post.postedAt || new Date(),
  },
  // Count of how many times the post's link was clicked
  clickCount: {
    type: Number,
    optional: true,
    viewableBy: ['admins'],
    defaultValue: 0
  },

  deletedDraft: {
    type: Boolean,
    optional: true,
    ...schemaDefaultValue(false),
    viewableBy: ['guests'],
    editableBy: ['members'],
    hidden: true,
  },

  // The post's status. One of pending (`1`), approved (`2`), rejected (`3`), spam (`4`) or deleted (`5`)
  status: {
    type: Number,
    optional: true,
    viewableBy: ['guests'],
    insertableBy: ['admins'],
    editableBy: ['admins', 'sunshineRegiment'],
    control: 'select',
    onInsert: (document, currentUser) => {
      if (!document.status) {
        return postGetDefaultStatus(currentUser!);
      }
    },
    onEdit: (modifier, document, currentUser) => {
      // if for some reason post status has been removed, give it default status
      if (modifier.$unset && modifier.$unset.status) {
        return postGetDefaultStatus(currentUser!);
      }
    },
    options: () => postStatusLabels,
    group: formGroups.adminOptions
  },
  // Whether a post is scheduled in the future or not
  isFuture: {
    type: Boolean,
    optional: true,
    viewableBy: ['guests'],
    onInsert: (post) => {
      // Set the post's isFuture to true if necessary
      if (post.postedAt) {
        const postTime = new Date(post.postedAt).getTime();
        const currentTime = new Date().getTime() + 1000;
        return postTime > currentTime; // round up to the second
      } else {
        return false;
      }
    },
    onEdit: (modifier, post) => {
      // Set the post's isFuture to true if necessary
      if (modifier.$set.postedAt) {
        const postTime = new Date(modifier.$set.postedAt).getTime();
        const currentTime = new Date().getTime() + 1000;
        if (postTime > currentTime) {
          // if a post's postedAt date is in the future, set isFuture to true
          return true;
        } else if (post.isFuture) {
          // else if a post has isFuture to true but its date is in the past, set isFuture to false
          return false;
        }
      }
    }
  },
  // Whether the post is sticky (pinned to the top of posts lists)
  sticky: {
    type: Boolean,
    optional: true,
    ...schemaDefaultValue(false),
    viewableBy: ['guests'],
    insertableBy: ['sunshineRegiment', 'admins'],
    editableBy: ['sunshineRegiment', 'admins'],
    control: 'checkbox',
    order: 10,
    group: formGroups.adminOptions,
    onInsert: (post) => {
      if(!post.sticky) {
        return false;
      }
    },
    onEdit: (modifier, post) => {
      if (!modifier.$set.sticky) {
        return false;
      }
    }
  },
  // Priority of the stickied post. Higher priorities will be sorted before
  // lower priorities.
  stickyPriority: {
    type: SimpleSchema.Integer,
    ...schemaDefaultValue(2),
    viewableBy: ['guests'],
    insertableBy: ['sunshineRegiment', 'admins'],
    editableBy: ['sunshineRegiment', 'admins'],
    control: 'select',
    options: () => Object.entries(STICKY_PRIORITIES).map(([level, name]) => ({
      value: parseInt(level),
      label: name
    })),
    group: formGroups.adminOptions,
    order: 11,
    optional: true,
  },
  // Save info for later spam checking on a post. We will use this for the akismet package
  userIP: {
    type: String,
    optional: true,
    viewableBy: ['admins'],
  },
  userAgent: {
    type: String,
    optional: true,
    viewableBy: ['admins'],
  },
  referrer: {
    type: String,
    optional: true,
    viewableBy: ['admins'],
  },
  // The post author's name
  author: {
    type: String,
    denormalized: true,
    optional: true,
    viewableBy: ['guests'],
    onEdit: async (modifier, document, currentUser) => {
      // if userId is changing, change the author name too
      if (modifier.$set && modifier.$set.userId) {
        return await userGetDisplayNameById(modifier.$set.userId)
      }
    }
  },
  // The post author's `_id`.
  userId: {
    ...foreignKeyField({
      idFieldName: "userId",
      resolverName: "user",
      collectionName: "Users",
      type: "User",
      nullable: true
    }),
    optional: true,
    control: 'text',
    viewableBy: ['guests'],
    editableBy: ['admins'],
    insertableBy: ['admins'],
    tooltip: 'The user id of the author',
    
    group: formGroups.adminOptions,
  },

  // GraphQL-only fields

  domain: resolverOnlyField({
    type: String,
    viewableBy: ['guests'],
    resolver: (post: DbPost, args: void, context: ResolverContext) => getDomain(post.url),
  }),

  pageUrl: resolverOnlyField({
    type: String,
    viewableBy: ['guests'],
    resolver: (post: DbPost, args: void, context: ResolverContext) => postGetPageUrl(post, true),
  }),
  
  pageUrlRelative: resolverOnlyField({
    type: String,
    viewableBy: ['guests'],
    resolver: (post: DbPost, args: void, context: ResolverContext) => postGetPageUrl(post, false),
  }),

  linkUrl: resolverOnlyField({
    type: String,
    viewableBy: ['guests'],
    resolver: (post: DbPost, args: void, context: ResolverContext) => {
      return post.url ? getOutgoingUrl(post.url) : postGetPageUrl(post, true);
    },
  }),

  postedAtFormatted: resolverOnlyField({
    type: String,
    viewableBy: ['guests'],
    resolver: (post: DbPost, args: void, context: ResolverContext) => {
      return moment(post.postedAt).format('dddd, MMMM Do YYYY');
    }
  }),

  emailShareUrl: resolverOnlyField({
    type: String,
    viewableBy: ['guests'],
    resolver: (post: DbPost, args: void, context: ResolverContext) => postGetEmailShareUrl(post),
  }),

  twitterShareUrl: resolverOnlyField({
    type: String,
    viewableBy: ['guests'],
    resolver: (post: DbPost, args: void, context: ResolverContext) => postGetTwitterShareUrl(post),
  }),

  facebookShareUrl: resolverOnlyField({
    type: String,
    viewableBy: ['guests'],
    resolver: (post: DbPost, args: void, context: ResolverContext) => postGetFacebookShareUrl(post),
  }),
  
  socialPreviewImageUrl: resolverOnlyField({
    type: String,
    viewableBy: ['guests'],
    resolver: (post: DbPost, args: void, context: ResolverContext) => getSocialPreviewImage(post)
  }),

  question: {
    type: Boolean,
    optional: true,
    ...schemaDefaultValue(false),
    viewableBy: ['guests'],
    insertableBy: ['members'],
    hidden: true,
  },

  authorIsUnreviewed: {
    type: Boolean,
    optional: true,
    denormalized: true,
    ...schemaDefaultValue(false),
    viewableBy: ['guests'],
    insertableBy: ['admins', 'sunshineRegiment'],
    editableBy: ['admins', 'sunshineRegiment'],
    group: formGroups.adminOptions,
  },

  // By default, the read time for a post is calculated automatically from the word count.
  // Sometimes this incorrect (often due to link posts, videos, etc.) so it can be overridden
  // manually by setting this field.
  readTimeMinutesOverride: {
    type: Number,
    optional: true,
    canRead: ['guests'],
    canCreate: ['admins'],
    canUpdate: ['admins'],
    group: formGroups.adminOptions,
    control: 'FormComponentNumber',
    label: 'Read time (minutes)',
    tooltip: 'By default, this is calculated from the word count. Enter a value to override.',
  },
  readTimeMinutes: resolverOnlyField({
    type: Number,
    viewableBy: ['guests'],
    resolver: ({readTimeMinutesOverride, contents}: DbPost) =>
      Math.max(
        1,
        Math.round(typeof readTimeMinutesOverride === "number"
          ? readTimeMinutesOverride
          : (contents?.wordCount ?? 0) / 250)
      ),
  }),

  // DEPRECATED field for GreaterWrong backwards compatibility
  wordCount: resolverOnlyField({
    type: Number,
    viewableBy: ['guests'],
    resolver: (post: DbPost, args: void, { Posts }: ResolverContext) => {
      const contents = post.contents;
      if (!contents) return 0;
      return contents.wordCount;
    }
  }),
  // DEPRECATED field for GreaterWrong backwards compatibility
  htmlBody: resolverOnlyField({
    type: String,
    viewableBy: ['guests'],
    resolver: (post: DbPost, args: void, { Posts }: ResolverContext) => {
      const contents = post.contents;
      if (!contents) return "";
      return contents.html;
    }
  }),

  submitToFrontpage: {
    type: Boolean,
    viewableBy: ['guests'],
    insertableBy: ['members'],
    editableBy: ['members', 'admins', 'sunshineRegiment'],
    optional: true,
    hidden: true,
    ...schemaDefaultValue(true),
    onCreate: ({newDocument}: { newDocument: DbPost }) => {
      if (newDocument.isEvent) return false
      if ('submitToFrontpage' in newDocument) return newDocument.submitToFrontpage
      return true
    },
    onUpdate: ({data, document}: { data: Partial<DbPost>, document: DbPost }) => {
      const updatedDocIsEvent = ('isEvent' in document) ? document.isEvent : false
      if (updatedDocIsEvent) return false
      return ('submitToFrontpage' in document) ? document.submitToFrontpage : true
    }
  },

  hiddenRelatedQuestion: {
    type: Boolean,
    viewableBy: ['guests'],
    insertableBy: ['members'],
    editableBy: ['members', 'admins', 'sunshineRegiment'],
    hidden: true,
    optional: true,
    ...schemaDefaultValue(false),
  },

  originalPostRelationSourceId: {
    type: String,
    optional: true,
    viewableBy: ['guests'],
    insertableBy: ['members'],
    hidden: true,
  },

  sourcePostRelations: resolverOnlyField({
    type: Array,
    graphQLtype: '[PostRelation!]!',
    viewableBy: ['guests'],
    resolver: async (post: DbPost, args: void, context: ResolverContext) => {
      const result = await PostRelations.find({targetPostId: post._id}).fetch()
      return await accessFilterMultiple(context.currentUser, PostRelations, result, context);
    }
  }),
  'sourcePostRelations.$': {
    type: String,
    optional: true,
  },

  targetPostRelations: resolverOnlyField({
    type: Array,
    graphQLtype: '[PostRelation!]!',
    viewableBy: ['guests'],
    resolver: async (post: DbPost, args: void, context: ResolverContext) => {
      const { Posts, currentUser } = context;
      const postRelations = await Posts.aggregate([
        { $match: { _id: post._id }},
        { $graphLookup: { 
            from: "postrelations", 
            as: "relatedQuestions", 
            startWith: post._id, 
            connectFromField: "targetPostId", 
            connectToField: "sourcePostId", 
            maxDepth: 3 
          } 
        },
        { 
          $project: {
            relatedQuestions: 1
          }
        }, 
        {
          $unwind: "$relatedQuestions"
        }, 
        {
          $replaceRoot: {
            newRoot: "$relatedQuestions"
          }
        }
     ]).toArray()
     if (!postRelations || postRelations.length < 1) return []
     return await accessFilterMultiple(currentUser, PostRelations, postRelations, context);
    }
  }),
  'targetPostRelations.$': {
    type: String,
    optional: true,
  },
  
  // A post should have the shortform flag set iff its author's shortformFeedId
  // field is set to this post's ID.
  shortform: {
    type: Boolean,
    optional: true,
    hidden: true,
    viewableBy: ['guests'],
    insertableBy: ['admins'],
    editableBy: ['admins'],
    denormalized: true,
    ...schemaDefaultValue(false),
  },

  canonicalSource: {
    type: String,
    optional: true,
    viewableBy: ['guests'],
    insertableBy: ['admins'],
    editableBy: ['admins'],
    group: formGroups.adminOptions,
  },

  nominationCount2018: {
    ...denormalizedCountOfReferences({
      fieldName: "nominationCount2018",
      collectionName: "Posts",
      foreignCollectionName: "Comments",
      foreignTypeName: "comment",
      foreignFieldName: "postId",
      filterFn: comment => !comment.deleted && comment.nominatedForReview === "2018"
    }),
    canRead: ['guests'],
  },

  nominationCount2019: {
    ...denormalizedCountOfReferences({
      fieldName: "nominationCount2019",
      collectionName: "Posts",
      foreignCollectionName: "Comments",
      foreignTypeName: "comment",
      foreignFieldName: "postId",
      filterFn: comment => !comment.deleted && comment.nominatedForReview === "2019"
    }),
    canRead: ['guests'],
  },

  reviewCount2018: {
    ...denormalizedCountOfReferences({
      fieldName: "reviewCount2018",
      collectionName: "Posts",
      foreignCollectionName: "Comments",
      foreignTypeName: "comment",
      foreignFieldName: "postId",
      filterFn: comment => !comment.deleted && comment.reviewingForReview === "2018"
    }),
    canRead: ['guests'],
  },

  reviewCount2019: {
    ...denormalizedCountOfReferences({
      fieldName: "reviewCount2019",
      collectionName: "Posts",
      foreignCollectionName: "Comments",
      foreignTypeName: "comment",
      foreignFieldName: "postId",
      filterFn: comment => !comment.deleted && comment.reviewingForReview === "2019"
    }),
    canRead: ['guests'],
  },

  reviewCount: {
    ...denormalizedCountOfReferences({
      fieldName: "reviewCount",
      collectionName: "Posts",
      foreignCollectionName: "Comments",
      foreignTypeName: "comment",
      foreignFieldName: "postId",
      filterFn: comment => !comment.deleted && !!comment.reviewingForReview
    }),
    canRead: ['guests'],
  },

  reviewVoteCount: {
    type: Number,
    optional: true,
    defaultValue: 0,
    ...denormalizedCountOfReferences({
      fieldName: "reviewVoteCount",
      collectionName: "Posts",
      foreignCollectionName: "ReviewVotes",
      foreignTypeName: "reviewVote",
      foreignFieldName: "postId",
    }),
    canRead: ['guests'],
  },

  positiveReviewVoteCount: {
    type: Number,
    optional: true,
    defaultValue: 0,
    ...denormalizedCountOfReferences({
      fieldName: "positiveReviewVoteCount",
      collectionName: "Posts",
      foreignCollectionName: "ReviewVotes",
      foreignTypeName: "reviewVote",
      foreignFieldName: "postId",
      filterFn: vote => vote.qualitativeScore > DEFAULT_QUALITATIVE_VOTE || vote.quadraticScore > 0
    }),
    canRead: ['guests'],
  },

  // The various reviewVoteScore and reviewVotes fields are for caching the results of the updateQuadraticVotes migration (which calculates the score of posts during the LessWrong Review)
  reviewVoteScoreAF: {
    type: Number, 
    optional: true,
    defaultValue: 0,
    canRead: ['guests']
  },
  reviewVotesAF: {
    type: Array,
    optional: true,
    defaultValue: [],
    canRead: ['guests']
  },
  'reviewVotesAF.$': {
    type: Number,
    optional: true,
  },

  reviewVoteScoreHighKarma: {
    type: Number, 
    optional: true,
    defaultValue: 0,
    canRead: ['guests']
  },
  reviewVotesHighKarma: {
    type: Array,
    optional: true,
    defaultValue: [],
    canRead: ['guests']
  },
  'reviewVotesHighKarma.$': {
    type: Number,
    optional: true,
  },

  reviewVoteScoreAllKarma: {
    type: Number, 
    optional: true,
    defaultValue: 0,
    canRead: ['guests']
  },
  reviewVotesAllKarma: {
    type: Array,
    optional: true,
    defaultValue: [],
    canRead: ['guests']
  },
  'reviewVotesAllKarma.$': {
    type: Number,
    optional: true,
  },

  // the final review scores for each post, at the end of the review.
  finalReviewVoteScoreHighKarma: {
    type: Number, 
    optional: true,
    defaultValue: 0,
    canRead: ['guests']
  },
  finalReviewVotesHighKarma: {
    type: Array,
    optional: true,
    defaultValue: [],
    canRead: ['guests']
  },
  'finalReviewVotesHighKarma.$': {
    type: Number,
    optional: true,
  },

  finalReviewVoteScoreAllKarma: {
    type: Number, 
    optional: true,
    defaultValue: 0,
    canRead: ['guests']
  },
  finalReviewVotesAllKarma: {
    type: Array,
    optional: true,
    defaultValue: [],
    canRead: ['guests']
  },
  'finalReviewVotesAllKarma.$': {
    type: Number,
    optional: true,
  },

  finalReviewVoteScoreAF: {
    type: Number, 
    optional: true,
    defaultValue: 0,
    canRead: ['guests']
  },
  finalReviewVotesAF: {
    type: Array,
    optional: true,
    defaultValue: [],
    canRead: ['guests']
  },
  'finalReviewVotesAF.$': {
    type: Number,
    optional: true,
  },

  lastCommentPromotedAt: {
    type: Date,
    optional: true,
    hidden: true,
    canRead: ['guests']
  },

  tagRel: resolverOnlyField({
    type: "TagRel",
    graphQLtype: "TagRel",
    viewableBy: ['guests'],
    graphqlArguments: 'tagId: String',
    resolver: async (post: DbPost, args: {tagId: string}, context: ResolverContext) => {
      const { tagId } = args;
      const { currentUser } = context;
      const tagRels = await getWithLoader(context, TagRels,
        "tagRelByDocument",
        {
          tagId: tagId
        },
        'postId', post._id
      );
      const filteredTagRels = await accessFilterMultiple(currentUser, TagRels, tagRels, context)
      if (filteredTagRels?.length) {
        return filteredTagRels[0]
      }
    }
  }),

  tags: resolverOnlyField({
    type: "[Tag]",
    graphQLtype: "[Tag]",
    viewableBy: ['guests'],
    resolver: async (post: DbPost, args: void, context: ResolverContext) => {
      const { currentUser } = context;
      const tagRelevanceRecord:Record<string, number> = post.tagRelevance || {}
      const tagIds = Object.entries(tagRelevanceRecord).filter(([id, score]) => score && score > 0).map(([id]) => id)
      const tags = await context.loaders.Tags.loadMany(tagIds)
      return await accessFilterMultiple(currentUser, context.Tags, tags, context)
    }
  }),
  
  // Denormalized, with manual callbacks. Mapping from tag ID to baseScore, ie Record<string,number>.
  tagRelevance: {
    type: Object,
    optional: true,
    hidden: true,
    viewableBy: ['guests'],
  },
  
  "tagRelevance.$": {
    type: Number,
    optional: true,
    hidden: true,
  },

  lastPromotedComment: resolverOnlyField({
    type: "Comment",
    graphQLtype: "Comment",
    viewableBy: ['guests'],
    resolver: async (post, args, context: ResolverContext) => {
      const { currentUser, Comments } = context;
      if (post.lastCommentPromotedAt) {
        const comment = await Comments.findOne({postId: post._id, promoted: true}, {sort:{promotedAt: -1}})
        return await accessFilterSingle(currentUser, Comments, comment, context)
      }
    }
  }),

  bestAnswer: resolverOnlyField({
    type: "Comment",
    graphQLtype: "Comment",
    viewableBy: ['guests'],
    resolver: async (post: DbPost, args: void, context: ResolverContext) => {
      const { currentUser, Comments } = context;
      if (post.question) {
        if (post.lastCommentPromotedAt) {
          const comment = await Comments.findOne({postId: post._id, answer: true, promoted: true}, {sort:{promotedAt: -1}})
          return await accessFilterSingle(currentUser, Comments, comment, context)
        } else {
          const comment = await Comments.findOne({postId: post._id, answer: true, baseScore: {$gt: 15}}, {sort:{baseScore: -1}})
          return await accessFilterSingle(currentUser, Comments, comment, context)
        }
      }
    }
  }),

  // Tell search engines not to index this post. Useful for old posts that were
  // from a time with different quality standards. Posts will still be findable
  // in algolia. See PostsPage and HeadTags for their use of this field and the
  // noIndexLowKarma migration for the setting of it.
  noIndex: {
    type: Boolean,
    optional: true,
    viewableBy: ['guests'],
    insertableBy: ['admins'],
    editableBy: ['admins'],
    group: formGroups.adminOptions,
    ...schemaDefaultValue(false),
  },
  
  // TODO: doc
  rsvps: {
    type: Array,
    viewableBy: ['guests'],
    optional: true,
    // TODO: how to remove people without db access?
    hidden: true,
  },
  
  'rsvps.$': {
    type: rsvpType,
    viewableBy: ['guests'],
  },

  activateRSVPs: {
    type: Boolean,
    viewableBy: ['guests'],
    insertableBy: ['members'],
    editableBy: ['members', 'sunshineRegiment', 'admins'],
    hidden: (props) => !props.eventForm,
    group: formGroups.event,
    control: 'checkbox',
    label: "Enable RSVPs for this event",
    tooltip: "RSVPs are public, but the associated email addresses are only visible to organizers.",
    optional: true
  },
  
  nextDayReminderSent: {
    type: Boolean,
    viewableBy: ['guests'],
    insertableBy: ['admins'],
    editableBy: ['admins'],
    optional: true,
    hidden: true,
    ...schemaDefaultValue(false),
  },
  
  onlyVisibleToLoggedIn: {
    type: Boolean,
    viewableBy: ['guests'],
    insertableBy: ['admins', 'sunshineRegiment'],
    editableBy: ['admins', 'sunshineRegiment'],
    optional: true,
    group: formGroups.adminOptions,
    label: "Hide this post from users who are not logged in",
    ...schemaDefaultValue(false),
  },
  
  onlyVisibleToEstablishedAccounts: {
    type: Boolean,
    viewableBy: ['guests'],
    insertableBy: ['admins', 'sunshineRegiment'],
    editableBy: ['admins', 'sunshineRegiment'],
    optional: true,
    group: formGroups.adminOptions,
    label: "Hide this post from logged out users and newly created accounts",
    ...schemaDefaultValue(false),
  },

  currentUserReviewVote: resolverOnlyField({
    type: "ReviewVote",
    graphQLtype: "ReviewVote",
    viewableBy: ['members'],
    resolver: async (post: DbPost, args: void, context: ResolverContext): Promise<DbReviewVote|null> => {
      const { ReviewVotes, currentUser } = context;
      if (!currentUser) return null;
      const votes = await getWithLoader(context, ReviewVotes,
        `reviewVotesByUser${currentUser._id}`,
        {
          userId: currentUser._id
        },
        "postId", post._id
      );
      if (!votes.length) return null;
      const vote = await accessFilterSingle(currentUser, ReviewVotes, votes[0], context);
      return vote;
    }
  }),
  
  votingSystem: {
    type: String,
    optional: true,
    viewableBy: ['guests'],
    insertableBy: ['admins', 'sunshineRegiment'],
    editableBy: ['admins', 'sunshineRegiment'],
    group: formGroups.adminOptions,
    control: "select",
    form: {
      options: () => {
        return getVotingSystems()
          .map(votingSystem => ({label: votingSystem.description, value: votingSystem.name}));
      }
    },
    ...schemaDefaultValue(isLWorAF ? "twoAxis" : "default"),
  },
<<<<<<< HEAD
  
  myEditorAccess: resolverOnlyField({
    type: String,
    viewableBy: ['guests'],
    resolver: (post: DbPost, args: void, context: ResolverContext) => {
      return getCollaborativeEditorAccess({
        formType: "edit",
        post, user: context.currentUser,
        useAdminPowers: false,
      });
    }
  }),
=======

  podcastEpisodeId: {
    ...foreignKeyField({
      idFieldName: 'podcastEpisodeId',
      resolverName: 'podcastEpisode',
      collectionName: 'PodcastEpisodes',
      type: 'PodcastEpisode',
      nullable: true
    }),
    optional: true,
    viewableBy: ['guests'],
    nullable: true
  }
>>>>>>> ffaee54a
};

export default schema;<|MERGE_RESOLUTION|>--- conflicted
+++ resolved
@@ -960,9 +960,7 @@
       }
     },
     ...schemaDefaultValue(isLWorAF ? "twoAxis" : "default"),
-  },
-<<<<<<< HEAD
-  
+  },  
   myEditorAccess: resolverOnlyField({
     type: String,
     viewableBy: ['guests'],
@@ -974,8 +972,6 @@
       });
     }
   }),
-=======
-
   podcastEpisodeId: {
     ...foreignKeyField({
       idFieldName: 'podcastEpisodeId',
@@ -988,7 +984,6 @@
     viewableBy: ['guests'],
     nullable: true
   }
->>>>>>> ffaee54a
 };
 
 export default schema;