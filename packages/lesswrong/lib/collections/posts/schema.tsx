import { Utils, slugify, getDomain, getOutgoingUrl } from '../../vulcan-lib/utils';
import moment from 'moment';
import { arrayOfForeignKeysField, foreignKeyField, googleLocationToMongoLocation, resolverOnlyField, denormalizedField, denormalizedCountOfReferences, accessFilterMultiple, accessFilterSingle } from '../../utils/schemaUtils'
import { schemaDefaultValue } from '../../collectionUtils';
import { PostRelations } from "../postRelations/collection"
import { postCanEditHideCommentKarma, postGetPageUrl, postGetEmailShareUrl, postGetTwitterShareUrl, postGetFacebookShareUrl, postGetDefaultStatus, getSocialPreviewImage } from './helpers';
import { postStatuses, postStatusLabels } from './constants';
import { userGetDisplayNameById } from '../../vulcan-users/helpers';
import { TagRels } from "../tagRels/collection";
import { loadByIds, getWithLoader } from '../../loaders';
import { formGroups } from './formGroups';
import SimpleSchema from 'simpl-schema'
import { DEFAULT_QUALITATIVE_VOTE } from '../reviewVotes/schema';
import { getCollaborativeEditorAccess } from './collabEditingPermissions';
import { getVotingSystems } from '../../voting/votingSystems';
import { fmCrosspostBaseUrlSetting, fmCrosspostSiteNameSetting, forumTypeSetting } from '../../instanceSettings';
import { forumSelect } from '../../forumTypeUtils';
import * as _ from 'underscore';
import { localGroupTypeFormOptions } from '../localgroups/groupTypes';
import { userOwns } from '../../vulcan-users/permissions';
import { userCanCommentLock, userCanModeratePost } from '../users/helpers';
import { sequenceGetNextPostID, sequenceGetPrevPostID, sequenceContainsPost, getPrevPostIdFromPrevSequence, getNextPostIdFromNextSequence } from '../sequences/helpers';
import { userOverNKarmaFunc } from "../../vulcan-users";
import { allOf } from '../../utils/functionUtils';
import { crosspostKarmaThreshold } from '../../publicSettings';
import { userHasSideComments } from '../../betas';
import { getDefaultViewSelector } from '../../utils/viewUtils';

const isEAForum = (forumTypeSetting.get() === 'EAForum')

const urlHintText = isEAForum
    ? 'UrlHintText'
    : 'Please write what you liked about the post and sample liberally! If the author allows it, copy in the entire post text. (Link-posts without text get far fewer views and most people don\'t click offsite links.)'

const STICKY_PRIORITIES = {
  1: "Low",
  2: "Normal",
  3: "Elevated",
  4: "Max",
}

const forumDefaultVotingSystem = forumSelect({
  EAForum: "twoAxis",
  LessWrong: "twoAxis",
  AlignmentForum: "twoAxis",
  default: "default",
})

export interface RSVPType {
  name: string
  email: string
  nonPublic: boolean
  response: "yes" | "maybe" | "no"
  userId: string
  createdAt: Date
}
const rsvpType = new SimpleSchema({
  name: {
    type: String,
  },
  email: {
    type: String,
    optional: true,
  },
  nonPublic: {
    type: Boolean,
    optional: true,
  },
  response: {
    type: String,
    allowedValues: ["yes", "maybe", "no"],
  },
  userId: {
    type: String,
    optional: true,
    nullable: true
  },
  createdAt: {
    type: Date,
    optional: true
  },
})

const MINIMUM_COAUTHOR_KARMA = 10;

export const EVENT_TYPES = [
  {value: 'presentation', label: 'Presentation'},
  {value: 'discussion', label: 'Discussion'},
  {value: 'workshop', label: 'Workshop'},
  {value: 'social', label: 'Social'},
  {value: 'coworking', label: 'Coworking'},
  {value: 'course', label: 'Course'},
  {value: 'conference', label: 'Conference'},
]

async function getLastReadStatus(post: DbPost, context: ResolverContext) {
  const { currentUser, ReadStatuses } = context;
  if (!currentUser) return null;

  const readStatus = await getWithLoader(context, ReadStatuses,
    `readStatuses`,
    { userId: currentUser._id },
    'postId', post._id
  );
  if (!readStatus.length) return null;
  return readStatus[0];
}

function eaFrontpageDate (document: ReplaceFieldsOfType<DbPost, EditableFieldContents, EditableFieldInsertion>) {
  if (document.isEvent || !document.submitToFrontpage) {
    return undefined
  }
  return new Date()
}
const frontpageDefault = isEAForum ?
  eaFrontpageDate :
  undefined

export const sideCommentCacheVersion = 1;
export interface SideCommentsCache {
  version: number,
  generatedAt: Date,
  annotatedHtml: string
  commentsByBlock: Record<string,string[]>
}
export interface SideCommentsResolverResult {
  html: string,
  commentsByBlock: Record<string,string[]>,
  highKarmaCommentsByBlock: Record<string,string[]>,
}

/**
 * Structured this way to ensure lazy evaluation of `crosspostKarmaThreshold` each time we check for a given user, rather than once on server start
 */
const userPassesCrosspostingKarmaThreshold = (user: DbUser | UsersMinimumInfo | null) => {
  const currentKarmaThreshold = crosspostKarmaThreshold.get();

  return currentKarmaThreshold === null
    ? true
    // userOverNKarmaFunc checks greater than, while we want greater than or equal to, since that's the check we're performing elsewhere
    // so just subtract one
    : userOverNKarmaFunc(currentKarmaThreshold - 1)(user);
}

const schemaDefaultValueFmCrosspost = schemaDefaultValue({
  isCrosspost: false,
})

const schema: SchemaType<DbPost> = {
  // Timestamp of post first appearing on the site (i.e. being approved)
  postedAt: {
    type: Date,
    optional: true,
    canRead: ['guests'],
    canCreate: ['admins'],
    canUpdate: ['admins'],
    control: 'datetime',
    group: formGroups.adminOptions,
    onInsert: (post, currentUser) => {
      // Set the post's postedAt if it's going to be approved
      if (!post.postedAt && postGetDefaultStatus(currentUser!) === postStatuses.STATUS_APPROVED) {
        return new Date();
      }
    },
    onEdit: (modifier, post) => {
      // Set the post's postedAt if it's going to be approved
      if (!post.postedAt && modifier.$set.status === postStatuses.STATUS_APPROVED) {
        return new Date();
      }
    }
  },
  // Timestamp of last post modification
  modifiedAt: {
    type: Date,
    optional: true,
    canRead: ['guests'],
    ...denormalizedField({
      getValue: () => {
        return new Date()
      }
    }),
  },
  // URL
  url: {
    type: String,
    optional: true,
    max: 500,
    canRead: ['guests'],
    canCreate: ['members'],
    canUpdate: ['members', 'sunshineRegiment', 'admins'],
    control: 'EditUrl',
    order: 12,
    form: {
      labels: {
        inactive: 'Link-post?',
        active: 'Add a linkpost URL',
      },
      hintText: urlHintText
    },
    group: formGroups.options,
    hidden: (props) => props.eventForm || props.debateForm,
  },
  // Title
  title: {
    type: String,
    optional: false,
    max: 500,
    canRead: ['guests'],
    canCreate: ['members'],
    canUpdate: ['members', 'sunshineRegiment', 'admins'],
    order: 10,
    placeholder: "Title",
    control: 'EditTitle',
    group: formGroups.title,
  },
  // Slug
  slug: {
    type: String,
    optional: true,
    canRead: ['guests'],
    onInsert: async (post) => {
      return await Utils.getUnusedSlugByCollectionName("Posts", slugify(post.title))
    },
    onEdit: async (modifier, post) => {
      if (modifier.$set.title) {
        return await Utils.getUnusedSlugByCollectionName("Posts", slugify(modifier.$set.title), false, post._id)
      }
    }
  },
  // Count of how many times the post's page was viewed
  viewCount: {
    type: Number,
    optional: true,
    canRead: ['admins'],
    defaultValue: 0
  },
  // Timestamp of the last comment
  lastCommentedAt: {
    type: Date,
    denormalized: true,
    optional: true,
    canRead: ['guests'],
    hidden: true,
    onInsert: (post: DbPost) => post.postedAt || new Date(),
  },
  // Count of how many times the post's link was clicked
  clickCount: {
    type: Number,
    optional: true,
    canRead: ['admins'],
    defaultValue: 0
  },

  deletedDraft: {
    type: Boolean,
    optional: true,
    ...schemaDefaultValue(false),
    canRead: ['guests'],
    canUpdate: ['members'],
    hidden: true,
  },

  // The post's status. One of pending (`1`), approved (`2`), rejected (`3`), spam (`4`) or deleted (`5`)
  status: {
    type: Number,
    optional: true,
    canRead: ['guests'],
    canCreate: ['admins'],
    canUpdate: ['admins', 'sunshineRegiment'],
    control: 'select',
    onInsert: (document, currentUser) => {
      if (!document.status) {
        return postGetDefaultStatus(currentUser!);
      }
    },
    onEdit: (modifier, document, currentUser) => {
      // if for some reason post status has been removed, give it default status
      if (modifier.$unset && modifier.$unset.status) {
        return postGetDefaultStatus(currentUser!);
      }
    },
    options: () => postStatusLabels,
    group: formGroups.adminOptions
  },
  // Whether a post is scheduled in the future or not
  isFuture: {
    type: Boolean,
    optional: true,
    canRead: ['guests'],
    onInsert: (post) => {
      // Set the post's isFuture to true if necessary
      if (post.postedAt) {
        const postTime = new Date(post.postedAt).getTime();
        const currentTime = new Date().getTime() + 1000;
        return postTime > currentTime; // round up to the second
      } else {
        return false;
      }
    },
    onEdit: (modifier, post) => {
      // Set the post's isFuture to true if necessary
      if (modifier.$set.postedAt) {
        const postTime = new Date(modifier.$set.postedAt).getTime();
        const currentTime = new Date().getTime() + 1000;
        if (postTime > currentTime) {
          // if a post's postedAt date is in the future, set isFuture to true
          return true;
        } else if (post.isFuture) {
          // else if a post has isFuture to true but its date is in the past, set isFuture to false
          return false;
        }
      }
    }
  },
  // Whether the post is sticky (pinned to the top of posts lists)
  sticky: {
    type: Boolean,
    optional: true,
    ...schemaDefaultValue(false),
    canRead: ['guests'],
    canCreate: ['sunshineRegiment', 'admins'],
    canUpdate: ['sunshineRegiment', 'admins'],
    control: 'checkbox',
    order: 10,
    group: formGroups.adminOptions,
    onInsert: (post) => {
      if(!post.sticky) {
        return false;
      }
    },
    onEdit: (modifier, post) => {
      if (!modifier.$set.sticky) {
        return false;
      }
    }
  },
  // Priority of the stickied post. Higher priorities will be sorted before
  // lower priorities.
  stickyPriority: {
    type: SimpleSchema.Integer,
    ...schemaDefaultValue(2),
    canRead: ['guests'],
    canCreate: ['sunshineRegiment', 'admins'],
    canUpdate: ['sunshineRegiment', 'admins'],
    control: 'select',
    options: () => Object.entries(STICKY_PRIORITIES).map(([level, name]) => ({
      value: parseInt(level),
      label: name
    })),
    group: formGroups.adminOptions,
    order: 11,
    optional: true,
  },
  // Save info for later spam checking on a post. We will use this for the akismet package
  userIP: {
    type: String,
    optional: true,
    canRead: ['admins'],
  },
  userAgent: {
    type: String,
    optional: true,
    canRead: ['admins'],
  },
  referrer: {
    type: String,
    optional: true,
    canRead: ['admins'],
  },
  // The post author's name
  author: {
    type: String,
    denormalized: true,
    optional: true,
    canRead: ['guests'],
    onEdit: async (modifier, document, currentUser) => {
      // if userId is changing, change the author name too
      if (modifier.$set && modifier.$set.userId) {
        return await userGetDisplayNameById(modifier.$set.userId)
      }
    }
  },
  // The post author's `_id`.
  userId: {
    ...foreignKeyField({
      idFieldName: "userId",
      resolverName: "user",
      collectionName: "Users",
      type: "User",
      nullable: true
    }),
    optional: true,
    control: 'text',
    canRead: ['guests'],
    canUpdate: ['admins'],
    canCreate: ['admins'],
    tooltip: 'The user id of the author',
    
    group: formGroups.adminOptions,
  },

  // GraphQL-only fields

  domain: resolverOnlyField({
    type: String,
    canRead: ['guests'],
    resolver: (post: DbPost, args: void, context: ResolverContext) => getDomain(post.url),
  }),

  pageUrl: resolverOnlyField({
    type: String,
    canRead: ['guests'],
    resolver: (post: DbPost, args: void, context: ResolverContext) => postGetPageUrl(post, true),
  }),
  
  pageUrlRelative: resolverOnlyField({
    type: String,
    canRead: ['guests'],
    resolver: (post: DbPost, args: void, context: ResolverContext) => postGetPageUrl(post, false),
  }),

  linkUrl: resolverOnlyField({
    type: String,
    canRead: ['guests'],
    resolver: (post: DbPost, args: void, context: ResolverContext) => {
      return post.url ? getOutgoingUrl(post.url) : postGetPageUrl(post, true);
    },
  }),

  postedAtFormatted: resolverOnlyField({
    type: String,
    canRead: ['guests'],
    resolver: (post: DbPost, args: void, context: ResolverContext) => {
      return moment(post.postedAt).format('dddd, MMMM Do YYYY');
    }
  }),

  emailShareUrl: resolverOnlyField({
    type: String,
    canRead: ['guests'],
    resolver: (post: DbPost, args: void, context: ResolverContext) => postGetEmailShareUrl(post),
  }),

  twitterShareUrl: resolverOnlyField({
    type: String,
    canRead: ['guests'],
    resolver: (post: DbPost, args: void, context: ResolverContext) => postGetTwitterShareUrl(post),
  }),

  facebookShareUrl: resolverOnlyField({
    type: String,
    canRead: ['guests'],
    resolver: (post: DbPost, args: void, context: ResolverContext) => postGetFacebookShareUrl(post),
  }),
  
  socialPreviewImageUrl: resolverOnlyField({
    type: String,
    canRead: ['guests'],
    resolver: (post: DbPost, args: void, context: ResolverContext) => getSocialPreviewImage(post)
  }),

  question: {
    type: Boolean,
    optional: true,
    ...schemaDefaultValue(false),
    canRead: ['guests'],
    canCreate: ['members'],
    hidden: true,
  },

  authorIsUnreviewed: {
    type: Boolean,
    optional: true,
    denormalized: true,
    ...schemaDefaultValue(false),
    canRead: ['guests'],
    canCreate: ['admins', 'sunshineRegiment'],
    canUpdate: ['admins', 'sunshineRegiment'],
    group: formGroups.adminOptions,
  },

  // By default, the read time for a post is calculated automatically from the word count.
  // Sometimes this incorrect (often due to link posts, videos, etc.) so it can be overridden
  // manually by setting this field.
  readTimeMinutesOverride: {
    type: Number,
    optional: true,
    canRead: ['guests'],
    canCreate: ['admins'],
    canUpdate: ['admins'],
    group: formGroups.adminOptions,
    control: 'FormComponentNumber',
    label: 'Read time (minutes)',
    tooltip: 'By default, this is calculated from the word count. Enter a value to override.',
  },
  readTimeMinutes: resolverOnlyField({
    type: Number,
    canRead: ['guests'],
    resolver: ({readTimeMinutesOverride, contents}: DbPost) =>
      Math.max(
        1,
        Math.round(typeof readTimeMinutesOverride === "number"
          ? readTimeMinutesOverride
          : (contents?.wordCount ?? 0) / 250)
      ),
  }),

  // DEPRECATED field for GreaterWrong backwards compatibility
  wordCount: resolverOnlyField({
    type: Number,
    canRead: ['guests'],
    resolver: (post: DbPost, args: void, { Posts }: ResolverContext) => {
      const contents = post.contents;
      if (!contents) return 0;
      return contents.wordCount;
    }
  }),
  // DEPRECATED field for GreaterWrong backwards compatibility
  htmlBody: resolverOnlyField({
    type: String,
    canRead: ['guests'],
    resolver: (post: DbPost, args: void, { Posts }: ResolverContext) => {
      const contents = post.contents;
      if (!contents) return "";
      return contents.html;
    }
  }),

  submitToFrontpage: {
    type: Boolean,
    canRead: ['guests'],
    canCreate: ['members'],
    canUpdate: ['members', 'admins', 'sunshineRegiment'],
    optional: true,
    hidden: true,
    ...schemaDefaultValue(true),
    onCreate: ({newDocument}: { newDocument: DbPost }) => {
      if (newDocument.isEvent) return false
      if ('submitToFrontpage' in newDocument) return newDocument.submitToFrontpage
      return true
    },
    onUpdate: ({data, document}: { data: Partial<DbPost>, document: DbPost }) => {
      const updatedDocIsEvent = ('isEvent' in document) ? document.isEvent : false
      if (updatedDocIsEvent) return false
      return ('submitToFrontpage' in document) ? document.submitToFrontpage : true
    }
  },

  hiddenRelatedQuestion: {
    type: Boolean,
    canRead: ['guests'],
    canCreate: ['members'],
    canUpdate: ['members', 'admins', 'sunshineRegiment'],
    hidden: true,
    optional: true,
    ...schemaDefaultValue(false),
  },

  originalPostRelationSourceId: {
    type: String,
    optional: true,
    canRead: ['guests'],
    canCreate: ['members'],
    hidden: true,
  },

  sourcePostRelations: resolverOnlyField({
    type: Array,
    graphQLtype: '[PostRelation!]!',
    canRead: ['guests'],
    resolver: async (post: DbPost, args: void, context: ResolverContext) => {
      const result = await PostRelations.find({targetPostId: post._id}).fetch()
      return await accessFilterMultiple(context.currentUser, PostRelations, result, context);
    }
  }),
  'sourcePostRelations.$': {
    type: String,
    optional: true,
  },

  targetPostRelations: resolverOnlyField({
    type: Array,
    graphQLtype: '[PostRelation!]!',
    canRead: ['guests'],
    resolver: async (post: DbPost, args: void, context: ResolverContext) => {
      const { Posts, currentUser, repos } = context;
      let postRelations: DbPostRelation[] = [];
      if (Posts.isPostgres()) {
        postRelations = await repos.postRelations.getPostRelationsByPostId(post._id);
      } else {
        postRelations = await Posts.aggregate([
          { $match: { _id: post._id }},
          { $graphLookup: {
            from: "postrelations",
            as: "relatedQuestions",
            startWith: post._id,
            connectFromField: "targetPostId",
            connectToField: "sourcePostId",
            maxDepth: 3
          }
          },
          {
            $project: {
              relatedQuestions: 1
            }
          },
          {
            $unwind: "$relatedQuestions"
          },
          {
            $replaceRoot: {
              newRoot: "$relatedQuestions"
            }
          }
        ]).toArray()
      }
     if (!postRelations || postRelations.length < 1) return []
     return await accessFilterMultiple(currentUser, PostRelations, postRelations, context);
    }
  }),
  'targetPostRelations.$': {
    type: String,
    optional: true,
  },
  
  // A post should have the shortform flag set iff its author's shortformFeedId
  // field is set to this post's ID.
  shortform: {
    type: Boolean,
    optional: true,
    hidden: true,
    canRead: ['guests'],
    canCreate: ['admins'],
    canUpdate: ['admins'],
    denormalized: true,
    ...schemaDefaultValue(false),
  },

  canonicalSource: {
    type: String,
    optional: true,
    canRead: ['guests'],
    canCreate: ['admins'],
    canUpdate: ['admins'],
    group: formGroups.adminOptions,
  },

  nominationCount2018: {
    ...denormalizedCountOfReferences({
      fieldName: "nominationCount2018",
      collectionName: "Posts",
      foreignCollectionName: "Comments",
      foreignTypeName: "comment",
      foreignFieldName: "postId",
      filterFn: comment => !comment.deleted && comment.nominatedForReview === "2018"
    }),
    canRead: ['guests'],
  },

  nominationCount2019: {
    ...denormalizedCountOfReferences({
      fieldName: "nominationCount2019",
      collectionName: "Posts",
      foreignCollectionName: "Comments",
      foreignTypeName: "comment",
      foreignFieldName: "postId",
      filterFn: comment => !comment.deleted && comment.nominatedForReview === "2019"
    }),
    canRead: ['guests'],
  },

  reviewCount2018: {
    ...denormalizedCountOfReferences({
      fieldName: "reviewCount2018",
      collectionName: "Posts",
      foreignCollectionName: "Comments",
      foreignTypeName: "comment",
      foreignFieldName: "postId",
      filterFn: comment => !comment.deleted && comment.reviewingForReview === "2018"
    }),
    canRead: ['guests'],
  },

  reviewCount2019: {
    ...denormalizedCountOfReferences({
      fieldName: "reviewCount2019",
      collectionName: "Posts",
      foreignCollectionName: "Comments",
      foreignTypeName: "comment",
      foreignFieldName: "postId",
      filterFn: comment => !comment.deleted && comment.reviewingForReview === "2019"
    }),
    canRead: ['guests'],
  },

  reviewCount: {
    ...denormalizedCountOfReferences({
      fieldName: "reviewCount",
      collectionName: "Posts",
      foreignCollectionName: "Comments",
      foreignTypeName: "comment",
      foreignFieldName: "postId",
      filterFn: comment => !comment.deleted && !!comment.reviewingForReview
    }),
    canRead: ['guests'],
  },

  reviewVoteCount: {
    type: Number,
    optional: true,
    defaultValue: 0,
    ...denormalizedCountOfReferences({
      fieldName: "reviewVoteCount",
      collectionName: "Posts",
      foreignCollectionName: "ReviewVotes",
      foreignTypeName: "reviewVote",
      foreignFieldName: "postId",
    }),
    canRead: ['guests'],
  },

  positiveReviewVoteCount: {
    type: Number,
    optional: true,
    defaultValue: 0,
    ...denormalizedCountOfReferences({
      fieldName: "positiveReviewVoteCount",
      collectionName: "Posts",
      foreignCollectionName: "ReviewVotes",
      foreignTypeName: "reviewVote",
      foreignFieldName: "postId",
      filterFn: vote => vote.qualitativeScore > DEFAULT_QUALITATIVE_VOTE || vote.quadraticScore > 0
    }),
    canRead: ['guests'],
  },

  // The various reviewVoteScore and reviewVotes fields are for caching the results of the updateQuadraticVotes migration (which calculates the score of posts during the LessWrong Review)
  reviewVoteScoreAF: {
    type: Number, 
    optional: true,
    defaultValue: 0,
    canRead: ['guests']
  },
  reviewVotesAF: {
    type: Array,
    optional: true,
    defaultValue: [],
    canRead: ['guests']
  },
  'reviewVotesAF.$': {
    type: Number,
    optional: true,
  },
  // Results (sum) of the quadratic votes when filtering only for users with >1000 karma
  reviewVoteScoreHighKarma: {
    type: Number, 
    optional: true,
    defaultValue: 0,
    canRead: ['guests']
  },
  // A list of each individual user's calculated quadratic vote, for users with >1000 karma
  reviewVotesHighKarma: {
    type: Array,
    optional: true,
    defaultValue: [],
    canRead: ['guests']
  },
  'reviewVotesHighKarma.$': {
    type: Number,
    optional: true,
  },
  // Results (sum) of the quadratic votes for all users
  reviewVoteScoreAllKarma: {
    type: Number, 
    optional: true,
    defaultValue: 0,
    canRead: ['guests']
  },
  // A list of each individual user's calculated quadratic vote, for all users
  reviewVotesAllKarma: {
    type: Array,
    optional: true,
    defaultValue: [],
    canRead: ['guests']
  },
  'reviewVotesAllKarma.$': {
    type: Number,
    optional: true,
  },

  // the final review scores for each post, at the end of the review.
  finalReviewVoteScoreHighKarma: {
    type: Number, 
    optional: true,
    defaultValue: 0,
    canRead: ['guests']
  },
  finalReviewVotesHighKarma: {
    type: Array,
    optional: true,
    defaultValue: [],
    canRead: ['guests']
  },
  'finalReviewVotesHighKarma.$': {
    type: Number,
    optional: true,
  },

  finalReviewVoteScoreAllKarma: {
    type: Number, 
    optional: true,
    defaultValue: 0,
    canRead: ['guests']
  },
  finalReviewVotesAllKarma: {
    type: Array,
    optional: true,
    defaultValue: [],
    canRead: ['guests']
  },
  'finalReviewVotesAllKarma.$': {
    type: Number,
    optional: true,
  },

  finalReviewVoteScoreAF: {
    type: Number, 
    optional: true,
    defaultValue: 0,
    canRead: ['guests']
  },
  finalReviewVotesAF: {
    type: Array,
    optional: true,
    defaultValue: [],
    canRead: ['guests']
  },
  'finalReviewVotesAF.$': {
    type: Number,
    optional: true,
  },

  lastCommentPromotedAt: {
    type: Date,
    optional: true,
    hidden: true,
    canRead: ['guests']
  },

  tagRel: resolverOnlyField({
    type: "TagRel",
    graphQLtype: "TagRel",
    canRead: ['guests'],
    graphqlArguments: 'tagId: String',
    resolver: async (post: DbPost, args: {tagId: string}, context: ResolverContext) => {
      const { tagId } = args;
      const { currentUser } = context;
      const tagRels = await getWithLoader(context, TagRels,
        "tagRelByDocument",
        {
          tagId: tagId
        },
        'postId', post._id
      );
      const filteredTagRels = await accessFilterMultiple(currentUser, TagRels, tagRels, context)
      if (filteredTagRels?.length) {
        return filteredTagRels[0]
      }
    }
  }),

  tags: resolverOnlyField({
    type: "[Tag]",
    graphQLtype: "[Tag]",
    canRead: ['guests'],
    resolver: async (post: DbPost, args: void, context: ResolverContext) => {
      const { currentUser } = context;
      const tagRelevanceRecord:Record<string, number> = post.tagRelevance || {}
      const tagIds = Object.entries(tagRelevanceRecord).filter(([id, score]) => score && score > 0).map(([id]) => id)
      const tags = await loadByIds(context, "Tags", tagIds);
      return await accessFilterMultiple(currentUser, context.Tags, tags, context)
    }
  }),
  
  // Denormalized, with manual callbacks. Mapping from tag ID to baseScore, ie
  // Record<string,number>. If submitted as part of a new-post submission, the
  // submitter applies/upvotes relevance for any tags included as keys.
  tagRelevance: {
    type: Object,
    optional: true,
    canCreate: ['members'],
    // This must be set to editable to allow the data to be sent from the edit form, but in practice it's always overwritten by updatePostDenormalizedTags
    canUpdate: [userOwns, 'sunshineRegiment', 'admins'],
    canRead: ['guests'],
    
    blackbox: true,
    group: formGroups.tags,
    control: "FormComponentPostEditorTagging",
    hidden: (props) => props.eventForm,
  },
  "tagRelevance.$": {
    type: Number,
    optional: true,
    hidden: true,
  },

  lastPromotedComment: resolverOnlyField({
    type: "Comment",
    graphQLtype: "Comment",
    canRead: ['guests'],
    resolver: async (post, args, context: ResolverContext) => {
      const { currentUser, Comments } = context;
      if (post.lastCommentPromotedAt) {
        const comment = await Comments.findOne({postId: post._id, promoted: true}, {sort:{promotedAt: -1}})
        return await accessFilterSingle(currentUser, Comments, comment, context)
      }
    }
  }),

  bestAnswer: resolverOnlyField({
    type: "Comment",
    graphQLtype: "Comment",
    canRead: ['guests'],
    resolver: async (post: DbPost, args: void, context: ResolverContext) => {
      const { currentUser, Comments } = context;
      if (post.question) {
        if (post.lastCommentPromotedAt) {
          const comment = await Comments.findOne({postId: post._id, answer: true, promoted: true}, {sort:{promotedAt: -1}})
          return await accessFilterSingle(currentUser, Comments, comment, context)
        } else {
          const comment = await Comments.findOne({postId: post._id, answer: true, baseScore: {$gt: 15}}, {sort:{baseScore: -1}})
          return await accessFilterSingle(currentUser, Comments, comment, context)
        }
      }
    }
  }),

  // Tell search engines not to index this post. Useful for old posts that were
  // from a time with different quality standards. Posts will still be findable
  // in algolia. See PostsPage and HeadTags for their use of this field and the
  // noIndexLowKarma migration for the setting of it.
  noIndex: {
    type: Boolean,
    optional: true,
    canRead: ['guests'],
    canCreate: ['admins'],
    canUpdate: ['admins'],
    group: formGroups.adminOptions,
    ...schemaDefaultValue(false),
  },
  
  // TODO: doc
  rsvps: {
    type: Array,
    canRead: ['guests'],
    optional: true,
    // TODO: how to remove people without db access?
    hidden: true,
  },
  
  'rsvps.$': {
    type: rsvpType,
    canRead: ['guests'],
  },

  activateRSVPs: {
    type: Boolean,
    canRead: ['guests'],
    canCreate: ['members'],
    canUpdate: ['members', 'sunshineRegiment', 'admins'],
    hidden: (props) => !props.eventForm,
    group: formGroups.event,
    control: 'checkbox',
    label: "Enable RSVPs for this event",
    tooltip: "RSVPs are public, but the associated email addresses are only visible to organizers.",
    optional: true
  },
  
  nextDayReminderSent: {
    type: Boolean,
    canRead: ['guests'],
    canCreate: ['admins'],
    canUpdate: ['admins'],
    optional: true,
    hidden: true,
    ...schemaDefaultValue(false),
  },
  
  onlyVisibleToLoggedIn: {
    type: Boolean,
    canRead: ['guests'],
    canCreate: ['admins', 'sunshineRegiment'],
    canUpdate: ['admins', 'sunshineRegiment'],
    optional: true,
    group: formGroups.adminOptions,
    label: "Hide this post from users who are not logged in",
    ...schemaDefaultValue(false),
  },
  
  onlyVisibleToEstablishedAccounts: {
    type: Boolean,
    canRead: ['guests'],
    canCreate: ['admins', 'sunshineRegiment'],
    canUpdate: ['admins', 'sunshineRegiment'],
    optional: true,
    group: formGroups.adminOptions,
    label: "Hide this post from logged out users and newly created accounts",
    ...schemaDefaultValue(false),
  },

  hideFromRecentDiscussions: {
    type: Boolean,
    optional: true,
    nullable: true,
    canRead: ['guests'],
    canUpdate: ['sunshineRegiment', 'admins'],
    canCreate: ['sunshineRegiment', 'admins'],
    control: 'checkbox',
    group: formGroups.adminOptions,
    label: 'Hide this post from recent discussions',
    ...schemaDefaultValue(false),
  },

  currentUserReviewVote: resolverOnlyField({
    type: "ReviewVote",
    graphQLtype: "ReviewVote",
    canRead: ['members'],
    resolver: async (post: DbPost, args: void, context: ResolverContext): Promise<DbReviewVote|null> => {
      const { ReviewVotes, currentUser } = context;
      if (!currentUser) return null;
      const votes = await getWithLoader(context, ReviewVotes,
        `reviewVotesByUser${currentUser._id}`,
        {
          userId: currentUser._id
        },
        "postId", post._id
      );
      if (!votes.length) return null;
      const vote = await accessFilterSingle(currentUser, ReviewVotes, votes[0], context);
      return vote;
    }
  }),
  
  votingSystem: {
    type: String,
    optional: true,
    canRead: ['guests'],
    canCreate: ['admins', 'sunshineRegiment'],
    canUpdate: ['admins', 'sunshineRegiment'],
    group: formGroups.adminOptions,
    control: "select",
    form: {
      options: () => {
        return getVotingSystems()
          .map(votingSystem => ({label: votingSystem.description, value: votingSystem.name}));
      }
    },
    ...schemaDefaultValue(forumDefaultVotingSystem),
  },  
  myEditorAccess: resolverOnlyField({
    type: String,
    canRead: ['guests'],
    resolver: async (post: DbPost, args: void, context: ResolverContext) => {
      // We need access to the linkSharingKey field here, which the user (of course) does not have access to. 
      // Since the post at this point is already filtered by fields that this user has access, we have to grab
      // an unfiltered version of the post from cache
      const unfilteredPost = await context.loaders["Posts"].load(post._id)
      return getCollaborativeEditorAccess({
        formType: "edit",
        post: unfilteredPost, user: context.currentUser,
        context, 
        useAdminPowers: false,
      });
    }
  }),
  podcastEpisodeId: {
    ...foreignKeyField({
      idFieldName: 'podcastEpisodeId',
      resolverName: 'podcastEpisode',
      collectionName: 'PodcastEpisodes',
      type: 'PodcastEpisode',
      nullable: true
    }),
    optional: true,
    canRead: ['guests'],
    canCreate: ['admins', 'podcasters'],
    canUpdate: ['admins', 'podcasters'],
    control: 'PodcastEpisodeInput',
    group: formGroups.audio,
    nullable: true
  },
  // Legacy: Boolean used to indicate that post was imported from old LW database
  legacy: {
    type: Boolean,
    optional: true,
    hidden: false,
    defaultValue: false,
    canRead: ['guests'],
    canUpdate: ['admins'],
    canCreate: ['admins'],
    control: "checkbox",
    order: 12,
    group: formGroups.adminOptions,
  },

  // Legacy ID: ID used in the original LessWrong database
  legacyId: {
    type: String,
    optional: true,
    hidden: true,
    canRead: ['guests'],
    canUpdate: ['admins'],
    canCreate: ['admins'],
  },

  // Legacy Spam: True if the original post in the legacy LW database had this post
  // marked as spam
  legacySpam: {
    type: Boolean,
    optional: true,
    defaultValue: false,
    hidden: true,
    canRead: ['guests'],
    canUpdate: ['admins'],
    canCreate: ['admins'],
  },

  // Feed Id: If this post was automatically generated by an integrated RSS feed
  // then this field will have the ID of the relevant feed
  feedId: {
    ...foreignKeyField({
      idFieldName: "feedId",
      resolverName: "feed",
      collectionName: "RSSFeeds",
      type: "RSSFeed",
      nullable: true,
    }),
    optional: true,
    canRead: ['guests'],
    canUpdate: ['admins'],
    canCreate: ['admins'],
    group: formGroups.adminOptions,
  },

  // Feed Link: If this post was automatically generated by an integrated RSS feed
  // then this field will have the link to the original blogpost it was posted from
  feedLink: {
    type: String,
    optional: true,
    canRead: ['guests'],
    canUpdate: ['admins'],
    canCreate: ['admins'],
    group: formGroups.adminOptions
  },
 

  // lastVisitedAt: If the user is logged in and has viewed this post, the date
  // they last viewed it. Otherwise, null.
  lastVisitedAt: resolverOnlyField({
    type: Date,
    canRead: ['guests'],
    resolver: async (post: DbPost, args: void, context: ResolverContext) => {
      const lastReadStatus = await getLastReadStatus(post, context);
      return lastReadStatus?.lastUpdated;
    }
  }),
  
  isRead: resolverOnlyField({
    type: Boolean,
    canRead: ['guests'],
    resolver: async (post: DbPost, args: void, context: ResolverContext) => {
      const lastReadStatus = await getLastReadStatus(post, context);
      return lastReadStatus?.isRead;
    }
  }),

  // curatedDate: Date at which the post was promoted to curated (null or false
  // if it never has been promoted to curated)
  curatedDate: {
    type: Date,
    control: 'datetime',
    optional: true,
    canRead: ['guests'],
    canUpdate: isEAForum ? ['admins'] : ['sunshineRegiment', 'admins'],
    canCreate: isEAForum ? ['admins'] : ['sunshineRegiment', 'admins'],
    group: formGroups.adminOptions,
  },
  // metaDate: Date at which the post was marked as meta (null or false if it
  // never has been marked as meta)
  metaDate: {
    type: Date,
    control: 'datetime',
    optional: true,
    canRead: ['guests'],
    canCreate: ['sunshineRegiment', 'admins'],
    canUpdate: ['sunshineRegiment', 'admins'],
    group: formGroups.adminOptions,
  },
  suggestForCuratedUserIds: {
    // FIXME: client-side mutations of this are rewriting the whole thing,
    // when they should be doing add or delete. The current set up can cause
    // overwriting of other people's changes in a race.
    type: Array,
    canRead: ['members'],
    canCreate: ['sunshineRegiment', 'admins', 'canSuggestCuration'],
    canUpdate: ['sunshineRegiment', 'admins', 'canSuggestCuration'],
    optional: true,
    label: "Suggested for Curated by",
    control: "UsersListEditor",
    group: formGroups.adminOptions,
    resolveAs: {
      fieldName: 'suggestForCuratedUsernames',
      type: 'String',
      resolver: async (post: DbPost, args: void, context: ResolverContext): Promise<string|null> => {
        // TODO - Turn this into a proper resolve field.
        // Ran into weird issue trying to get this to be a proper "users"
        // resolve field. Wasn't sure it actually needed to be anyway,
        // did a hacky thing.
        const users = await Promise.all(_.map(post.suggestForCuratedUserIds,
          async userId => {
            const user = await context.loaders.Users.load(userId)
            return user.displayName;
          }
        ))
        if (users.length) {
          return users.join(", ")
        } else {
          return null
        }
      },
      addOriginalField: true,
    }
  },
  'suggestForCuratedUserIds.$': {
    type: String,
    foreignKey: 'Users',
    optional: true,
  },

  // frontpageDate: Date at which the post was promoted to frontpage (null or
  // false if it never has been promoted to frontpage)
  frontpageDate: {
    type: Date,
    control: 'datetime',
    canRead: ['guests'],
    canUpdate: ['sunshineRegiment', 'admins'],
    canCreate: ['members'],
    onInsert: frontpageDefault, //TODO-JM: FIXME
    optional: true,
    hidden: true,
  },

  collectionTitle: {
    type: String,
    optional: true,
    canRead: ['guests'],
    canUpdate: ['admins', 'sunshineRegiment'],
    canCreate: ['admins', 'sunshineRegiment'],
    group: formGroups.canonicalSequence,
  },

  coauthorStatuses: {
    type: Array,
    resolveAs: {
      fieldName: 'coauthors',
      type: '[User!]!',
      resolver: async (post: DbPost, args: void, context: ResolverContext) =>  {
        const resolvedDocs = await loadByIds(context, "Users",
          post.coauthorStatuses?.map(({ userId }) => userId) || []
        );
        return await accessFilterMultiple(context.currentUser, context['Users'], resolvedDocs, context);
      },
      addOriginalField: true,
    },
    canRead: ['guests'],
    canUpdate: ['sunshineRegiment', 'admins', userOverNKarmaFunc(MINIMUM_COAUTHOR_KARMA)],
    canCreate: ['sunshineRegiment', 'admins', userOverNKarmaFunc(MINIMUM_COAUTHOR_KARMA)],
    optional: true,
    label: "Co-Authors",
    control: "CoauthorsListEditor",
    group: formGroups.coauthors,
  },
  'coauthorStatuses.$': {
    type: new SimpleSchema({
      userId: String,
      confirmed: Boolean,
      requested: Boolean,
    }),
    optional: true,
  },

  hasCoauthorPermission: {
    type: Boolean,
    canRead: ['guests'],
    canUpdate: ['members'],
    canCreate: ['members'],
    optional: true,
    hidden: true,
    ...schemaDefaultValue(true),
  },

  // Cloudinary image id for an image that will be used as the OpenGraph image
  socialPreviewImageId: {
    type: String,
    optional: true,
    label: "Social Preview Image",
    canRead: ['guests'],
    canUpdate: ['members', 'sunshineRegiment', 'admins'],
    canCreate: ['members', 'sunshineRegiment', 'admins'],
    control: "SocialPreviewUpload",
    group: formGroups.socialPreview,
    hidden: (props) => props.eventForm || props.prefilledProps?.question,
    order: 4,
  },
  
  // Autoset OpenGraph image, derived from the first post image in a callback
  socialPreviewImageAutoUrl: {
    type: String,
    optional: true,
    hidden: true,
    label: "Social Preview Image Auto-generated URL",
    canRead: ['guests'],
    // TODO: should this be more restrictive?
    canUpdate: ['members'],
    canCreate: ['members'],
  },

  fmCrosspost: {
    type: new SimpleSchema({
      isCrosspost: Boolean,
      hostedHere: { type: Boolean, optional: true, nullable: true },
      foreignPostId: { type: String, optional: true, nullable: true },
    }),
    optional: true,
    nullable: true,
    canRead: ['guests'],
    canUpdate: [allOf(userOwns, userPassesCrosspostingKarmaThreshold), 'admins'],
    canCreate: [userPassesCrosspostingKarmaThreshold, 'admins'],
    control: "FMCrosspostControl",
    tooltip: fmCrosspostBaseUrlSetting.get()?.includes("forum.effectivealtruism.org") ?
      "The EA Forum is for discussions that are relevant to doing good effectively. If you're not sure what this means, consider exploring the Forum's Frontpage before posting on it." :
      undefined,
    group: formGroups.advancedOptions,
    order: 3,
    hidden: (props) => !fmCrosspostSiteNameSetting.get() || props.eventForm,
    ...schemaDefaultValueFmCrosspost,
    // Users aren't allowed to directly select the foreignPostId of a crosspost
    onCreate: (args) => {
      const { document, context } = args;
      // If we're handling a request from our peer site, then we have just set
      // the foreignPostId ourselves
      if (document.fmCrosspost?.foreignPostId && !context.isFMCrosspostRequest) {
        throw new Error("Cannot set the foreign post ID of a crosspost");
      }
      return schemaDefaultValueFmCrosspost.onCreate?.(args);
    },
    onUpdate: (args) => {
      const { data, oldDocument } = args;
      if (
        data.fmCrosspost?.foreignPostId &&
        data.fmCrosspost.foreignPostId !== oldDocument.fmCrosspost?.foreignPostId
      ) {
        throw new Error("Cannot change the foreign post ID of a crosspost");
      }
      return schemaDefaultValueFmCrosspost.onUpdate?.(args);
    },
  },

  canonicalSequenceId: {
    ...foreignKeyField({
      idFieldName: "canonicalSequenceId",
      resolverName: "canonicalSequence",
      collectionName: "Sequences",
      type: "Sequence",
      nullable: true,
    }),
    optional: true,
    canRead: ['guests'],
    canUpdate: ['admins', 'sunshineRegiment'],
    canCreate: ['admins', 'sunshineRegiment'],
    group: formGroups.canonicalSequence,
    hidden: false,
    control: "text",
  },

  canonicalCollectionSlug: {
    type: String,
    foreignKey: {
      collection: 'Collections',
      field: 'slug'
    },
    optional: true,
    canRead: ['guests'],
    canUpdate: ['admins', 'sunshineRegiment'],
    canCreate: ['admins', 'sunshineRegiment'],
    hidden: false,
    control: "text",
    group: formGroups.canonicalSequence,
    resolveAs: {
      fieldName: 'canonicalCollection',
      addOriginalField: true,
      type: "Collection",
      // TODO: Make sure we run proper access checks on this. Using slugs means it doesn't
      // work out of the box with the id-resolver generators
      resolver: async (post: DbPost, args: void, context: ResolverContext): Promise<DbCollection|null> => {
        if (!post.canonicalCollectionSlug) return null;
        const collection = await context.Collections.findOne({slug: post.canonicalCollectionSlug})
        return await accessFilterSingle(context.currentUser, context.Collections, collection, context);
      }
    },
  },

  canonicalBookId: {
    ...foreignKeyField({
      idFieldName: "canonicalBookId",
      resolverName: "canonicalBook",
      collectionName: "Books",
      type: "Book",
      nullable: true,
    }),
    optional: true,
    canRead: ['guests'],
    canUpdate: ['admins', 'sunshineRegiment'],
    canCreate: ['admins', 'sunshineRegiment'],
    group: formGroups.canonicalSequence,
    hidden: false,
    control: "text",
  },

  canonicalNextPostSlug: {
    type: String,
    foreignKey: {
      collection: "Posts",
      field: 'slug',
    },
    optional: true,
    canRead: ['guests'],
    canUpdate: ['admins', 'sunshineRegiment'],
    canCreate: ['admins', 'sunshineRegiment'],
    group: formGroups.canonicalSequence,
    hidden: false,
    control: "text"
  },

  canonicalPrevPostSlug: {
    type: String,
    foreignKey: {
      collection: "Posts",
      field: 'slug',
    },
    optional: true,
    canRead: ['guests'],
    canUpdate: ['admins', 'sunshineRegiment'],
    canCreate: ['admins', 'sunshineRegiment'],
    group: formGroups.canonicalSequence,
    hidden: false,
    control: "text"
  },

  /**
   * The next post. If a sequenceId is provided, that sequence must contain this
   * post, and this returns the next post after this one in that sequence.  If
   * there is no next post in the same sequence, we check if this sequence is in a
   * collection, and if there's a next sequence after this one.  If so, return the
   * first post in the next sequence. If no sequenceId is provided, uses this post's canonical sequence.
   */
  nextPost: resolverOnlyField({
    type: "Post",
    graphQLtype: "Post",
    canRead: ['guests'],
    graphqlArguments: 'sequenceId: String',
    resolver: async (post: DbPost, args: {sequenceId: string}, context: ResolverContext) => {
      const { sequenceId } = args;
      const { currentUser, Posts } = context;
      if (sequenceId) {
        const nextPostID = await sequenceGetNextPostID(sequenceId, post._id, context);
        if (nextPostID) {
          const nextPost = await context.loaders.Posts.load(nextPostID);
          return accessFilterSingle(currentUser, Posts, nextPost, context);
        } else {
          const nextSequencePostIdTuple = await getNextPostIdFromNextSequence(sequenceId, post._id, context);
          if (!nextSequencePostIdTuple) {
            return null;
          }

          const nextPost = await context.loaders.Posts.load(nextSequencePostIdTuple.postId);
          return accessFilterSingle(currentUser, Posts, nextPost, context);
        }
      }
      if(post.canonicalSequenceId) {
        const nextPostID = await sequenceGetNextPostID(post.canonicalSequenceId, post._id, context);
        if (nextPostID) {
          const nextPost = await context.loaders.Posts.load(nextPostID);
          const nextPostFiltered = await accessFilterSingle(currentUser, Posts, nextPost, context);
          if (nextPostFiltered)
            return nextPostFiltered;
        }
      }
      if (post.canonicalNextPostSlug) {
        const nextPost = await Posts.findOne({ slug: post.canonicalNextPostSlug });
        const nextPostFiltered = await accessFilterSingle(currentUser, Posts, nextPost, context);
        if (nextPostFiltered)
          return nextPostFiltered;
      }

      return null;
    }
  }),

  /**
   * The previous post. If a sequenceId is provided, that sequence must contain
   * this post, and this returns the post before this one in that sequence. If
   * there is no previous post in the same sequence, we check if this sequence is in a
   * collection, and if there's a previous sequence before this one.  If so, return the
   * last post in the previous sequence. If no sequenceId is provided, uses this post's canonical sequence.
   */
  prevPost: resolverOnlyField({
    type: "Post",
    graphQLtype: "Post",
    canRead: ['guests'],
    graphqlArguments: 'sequenceId: String',
    resolver: async (post: DbPost, args: {sequenceId: string}, context: ResolverContext) => {
      const { sequenceId } = args;
      const { currentUser, Posts } = context;
      if (sequenceId) {
        const prevPostID = await sequenceGetPrevPostID(sequenceId, post._id, context);
        if (prevPostID) {
          const prevPost = await context.loaders.Posts.load(prevPostID);
          return accessFilterSingle(currentUser, Posts, prevPost, context);
        } else {
          const prevSequencePostIdTuple = await getPrevPostIdFromPrevSequence(sequenceId, post._id, context);
          if (!prevSequencePostIdTuple) {
            return null;
          }

          const prevPost = await context.loaders.Posts.load(prevSequencePostIdTuple.postId);
          return accessFilterSingle(currentUser, Posts, prevPost, context);
        }
      }
      if(post.canonicalSequenceId) {
        const prevPostID = await sequenceGetPrevPostID(post.canonicalSequenceId, post._id, context);
        if (prevPostID) {
          const prevPost = await context.loaders.Posts.load(prevPostID);
          const prevPostFiltered = await accessFilterSingle(currentUser, Posts, prevPost, context);
          if (prevPostFiltered) {
            return prevPostFiltered;
          }
        }
      }
      if (post.canonicalPrevPostSlug) {
        const prevPost = await Posts.findOne({ slug: post.canonicalPrevPostSlug });
        const prevPostFiltered = await accessFilterSingle(currentUser, Posts, prevPost, context);
        if (prevPostFiltered) {
          return prevPostFiltered;
        }
      }

      return null;
    }
  }),

  /**
   * A sequence this post is part of. Takes an optional sequenceId and an optional
   * flag indicating whether we're in the context of a "next" or "previous" post;
   * if the sequenceId is given and it contains this post, returns that sequence.
   * If it doesn't contain this post, and we have a prevOrNext flag, check the
   * previous or next sequence (as requested) for this post, and return it if
   * it's part of that sequence, return the sequence. Otherwise, if this post
   * has a canonical sequence, return that. If no sequence ID is given and
   * there is no canonical sequence for this post, returns null.
   */
  sequence: resolverOnlyField({
    type: "Sequence",
    graphQLtype: "Sequence",
    canRead: ['guests'],
    graphqlArguments: 'sequenceId: String, prevOrNext: String',
    resolver: async (post: DbPost, args: {sequenceId: string, prevOrNext?: 'prev' | 'next'}, context: ResolverContext) => {
      const { sequenceId, prevOrNext } = args;
      const { currentUser } = context;
      let sequence: DbSequence|null = null;
      if (sequenceId && await sequenceContainsPost(sequenceId, post._id, context)) {
        sequence = await context.loaders.Sequences.load(sequenceId);
      } else if (sequenceId && prevOrNext) {
        const sequencePostIdTuple = prevOrNext === 'prev'
          ? await getPrevPostIdFromPrevSequence(sequenceId, post._id, context)
          : await getNextPostIdFromNextSequence(sequenceId, post._id, context);

        if (sequencePostIdTuple) {
          sequence = await context.loaders.Sequences.load(sequencePostIdTuple.sequenceId);
        }
      } else if (!sequence && post.canonicalSequenceId) {
        sequence = await context.loaders.Sequences.load(post.canonicalSequenceId);
      }

      return await accessFilterSingle(currentUser, context.Sequences, sequence, context);
    }
  }),

  // unlisted: If true, the post is not featured on the frontpage and is not
  // featured on the user page. Only accessible via it's ID
  unlisted: {
    type: Boolean,
    optional: true,
    canRead: ['guests'],
    canUpdate: ['admins', 'sunshineRegiment'],
    canCreate: ['admins', 'sunshineRegiment'],
    label: "Make only accessible via link",
    control: "checkbox",
    order: 11,
    group: formGroups.adminOptions,
    ...schemaDefaultValue(false),
  },

  // disableRecommendation: If true, this post will never appear as a
  // recommended post (but will still appear in all other places, ie on its
  // author's profile, in archives, etc).
  // Use for things that lose their relevance with age, like announcements, or
  // for things that aged poorly, like results that didn't replicate.
  disableRecommendation: {
    type: Boolean,
    optional: true,
    canRead: ['guests'],
    canUpdate: ['admins', 'sunshineRegiment'],
    canCreate: ['admins', 'sunshineRegiment'],
    label: "Exclude from Recommendations",
    control: "checkbox",
    order: 12,
    group: formGroups.adminOptions,
    ...schemaDefaultValue(false),
  },

  // defaultRecommendation: If true, always include this post in the recommendations
  defaultRecommendation: {
    type: Boolean,
    optional: true,
    canRead: ['guests'],
    canUpdate: ['admins', 'sunshineRegiment'],
    canCreate: ['admins', 'sunshineRegiment'],
    label: "Include in default recommendations",
    control: "checkbox",
    order: 13,
    group: formGroups.adminOptions,
    ...schemaDefaultValue(false),
  },

  // Drafts
  draft: {
    label: 'Save to Drafts',
    type: Boolean,
    optional: true,
    ...schemaDefaultValue(false),
    canRead: ['members'],
    canCreate: ['members'],
    canUpdate: ['members', 'sunshineRegiment', 'admins'],
    hidden: true,
  },


  // meta: The post is published to the meta section of the page
  meta: {
    type: Boolean,
    optional: true,
    canRead: ['guests'],
    canUpdate: ['members', 'sunshineRegiment', 'admins'],
    canCreate: ['members'],
    hidden: true,
    label: "Publish to meta",
    control: "checkbox",
    ...schemaDefaultValue(false)
  },

  hideFrontpageComments: {
    type: Boolean,
    optional: true,
    canRead: ['guests'],
    canUpdate: ['admins'],
    canCreate: ['admins'],
    control: 'checkbox',
    group: formGroups.moderationGroup,
    ...schemaDefaultValue(false),
  },

  // maxBaseScore: Highest baseScore this post ever had, used for RSS feed generation
  maxBaseScore: {
    type: Number,
    optional: true,
    canRead: ['guests'],
    hidden: true,
    onInsert: (document) => document.baseScore || 0,
  },
  // The timestamp when the post's maxBaseScore first exceeded 2
  scoreExceeded2Date: {
    type: Date,
    optional: true,
    nullable: true,
    canRead: ['guests'],
    onInsert: document => document.baseScore >= 2 ? new Date() : null
  },
  // The timestamp when the post's maxBaseScore first exceeded 30
  scoreExceeded30Date: {
    type: Date,
    optional: true,
    nullable: true,
    canRead: ['guests'],
    onInsert: document => document.baseScore >= 30 ? new Date() : null
  },
  // The timestamp when the post's maxBaseScore first exceeded 45
  scoreExceeded45Date: {
    type: Date,
    optional: true,
    nullable: true,
    canRead: ['guests'],
    onInsert: document => document.baseScore >= 45 ? new Date() : null
  },
  // The timestamp when the post's maxBaseScore first exceeded 75
  scoreExceeded75Date: {
    type: Date,
    optional: true,
    nullable: true,
    canRead: ['guests'],
    onInsert: document => document.baseScore >= 75 ? new Date() : null
  },
  // The timestamp when the post's maxBaseScore first exceeded 125
  scoreExceeded125Date: {
    type: Date,
    optional: true,
    nullable: true,
    canRead: ['guests'],
    onInsert: document => document.baseScore >= 125 ? new Date() : null
  },
  // The timestamp when the post's maxBaseScore first exceeded 200
  scoreExceeded200Date: {
    type: Date,
    optional: true,
    nullable: true,
    canRead: ['guests'],
    onInsert: document => document.baseScore >= 200 ? new Date() : null
  },
  bannedUserIds: {
    type: Array,
    canRead: ['guests'],
    group: formGroups.moderationGroup,
    canCreate: [userCanModeratePost],
    canUpdate: ['sunshineRegiment', 'admins'],
    hidden: true,
    optional: true,
    // label: "Users banned from commenting on this post",
    // control: "UsersListEditor",
  },
  'bannedUserIds.$': {
    type: String,
    foreignKey: "Users",
    optional: true
  },
  commentsLocked: {
    type: Boolean,
    canRead: ['guests'],
    group: formGroups.moderationGroup,
    canCreate: (currentUser: DbUser|null) => userCanCommentLock(currentUser, null),
    canUpdate: (currentUser: DbUser|null, document: DbPost) => userCanCommentLock(currentUser, document),
    optional: true,
    control: "checkbox",
  },
  commentsLockedToAccountsCreatedAfter: {
    type: Date,
    control: 'datetime',
    canRead: ['guests'],
    group: formGroups.moderationGroup,
    canCreate: (currentUser: DbUser|null) => userCanCommentLock(currentUser, null),
    canUpdate: (currentUser: DbUser|null, document: DbPost) => userCanCommentLock(currentUser, document),
    optional: true,
  },

  // Event specific fields:
  /////////////////////////////////////////////////////////////////////////////

  organizerIds: {
    ...arrayOfForeignKeysField({
      idFieldName: "organizerIds",
      resolverName: "organizers",
      collectionName: "Users",
      type: "User"
    }),
    canRead: ['guests'],
    canCreate: ['members'],
    canUpdate: ['members', 'sunshineRegiment', 'admins'],
    optional: true,
    hidden: true,
    control: "UsersListEditor",
    group: formGroups.event,
  },

  'organizerIds.$': {
    type: String,
    foreignKey: "Users",
    optional: true,
  },

  groupId: {
    ...foreignKeyField({
      idFieldName: "groupId",
      resolverName: "group",
      collectionName: "Localgroups",
      type: "Localgroup",
      nullable: true,
    }),
    canRead: ['guests'],
    canUpdate: ['members', 'sunshineRegiment', 'admins'],
    canCreate: ['members'],
    optional: true,
    order: 1,
    control: 'SelectLocalgroup',
    label: 'Group',
    group: formGroups.event,
    hidden: (props) => !props.eventForm,
  },
  
  eventType: {
    type: String,
    canRead: ['guests'],
    canCreate: ['members'],
    canUpdate: ['members'],
    hidden: (props) => !props.eventForm,
    control: 'select',
    group: formGroups.event,
    optional: true,
    order: 2,
    label: 'Event Format',
    form: {
      options: EVENT_TYPES
    },
  },

  isEvent: {
    type: Boolean,
    hidden: true,
    group: formGroups.event,
    canRead: ['guests'],
    canUpdate: ['admins', 'sunshineRegiment'],
    canCreate: ['members'],
    optional: true,
    ...schemaDefaultValue(false),
    
    onCreate: ({newDocument}: {newDocument: DbInsertion<DbPost>}) => {
      // HACK: This replaces the `onCreate` that normally comes with
      // `schemaDefaultValue`. In addition to enforcing that the field must
      // be present (not undefined), it also enforces that it cannot be null.
      // There is a bug where GreaterWrong somehow submits posts with isEvent
      // set to null (instead of false), which causes some post-views to filter
      // it out (because they filter for non-events using isEvent:false which
      // does not match null).
      if (newDocument.isEvent===undefined || newDocument.isEvent===null)
        return false;
      else
        return undefined;
    }
  },

  reviewedByUserId: {
    ...foreignKeyField({
      idFieldName: "reviewedByUserId",
      resolverName: "reviewedByUser",
      collectionName: "Users",
      type: "User",
      nullable: true,
    }),
    optional: true,
    canRead: ['guests'],
    canUpdate: ['sunshineRegiment', 'admins'],
    canCreate: ['sunshineRegiment', 'admins'],
    hidden: true,
  },

  reviewForCuratedUserId: {
    type: String,
    foreignKey: "Users",
    optional: true,
    canRead: ['guests'],
    canUpdate: isEAForum ? ['admins'] : ['sunshineRegiment', 'admins'],
    canCreate: isEAForum ? ['admins'] : ['sunshineRegiment', 'admins'],
    group: formGroups.adminOptions,
    label: "Curated Review UserId"
  },

  startTime: {
    type: Date,
    hidden: (props) => !props.eventForm,
    canRead: ['guests'],
    canUpdate: ['members', 'sunshineRegiment', 'admins'],
    canCreate: ['members'],
    control: 'datetime',
    label: "Start Time",
    group: formGroups.event,
    optional: true,
    nullable: true,
    tooltip: 'For courses/programs, this is the application deadline.'
  },

  localStartTime: {
    type: Date,
    canRead: ['guests'],
  },

  endTime: {
    type: Date,
    hidden: (props) => !props.eventForm || props.document.eventType === 'course',
    canRead: ['guests'],
    canUpdate: ['members', 'sunshineRegiment', 'admins'],
    canCreate: ['members'],
    control: 'datetime',
    label: "End Time",
    group: formGroups.event,
    optional: true,
    nullable: true,
  },

  localEndTime: {
    type: Date,
    canRead: ['guests'],
  },
  
  eventRegistrationLink: {
    type: String,
    hidden: (props) => !props.eventForm,
    canRead: ['guests'],
    canCreate: ['members'],
    canUpdate: ['members'],
    label: "Event Registration Link",
    control: "MuiTextField",
    optional: true,
    group: formGroups.event,
    regEx: SimpleSchema.RegEx.Url,
    tooltip: 'https://...'
  },
  
  joinEventLink: {
    type: String,
    hidden: (props) => !props.eventForm,
    canRead: ['guests'],
    canCreate: ['members'],
    canUpdate: ['members'],
    label: "Join Online Event Link",
    control: "MuiTextField",
    optional: true,
    group: formGroups.event,
    regEx: SimpleSchema.RegEx.Url,
    tooltip: 'https://...'
  },

  onlineEvent: {
    type: Boolean,
    hidden: (props) => !props.eventForm,
    canRead: ['guests'],
    canUpdate: ['members', 'sunshineRegiment', 'admins'],
    canCreate: ['members'],
    optional: true,
    group: formGroups.event,
    order: 0,
    ...schemaDefaultValue(false),
  },
  
  globalEvent: {
    type: Boolean,
    hidden: (props) => !props.eventForm,
    canRead: ['guests'],
    canUpdate: ['members', 'sunshineRegiment', 'admins'],
    canCreate: ['members'],
    optional: true,
    group: formGroups.event,
    label: "This event is intended for a global audience",
    tooltip: 'By default, events are only advertised to people who are located nearby (for both in-person and online events). Check this to advertise it people located anywhere.',
    ...schemaDefaultValue(false),
  },

  mongoLocation: {
    type: Object,
    canRead: ['guests'],
    hidden: true,
    blackbox: true,
    optional: true,
    ...denormalizedField({
      needsUpdate: data => ('googleLocation' in data),
      getValue: async (post) => {
        if (post.googleLocation) return googleLocationToMongoLocation(post.googleLocation)
        return null
      }
    }),
  },

  googleLocation: {
    type: Object,
    form: {
      stringVersionFieldName: "location",
    },
    hidden: (props) => !props.eventForm,
    canRead: ['guests'],
    canCreate: ['members'],
    canUpdate: ['members', 'sunshineRegiment', 'admins'],
    label: "Event Location",
    control: 'LocationFormComponent',
    blackbox: true,
    group: formGroups.event,
    optional: true
  },

  location: {
    type: String,
    canRead: ['guests'],
    canUpdate: ['members', 'sunshineRegiment', 'admins'],
    canCreate: ['members'],
    hidden: true,
    optional: true
  },

  contactInfo: {
    type: String,
    hidden: (props) => !props.eventForm,
    canRead: ['guests'],
    canCreate: ['members'],
    canUpdate: ['members'],
    label: "Contact Info",
    control: "MuiTextField",
    optional: true,
    group: formGroups.event,
  },

  facebookLink: {
    type: String,
    hidden: (props) => !props.eventForm,
    canRead: ['guests'],
    canCreate: ['members'],
    canUpdate: ['members', 'sunshineRegiment', 'admins'],
    label: "Facebook Event",
    control: "MuiTextField",
    optional: true,
    group: formGroups.event,
    regEx: SimpleSchema.RegEx.Url,
    tooltip: 'https://www.facebook.com/events/...'
  },
  
  meetupLink: {
    type: String,
    hidden: (props) => !props.eventForm,
    canRead: ['guests'],
    canCreate: ['members'],
    canUpdate: ['members', 'sunshineRegiment', 'admins'],
    label: "Meetup.com Event",
    control: "MuiTextField",
    optional: true,
    group: formGroups.event,
    regEx: SimpleSchema.RegEx.Url,
    tooltip: 'https://www.meetup.com/...'
  },

  website: {
    type: String,
    hidden: (props) => !props.eventForm,
    canRead: ['guests'],
    canCreate: ['members'],
    canUpdate: ['members', 'sunshineRegiment', 'admins'],
    control: "MuiTextField",
    optional: true,
    group: formGroups.event,
    regEx: SimpleSchema.RegEx.Url,
    tooltip: 'https://...'
  },
  
  eventImageId: {
    type: String,
    optional: true,
    hidden: (props) => !props.eventForm || !isEAForum,
    label: "Event Image",
    canRead: ['guests'],
    canCreate: ['members'],
    canUpdate: ['members'],
    control: "ImageUpload",
    group: formGroups.event,
    tooltip: "Recommend 1920x1080 px, 16:9 aspect ratio (same as Facebook)"
  },

  types: {
    type: Array,
    canRead: ['guests'],
    canCreate: ['members'],
    canUpdate: ['members', 'sunshineRegiment', 'admins'],
    hidden: (props) => isEAForum || !props.eventForm,
    control: 'MultiSelectButtons',
    label: "Group Type:",
    group: formGroups.event,
    optional: true,
    form: {
      options: localGroupTypeFormOptions
    },
  },

  'types.$': {
    type: String,
    optional: true,
  },

  metaSticky: {
    order:10,
    type: Boolean,
    optional: true,
    label: "Sticky (Meta)",
    ...schemaDefaultValue(false),
    group: formGroups.adminOptions,
    canRead: ['guests'],
    canUpdate: ['admins'],
    canCreate: ['admins'],
    control: 'checkbox',
    onInsert: (post) => {
      if(!post.metaSticky) {
        return false;
      }
    },
    onEdit: (modifier, post) => {
      if (!modifier.$set.metaSticky) {
        return false;
      }
    }
  },

  sharingSettings: {
    type: Object,
    order: 15,
    canRead: ['guests'],
    canUpdate: [userOwns, 'admins'],
    canCreate: ['members'],
    optional: true,
    control: "PostSharingSettings",
    label: "Sharing Settings",
    group: formGroups.options,
    blackbox: true,
    hidden: (props) => !!props.debateForm
  },
  
  shareWithUsers: {
    type: Array,
    order: 15,
    canRead: ['guests'],
    canCreate: ['members'],
    canUpdate: ['members', 'sunshineRegiment', 'admins'],
    optional: true,
    hidden: true, 
  },

  'shareWithUsers.$': {
    type: String,
    foreignKey: "Users",
    optional: true
  },
  
  // linkSharingKey: An additional ID for this post which is used for link-sharing,
  // and not made accessible to people who merely have access to the published version
  // of a post. Only populated if some form of link sharing is (or has been) enabled.
  linkSharingKey: {
    type: String,
    canRead: [userOwns, 'admins'],
    canUpdate: ['admins'],
    optional: true,
    nullable: true,
    hidden: true,
  },

  // linkSharingKeyUsedBy: An array of user IDs who have used the link-sharing key
  // to unlock access.
  linkSharingKeyUsedBy: {
    type: Array,
    canRead: ['admins'],
    optional: true,
    hidden: true,
  },
  'linkSharingKeyUsedBy.$': {
    type: String,
    foreignKey: "Users",
    optional: true
  },
  
  
  commentSortOrder: {
    type: String,
    canRead: ['guests'],
    canCreate: ['admins'],
    canUpdate: ['admins'],
    optional: true,
    group: formGroups.adminOptions,
  },

  // hideAuthor: Post stays online, but doesn't show on your user profile anymore, and doesn't
  // link back to your account
  hideAuthor: {
    type: Boolean,
    canRead: ['guests'],
    canCreate: ['admins'],
    canUpdate: ['admins'],
    optional: true,
    group: formGroups.adminOptions,
    ...schemaDefaultValue(false),
  },

  tableOfContents: {
    type: Object,
    optional: true,
    hidden: true,
    canRead: ['guests'],
    // Implementation in postResolvers.ts
  },

  tableOfContentsRevision: {
    type: Object,
    optional: true,
    hidden: true,
    canRead: ['guests'],
    // Implementation in postResolvers.ts
  },
  
  sideComments: {
    type: Object,
    optional: true,
    hidden: true,
    canRead: ['guests'],
    // Implementation in postResolvers.ts
  },
  
  // sideCommentsCache: Stores the matching between comments on a post,
  // and paragraph IDs within the post. Invalid if the cache-generation
  // time is older than when the post was last modified (modifiedAt) or
  // commented on (lastCommentedAt).
  // SideCommentsCache
  sideCommentsCache: {
    type: Object,
    canRead: ['admins'], //doesn't need to be publicly readable because it's internal to the sideComments resolver
    optional: true, nullable: true, hidden: true,
  },
  
  sideCommentVisibility: {
    type: String,
    optional: true,
    control: "select",
    group: formGroups.advancedOptions,
    hidden: (props) => props.eventForm || !userHasSideComments(props.currentUser),
    
    label: "Replies in sidebar",
    canRead: ['guests'],
    canUpdate: ['members', 'sunshineRegiment', 'admins'],
    canCreate: ['members', 'sunshineRegiment', 'admins'],
    blackbox: true,
    form: {
      options: () => {
        return [
          {value: "highKarma", label: "10+ karma (default)"},
          {value: "hidden", label: "Hide all"},
        ];
      }
    },
  },

  // GraphQL only field that resolves based on whether the current user has closed
  // this posts author's moderation guidelines in the past
  showModerationGuidelines: {
    type: Boolean,
    optional: true,
    canRead: ['guests'],
    resolveAs: {
      type: 'Boolean',
      resolver: async (post: DbPost, args: void, context: ResolverContext): Promise<boolean> => {
        const { LWEvents, currentUser } = context;
        if(currentUser){
          const query = {
            name:'toggled-user-moderation-guidelines',
            documentId: post.userId,
            userId: currentUser._id
          }
          const sort = {sort:{createdAt:-1}}
          const event = await LWEvents.findOne(query, sort);
          const author = await context.Users.findOne({_id: post.userId});
          if (event) {
            return !!(event.properties && event.properties.targetState)
          } else {
            return !!(author?.collapseModerationGuidelines ? false : ((post.moderationGuidelines && post.moderationGuidelines.html) || post.moderationStyle))
          }
        } else {
          return false
        }
      },
      addOriginalField: false
    }
  },

  moderationStyle: {
    type: String,
    optional: true,
    control: "select",
    group: formGroups.moderationGroup,
    label: "Style",
    canRead: ['guests'],
    canUpdate: ['members', 'sunshineRegiment', 'admins'],
    canCreate: ['members', 'sunshineRegiment', 'admins'],
    blackbox: true,
    order: 55,
    form: {
      options: function () { // options for the select form control
        return [
          {value: "", label: "No Moderation"},
          {value: "easy-going", label: "Easy Going - I just delete obvious spam and trolling."},
          {value: "norm-enforcing", label: "Norm Enforcing - I try to enforce particular rules (see below)"},
          {value: "reign-of-terror", label: "Reign of Terror - I delete anything I judge to be annoying or counterproductive"},
        ];
      }
    },
  },
  
  // On a post, do not show comment karma
  hideCommentKarma: {
    type: Boolean,
    optional: true,
    group: formGroups.moderationGroup,
    canRead: ['guests'],
    canCreate: ['admins', postCanEditHideCommentKarma],
    canUpdate: ['admins', postCanEditHideCommentKarma],
    hidden: !isEAForum,
    denormalized: true,
    ...schemaDefaultValue(false),
  },

  commentCount: {
    type: Number,
    optional: true,
    defaultValue: 0,
    
    ...denormalizedCountOfReferences({
      fieldName: "commentCount",
      collectionName: "Posts",
      foreignCollectionName: "Comments",
      foreignTypeName: "comment",
      foreignFieldName: "postId",
      filterFn: comment => !comment.deleted && !comment.rejected
    }),
    canRead: ['guests'],
  },
  
  recentComments: resolverOnlyField({
    type: Array,
    graphQLtype: "[Comment]",
    canRead: ['guests'],
    graphqlArguments: 'commentsLimit: Int, maxAgeHours: Int, af: Boolean',
    resolver: async (post: DbPost, args: {commentsLimit?: number, maxAgeHours?: number, af?: boolean}, context: ResolverContext) => {
      const { commentsLimit=5, maxAgeHours=18, af=false } = args;
      const { currentUser, Comments } = context;
      const timeCutoff = moment(post.lastCommentedAt).subtract(maxAgeHours, 'hours').toDate();
      const comments = await Comments.find({
        ...getDefaultViewSelector("Comments"),
        postId: post._id,
        score: {$gt:0},
        deletedPublic: false,
        postedAt: {$gt: timeCutoff},
        ...(af ? {af:true} : {}),
      }, {
        limit: commentsLimit,
        sort: {postedAt:-1}
      }).fetch();
      return await accessFilterMultiple(currentUser, Comments, comments, context);
    }
  }),
  'recentComments.$': {
    type: Object,
    foreignKey: 'Comments',
  },
  
  languageModelSummary: {
    type: String,
    optional: true,
    hidden: true,
    canRead: ['admins'],
    // Implementation in postSummaryResolver.ts
  },

  debate: {
    type: Boolean,
    optional: true,
    nullable: true,
    canRead: ['guests'],
    canCreate: ['debaters', 'sunshineRegiment', 'admins'],
    canUpdate: ['sunshineRegiment', 'admins'],
    hidden: true,
    ...schemaDefaultValue(false)
  },

  unreadDebateResponseCount: resolverOnlyField({
    type: Number,
    nullable: true,
    canRead: ['guests'],
    resolver: async (post, _, context) => {
      const { Comments, currentUser } = context;

      const lastReadStatus = await getLastReadStatus(post, context);
      if (!lastReadStatus) return null;

      const comments = await Comments.find({
        ...getDefaultViewSelector("Comments"),
        postId: post._id,
        // This actually forces `deleted: false` by combining with the default view selector
        deletedPublic: false,
        debateResponse: true,
        postedAt: { $gt: lastReadStatus.lastUpdated },
      }, {
        sort: { postedAt: 1 }
      }).fetch();

      const filteredComments = await accessFilterMultiple(currentUser, Comments, comments, context);
      const count = filteredComments.length;

      return count;
    }
  }),

<<<<<<< HEAD
=======
  rejected: {
    type: Boolean,
    optional: true,
    canRead: ['guests'],
    canCreate: ['sunshineRegiment', 'admins'],
    canUpdate: ['sunshineRegiment', 'admins'],
    hidden: true,
    ...schemaDefaultValue(false),
  },

  rejectedByUserId: {
    ...foreignKeyField({
      idFieldName: "rejectedByUserId",
      resolverName: "rejectedByUser",
      collectionName: "Users",
      type: "User",
      nullable: true,
    }),
    optional: true,
    canRead: ['guests'],
    canUpdate: ['sunshineRegiment', 'admins'],
    canCreate: ['sunshineRegiment', 'admins'],
    hidden: true,
    onEdit: (modifier, document, currentUser) => {
      if (modifier.$set?.rejected && currentUser) {
        return modifier.$set.rejectedByUserId || currentUser._id
      }
    },
  },

>>>>>>> 93902fe7
  /* subforum-related fields */

  // If this post is associated with a subforum, the _id of the tag
  subforumTagId: {
    ...foreignKeyField({
      idFieldName: "subforumTagId",
      resolverName: "subforumTag",
      collectionName: "Tags",
      type: "Tag",
      nullable: true,
    }),
    optional: true,
    canRead: ['guests'],
    canCreate: ['members'], // TODO: maybe use userOwns, or actually maybe limit to subforum members
    canUpdate: ['admins'],
    hidden: true,
  },

  /* Alignment Forum fields */

  af: {
    order:10,
    type: Boolean,
    optional: true,
    label: "Alignment Forum",
    ...schemaDefaultValue(false),
    canRead: ['guests'],
    canUpdate: ['alignmentForum'],
    canCreate: ['alignmentForum'],
    control: 'checkbox',
    group: formGroups.options,
  },

  afDate: {
    order:10,
    type: Date,
    optional: true,
    label: "Alignment Forum",
    hidden: true,
    canRead: ['guests'],
    canUpdate: ['alignmentForum'],
    canCreate: ['alignmentForum'],
    group: formGroups.options,
  },

  afCommentCount: {
    ...denormalizedCountOfReferences({
      fieldName: "afCommentCount",
      collectionName: "Posts",
      foreignCollectionName: "Comments",
      foreignTypeName: "comment",
      foreignFieldName: "postId",
      filterFn: (comment: DbComment) => comment.af && !comment.deleted,
    }),
    label: "Alignment Comment Count",
    canRead: ['guests'],
  },

  afLastCommentedAt: {
    type: Date,
    optional: true,
    hidden: true,
    canRead: ['guests'],
    onInsert: () => new Date(),
  },

  afSticky: {
    order: 10,
    type: Boolean,
    optional: true,
    label: "Sticky (Alignment)",
    ...schemaDefaultValue(false),
    group: formGroups.adminOptions,
    hidden: forumTypeSetting.get() === 'EAForum',
    canRead: ['guests'],
    canUpdate: ['alignmentForumAdmins', 'admins'],
    canCreate: ['alignmentForumAdmins', 'admins'],
    control: 'checkbox',
    onInsert: (post: DbPost) => {
      if(!post.afSticky) {
        return false;
      }
    },
    onEdit: (modifier: MongoModifier<DbPost>, post: DbPost) => {
      if (!(modifier.$set && modifier.$set.afSticky)) {
        return false;
      }
    }
  },

  suggestForAlignmentUserIds: {
    ...arrayOfForeignKeysField({
      idFieldName: "suggestForAlignmentUserIds",
      resolverName: "suggestForAlignmentUsers",
      collectionName: "Users",
      type: "User"
    }),
    canRead: ['members'],
    canCreate: ['members', 'sunshineRegiment', 'admins'],
    canUpdate: ['members', 'alignmentForum', 'alignmentForumAdmins'],
    optional: true,
    hidden: true,
    label: "Suggested for Alignment by",
    control: "UsersListEditor",
    group: formGroups.adminOptions,
  },
  'suggestForAlignmentUserIds.$': {
    type: String,
    optional: true
  },

  reviewForAlignmentUserId: {
    type: String,
    optional: true,
    hidden: forumTypeSetting.get() === 'EAForum',
    canRead: ['guests'],
    canUpdate: ['alignmentForumAdmins', 'admins'],
    canCreate: ['alignmentForumAdmins', 'admins'],
    group: formGroups.adminOptions,
    label: "AF Review UserId"
  },

  agentFoundationsId: {
    type: String,
    optional: true,
    hidden: true,
    canRead: ['guests'],
    canCreate: ['admins'],
    canUpdate: [userOwns, 'admins'],
  },
};

export default schema;<|MERGE_RESOLUTION|>--- conflicted
+++ resolved
@@ -2415,8 +2415,6 @@
     }
   }),
 
-<<<<<<< HEAD
-=======
   rejected: {
     type: Boolean,
     optional: true,
@@ -2447,7 +2445,6 @@
     },
   },
 
->>>>>>> 93902fe7
   /* subforum-related fields */
 
   // If this post is associated with a subforum, the _id of the tag
