import schema from './schema';
import { createCollection, getCollection } from '../../vulcan-lib';
import { addUniversalFields, getDefaultResolvers } from '../../collectionUtils'
import { userCanDo, membersGroup } from '../../vulcan-users/permissions';
import { extractVersionsFromSemver } from '../../editor/utils';
import { makeVoteable } from '../../make_voteable';

export const Revisions: RevisionsCollection = createCollection({
  collectionName: 'Revisions',
  typeName: 'Revision',
  schema,
  resolvers: getDefaultResolvers('Revisions'),
  // No mutations (revisions are insert-only immutable, and are created as a
  // byproduct of creating/editing documents in other collections).
  // mutations: getDefaultMutations('Revisions'),
});
addUniversalFields({collection: Revisions})

// Note, since we want to make sure checkAccess is a performant function, we can only check the 
// userId of the current revision for ownership. If the userId of the document the revision is on,
// and the revision itself differ (e.g. because an admin has made the edit, or a coauthor), then
// we will hide those revisions unless they are marked as post-1.0.0 releases. This is not ideal, but
// seems acceptable
Revisions.checkAccess = async (user: DbUser|null, revision: DbRevision, context: ResolverContext|null): Promise<boolean> => {
  if (!revision) return false
  if ((user && user._id) === revision.userId) return true
  if (userCanDo(user, 'posts.view.all')) return true
<<<<<<< HEAD
  
  if (revision.draft) {
    return false;
  }
=======
  // not sure why some revisions have no collectionName,
  // but this will cause an error below so just exclude them
  if (!revision.collectionName) return false
>>>>>>> a242ac15
  
  // Get the document that this revision is a field of, and check for access to
  // it. This is necessary for correctly handling things like posts' draft
  // status and sharing settings.
  //
  // We might or might not have a ResolverContext (because some places, like
  // email-sending, don't have one). If we do, use its loader; in the typical
  // case, this will hit in the cache 100% of the time. If we don't have a
  // ResolverContext, use a findOne query; this is slow, but doesn't come up
  // in any contexts where speed matters.
  const { major: majorVersion } = extractVersionsFromSemver(revision.version)
  const collectionName= revision.collectionName;
  const documentId = revision.documentId;
  const collection = getCollection(collectionName);
  const document = context
    ? await context.loaders[collectionName].load(documentId)
    : await collection.findOne(documentId);
  
  
  // Everyone who can see the post can get access to non-draft revisions
  if (!await collection.checkAccess(user, document, context)) {
    return false;
  }
  
  return true;
}

export interface ChangeMetrics {
  added: number
  removed: number
}

makeVoteable(Revisions, {
  timeDecayScoresCronjob: false,
});

membersGroup.can([
  'revisions.smallDownvote',
  'revisions.bigDownvote',
  'revisions.smallUpvote',
  'revisions.bigUpvote',
]);

export default Revisions;<|MERGE_RESOLUTION|>--- conflicted
+++ resolved
@@ -25,16 +25,14 @@
   if (!revision) return false
   if ((user && user._id) === revision.userId) return true
   if (userCanDo(user, 'posts.view.all')) return true
-<<<<<<< HEAD
   
   if (revision.draft) {
     return false;
   }
-=======
+  
   // not sure why some revisions have no collectionName,
   // but this will cause an error below so just exclude them
   if (!revision.collectionName) return false
->>>>>>> a242ac15
   
   // Get the document that this revision is a field of, and check for access to
   // it. This is necessary for correctly handling things like posts' draft
