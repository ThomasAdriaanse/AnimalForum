--- conflicted
+++ resolved
@@ -16,11 +16,7 @@
       resolverName: "user",
       collectionName: "Users",
       type: "User",
-<<<<<<< HEAD
-      nullable: false,
-=======
       nullable: true,
->>>>>>> 2599d13d
     }),
     onCreate: ({currentUser}) => currentUser._id,
     viewableBy: ['guests'],
@@ -32,11 +28,7 @@
       resolverName: "post",
       collectionName: "Posts",
       type: "Post",
-<<<<<<< HEAD
-      nullable: false,
-=======
       nullable: true,
->>>>>>> 2599d13d
     }),
     viewableBy: ['guests'],
   },
