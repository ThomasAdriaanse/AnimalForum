--- conflicted
+++ resolved
@@ -9,30 +9,15 @@
 import isEmpty from 'lodash/isEmpty';
 
 export interface MutationOptions<T extends DbObject> {
-<<<<<<< HEAD
   newCheck?: (user: DbUser|null, document: T|null) => Promise<boolean>|boolean,
-  createCheck?: (user: DbUser|null, document: T|null) => Promise<boolean>|boolean,
   editCheck?: (user: DbUser|null, document: T|null) => Promise<boolean>|boolean,
-  updateCheck?: (user: DbUser|null, document: T|null) => Promise<boolean>|boolean,
   removeCheck?: (user: DbUser|null, document: T|null) => Promise<boolean>|boolean,
-  deleteCheck?: (user: DbUser|null, document: T|null) => Promise<boolean>|boolean,
   create?: boolean,
   update?: boolean,
   upsert?: boolean,
   delete?: boolean,
 }
 
-=======
-  create?: boolean
-  update?: boolean
-  upsert?: boolean
-  delete?: boolean
-  
-  newCheck?: (user: DbUser|null, docment: T|null) => boolean|Promise<boolean>
-  editCheck?: (user: DbUser|null, docment: T|null) => boolean|Promise<boolean>
-  removeCheck?: (user: DbUser|null, docment: T|null) => boolean|Promise<boolean>
-}
->>>>>>> ef000ff3
 const defaultOptions = { create: true, update: true, upsert: true, delete: true };
 
 /**
@@ -47,18 +32,10 @@
 const getDeleteMutationName = (typeName: string): string => `delete${typeName}`;
 const getUpsertMutationName = (typeName: string): string => `upsert${typeName}`;
 
-<<<<<<< HEAD
-export function getDefaultMutations<N extends CollectionNameString>(collectionName: N, options?: MutationOptions<ObjectsByCollectionName[N]>) {
-  type T = ObjectsByCollectionName[N]
-  const typeName = getTypeName(collectionName);
-  const mutationOptions: MutationOptions<T> = {...defaultOptions, ...options};
-=======
-
 export function getDefaultMutations<N extends CollectionNameString>(collectionName: N, options?: MutationOptions<ObjectsByCollectionName[N]>) {
   type T = ObjectsByCollectionName[N];
   const typeName = getTypeName(collectionName);
-  const mutationOptions: MutationOptions<T> = { ...defaultOptions, ...options };
->>>>>>> ef000ff3
+  const mutationOptions: MutationOptions<T> = {...defaultOptions, ...options};
 
   const mutations: any = {};
 
@@ -72,11 +49,7 @@
       name: mutationName,
 
       // check function called on a user to see if they can perform the operation
-<<<<<<< HEAD
       async check(user: DbUser|null, document: T|null): Promise<boolean> {
-=======
-      async check(user: DbUser|null, document: T|null) {
->>>>>>> ef000ff3
         // OpenCRUD backwards compatibility
         const check = mutationOptions.newCheck;
         if (check) {
@@ -255,11 +228,7 @@
           ]);
       },
 
-<<<<<<< HEAD
       async mutation(root: void, { selector }, context: ResolverContext) {
-=======
-      async mutation(root, { selector }, context: ResolverContext) {
->>>>>>> ef000ff3
         const collection = context[collectionName];
 
         if (isEmpty(selector)) {
