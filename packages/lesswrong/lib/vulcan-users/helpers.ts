--- conflicted
+++ resolved
@@ -70,38 +70,4 @@
     },
   });
   return items.count();
-<<<<<<< HEAD
-=======
-};
-
-export const getNthMostRecentItemDate = async function<
-  T extends DbObject & {createdAt:Date}
->({user, collection, cutoffHours, n, filter}: {
-  user: DbUser,
-  collection: CollectionBase<T>,
-  n: number,
-  cutoffHours?: number,
-  filter?: MongoSelector<T>
-}): Promise<Date|null> {
-  var mNow = moment();
-  const items = await collection.find({
-    userId: user._id,
-    ...filter,
-    ...(cutoffHours && {
-      createdAt: {
-        $gte: mNow.subtract(cutoffHours, 'hours').toDate(),
-      },
-    })
-  }, {
-    sort: ({createdAt: -1} as Partial<Record<keyof T,number>>),
-    limit: n,
-    projection: {createdAt:1},
-  }).fetch();
-
-  if (items.length < n)
-    return null;
-  else
-    return items[n-1].createdAt;
-
->>>>>>> 35dc40a4
 };