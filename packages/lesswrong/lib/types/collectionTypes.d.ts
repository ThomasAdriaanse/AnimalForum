--- conflicted
+++ resolved
@@ -11,10 +11,7 @@
   simpleSchema: any
   addField: any
   helpers: any
-<<<<<<< HEAD
-=======
   defaultView: any,
->>>>>>> f4b2f84e
   
   // TODO: Type-system plumbing should handle the fact that loaders are available
   // if you get the collection via a resolver's context, but not available if you
@@ -23,17 +20,10 @@
   extraLoaders: Record<string,any>
   
   rawCollection: any
-<<<<<<< HEAD
-  checkAccess: (user:DbUser|null, document: T) => boolean
-  find: (selector?: MongoSelector<T>, options?: MongoFindOptions<T>, projection?: MongoProjection<T>) => FindResult<T>
-  findOne: (selector?: string|MongoSelector<T>, options?: MongoFindOneOptions<T>, projection?: MongoProjection<T>) => T
-  update: (selector: string|MongoSelector<T>, modifier: MongoModifier<T>, options?: MongoUpdateOptions<T>) => WriteResult
-=======
   checkAccess: (user: DbUser|null, obj: T, context: ResolverContext|null) => Promise<boolean>
   find: (selector?: MongoSelector<T>, options?: MongoFindOptions<T>, projection?: MongoProjection<T>) => FindResult<T>
   findOne: (selector?: string|MongoSelector<T>, options?: MongoFindOneOptions<T>, projection?: MongoProjection<T>) => T | null
   update: (selector?: string|MongoSelector<T>, modifier?: MongoModifier<T>, options?: MongoUpdateOptions<T>) => WriteResult
->>>>>>> f4b2f84e
   remove: any
   insert: any
   aggregate: any
