/*
 * Type definitions for mongo operations and our mongo collections
 *
 * This file could arguably be .d.ts (and it did use to be), but when it was, it
 * was getting ignored by the type checker as an external library file, as
 * --skipLibCheck just ignores all .d.ts files.
 */
import type DataLoader from 'dataloader';

/// This file is wrapped in 'declare global' because it's an ambient declaration
/// file (meaning types in this file can be used without being imported).
declare global {

interface CollectionBase<
  T extends DbObject,
  N extends CollectionNameString = CollectionNameString
> {
  collectionName: N
  typeName: string,
  options: CollectionOptions
  addDefaultView: (view: ViewFunction<N>) => void
  addView: (viewName: string, view: ViewFunction<N>) => void
  defaultView: ViewFunction<N> //FIXME: This is actually nullable (but should just have a default)
  views: Record<string, ViewFunction<N>>
  getParameters: (terms: ViewTermsByCollectionName[N], apolloClient?: any, context?: ResolverContext) => MergedViewQueryAndOptions<N,T>
  simpleSchema: ()=>any
  
  rawCollection: any
  checkAccess: (user: DbUser|null, obj: T, context: ResolverContext|null) => Promise<boolean>
  find: (selector?: MongoSelector<T>, options?: MongoFindOptions<T>, projection?: MongoProjection<T>) => FindResult<T>
  findOne: (selector?: string|MongoSelector<T>, options?: MongoFindOneOptions<T>, projection?: MongoProjection<T>) => T | null
  // Return result is number of documents **matched** not affected
  //
  // You might have expected that the return type would be MongoDB's WriteResult. Unfortunately, no.
  // Meteor is maintaining backwards compatibility with an old version that returned nMatched. See:
  // https://github.com/meteor/meteor/issues/4436#issuecomment-283974686
  update: (selector?: string|MongoSelector<T>, modifier?: MongoModifier<T>, options?: MongoUpdateOptions<T>) => number
  remove: (idOrSelector: string|MongoSelector<T>, options?: any) => void
  insert: (data: any, options?: any) => string
  aggregate: (aggregationPipeline: MongoAggregationPipeline<T>) => any
  _ensureIndex: any
}

interface CollectionOptions {
  typeName: string
  collectionName: CollectionNameString
  singleResolverName: string
  multiResolverName: string
  mutations: any
  resolvers: any
  interfaces: Array<string>
  description: string
}

interface FindResult<T> {
  fetch: ()=>Array<T>
  count: ()=>number
}

<<<<<<< HEAD
=======
type ViewFunction<N extends CollectionNameString> = (terms: ViewTermsByCollectionName[N], apolloClient?: any, context?: ResolverContext)=>ViewQueryAndOptions<N>


type ViewQueryAndOptions<
  N extends CollectionNameString,
  T extends DbObject=ObjectsByCollectionName[N]
> = {
  selector?: Partial<Record<keyof T|"$or"|"$and", any>>
  options?: {
    sort?: MongoSort<T>
    limit?: number
    skip?: number
  }
}

interface MergedViewQueryAndOptions<
  N extends CollectionNameString,
  T extends DbObject=ObjectsByCollectionName[N]
> {
  selector: Partial<Record<keyof T|"$or"|"$and", any>>
  options: {
    sort: MongoSort<T>
    limit: number
    skip?: number
  }
}

>>>>>>> ef000ff3
type MongoSelector<T extends DbObject> = any; //TODO
type MongoProjection<T extends DbObject> = Record<string,number>; //TODO
type MongoModifier<T extends DbObject> = any; //TODO

type MongoFindOptions<T extends DbObject> = any; //TODO
type MongoFindOneOptions<T extends DbObject> = any; //TODO
type MongoUpdateOptions<T extends DbObject> = any; //TODO
type MongoRemoveOptions<T extends DbObject> = any; //TODO
type MongoInsertOptions<T extends DbObject> = any; //TODO
<<<<<<< HEAD
type MongoAggregationPipeline<T extends DbObject> = any; //TODO
=======
type MongoSort<T extends DbObject> = Partial<Record<keyof T,number|null>>

type MakeFieldsNullable<T extends {}> = {[K in keyof T]: T[K]|null };

interface ViewTermsBase {
  view?: string
  limit?: number
  offset?: number
  orderBy?: any //FIXME: unused Vulcan thing
}
>>>>>>> ef000ff3

// Common base type for everything that has an _id field (including both raw DB
// objects and fragment-resolver results).
interface HasIdType {
  _id: string
}

// Common base type for everything with a userId field
interface HasUserIdType {
  userId: string
}

interface VoteableType extends HasIdType, HasUserIdType {
  score: number
  baseScore: number
  voteCount: number
  af?: boolean
  afBaseScore?: number
  afVoteCount?: number
}

interface VoteableTypeClient extends VoteableType {
  currentUserVote: string|null
}

interface DbVoteableType extends VoteableType, DbObject {
}

// Common base type for results of database lookups.
interface DbObject extends HasIdType {
  __collectionName?: CollectionNameString
  schemaVersion: number
}

interface HasSlugType extends DbObject {
  slug: string
}

interface HasCreatedAtType extends DbObject {
  createdAt: Date
}

export type AlgoliaDocument = {
  _id: string,
  [key: string]: any,
}

interface ResolverContext extends CollectionsByName {
  headers: any,
  userId: string|null,
  currentUser: DbUser|null,
  locale: string,
  loaders: {
    [CollectionName in CollectionNameString]: DataLoader<string,ObjectsByCollectionName[CollectionName]>
  }
  extraLoaders: Record<string,any>
}

type FragmentName = keyof FragmentTypes;

<<<<<<< HEAD
type VoteableCollectionName = "Posts"|"Comments"|"TagRels";
=======
interface EditableFieldContents {
  html: string
  wordCount: number
  originalContents: any
  editedAt: Date
  userId: string
  version: string
  commitMessage?: string
}

// The subset of EditableFieldContents that you provide when creating a new document
// or revision, ie, the parts of a revision which are not auto-generated.
type EditableFieldInsertion = Pick<EditableFieldContents, "originalContents"|"commitMessage">

// For a DbObject, gets the field-names of all the make_editable fields.
type EditableFieldsIn<T extends DbObject> = NonAnyFieldsOfType<T,EditableFieldContents>

type DbInsertion<T extends DbObject> = ReplaceFieldsOfType<T, EditableFieldContents, EditableFieldInsertion>
>>>>>>> ef000ff3

}<|MERGE_RESOLUTION|>--- conflicted
+++ resolved
@@ -57,8 +57,6 @@
   count: ()=>number
 }
 
-<<<<<<< HEAD
-=======
 type ViewFunction<N extends CollectionNameString> = (terms: ViewTermsByCollectionName[N], apolloClient?: any, context?: ResolverContext)=>ViewQueryAndOptions<N>
 
 
@@ -86,7 +84,6 @@
   }
 }
 
->>>>>>> ef000ff3
 type MongoSelector<T extends DbObject> = any; //TODO
 type MongoProjection<T extends DbObject> = Record<string,number>; //TODO
 type MongoModifier<T extends DbObject> = any; //TODO
@@ -96,9 +93,7 @@
 type MongoUpdateOptions<T extends DbObject> = any; //TODO
 type MongoRemoveOptions<T extends DbObject> = any; //TODO
 type MongoInsertOptions<T extends DbObject> = any; //TODO
-<<<<<<< HEAD
 type MongoAggregationPipeline<T extends DbObject> = any; //TODO
-=======
 type MongoSort<T extends DbObject> = Partial<Record<keyof T,number|null>>
 
 type MakeFieldsNullable<T extends {}> = {[K in keyof T]: T[K]|null };
@@ -109,7 +104,6 @@
   offset?: number
   orderBy?: any //FIXME: unused Vulcan thing
 }
->>>>>>> ef000ff3
 
 // Common base type for everything that has an _id field (including both raw DB
 // objects and fragment-resolver results).
@@ -170,9 +164,7 @@
 
 type FragmentName = keyof FragmentTypes;
 
-<<<<<<< HEAD
 type VoteableCollectionName = "Posts"|"Comments"|"TagRels";
-=======
 interface EditableFieldContents {
   html: string
   wordCount: number
@@ -191,6 +183,5 @@
 type EditableFieldsIn<T extends DbObject> = NonAnyFieldsOfType<T,EditableFieldContents>
 
 type DbInsertion<T extends DbObject> = ReplaceFieldsOfType<T, EditableFieldContents, EditableFieldInsertion>
->>>>>>> ef000ff3
 
 }