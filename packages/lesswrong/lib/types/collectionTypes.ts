--- conflicted
+++ resolved
@@ -18,26 +18,12 @@
   collectionName: N
   typeName: string,
   options: CollectionOptions
-<<<<<<< HEAD
-  addDefaultView: any
-  addView: any
-  defaultView: (terms: any) => any
-  views: any
-  getParameters: any
-  simpleSchema: ()=>any
-  helpers: any
-=======
   addDefaultView: (view: ViewFunction<N>) => void
   addView: (viewName: string, view: ViewFunction<N>) => void
   defaultView: ViewFunction<N> //FIXME: This is actually nullable (but should just have a default)
   views: Record<string, ViewFunction<N>>
   getParameters: (terms: ViewTermsByCollectionName[N], apolloClient?: any, context?: ResolverContext) => MergedViewQueryAndOptions<N,T>
-  simpleSchema: any
-  
-  attachSchema: any
-  addField: any
-  removeField: any
->>>>>>> 854bf92d
+  simpleSchema: ()=>any
   
   rawCollection: any
   checkAccess: (user: DbUser|null, obj: T, context: ResolverContext|null) => Promise<boolean>
