import React from 'react';
import { addRoute, getSetting } from 'meteor/vulcan:core';
import { Posts } from './collections/posts/collection.js';

const communitySubtitle = { subtitleLink: "/community", subtitle: "Community" };
const rationalitySubtitle = { subtitleLink: "/rationality", subtitle: "Rationality: A-Z" };
const hpmorSubtitle = { subtitleLink: "/hpmor", subtitle: "HPMoR" };
const codexSubtitle = { subtitleLink: "/codex", subtitle: "SlateStarCodex" };
const metaSubtitle = { subtitleLink: "/meta", subtitle: "Meta" };

function getPostPingbackById(parsedUrl, postId) {
  if (parsedUrl.hash) {
    // If the URL contains a hash, it leads to either a comment or a landmark
    // within the post.
    // Future work: If it's a comment ID, make a comment pingback; if it's not
    // a comment ID, make it a post-pingback but do some special-case thing so
    // that the preview excerpt starts in the section that's linked to.
    return null;
  } else {
    return ({ collectionName: "Posts", documentId: postId })
  }
}

async function getPostPingbackByLegacyId(parsedUrl, legacyId) {
  const parsedId = parseInt(legacyId, 36);
  const post = Posts.findOne({"legacyId": parsedId.toString()});
  if (!post) return null;
  return getPostPingbackById(parsedUrl, post._id);
}

async function getPostPingbackBySlug(parsedUrl, slug) {
  const post = Posts.findOne({slug: slug});
  if (!post) return null;
  return getPostPingbackById(parsedUrl, post._id);
}


addRoute([
  // User-profile routes
  {
    name:'users.single',
    path:'/users/:slug',
    componentName: 'UsersSingle',
    //titleHoC: userPageTitleHoC,
    titleComponentName: 'UserPageTitle',
    subtitleComponentName: 'UserPageTitle',
  },
  {
    name:'users.single.user',
    path:'/user/:slug',
    componentName: 'UsersSingle'
  },
  {
    name: "userOverview",
    path:'/user/:slug/overview',
    redirect: (location) => `/users/${location.params.slug}`,
    componentName: "UsersSingle",
  },
  {
    name:'users.single.u',
    path:'/u/:slug',
    componentName: 'UsersSingle'
  },
  {
    name:'users.account',
    path:'/account',
    componentName: 'UsersAccount'
  },
  {
    name:'users.manageSubscriptions',
    path:'/manageSubscriptions',
    componentName: 'ViewSubscriptionsPage',
    title: "Manage Subscriptions",
  },
  {
    name:'users.edit',
    path:'/users/:slug/edit',
    componentName: 'UsersAccount'
  },

  // Miscellaneous LW2 routes
  {
    name: 'login',
    path: '/login',
    componentName: 'LoginPage',
    title: "Login"
  },
  {
    name: 'resendVerificationEmail',
    path: '/resendVerificationEmail',
    componentName: 'ResendVerificationEmailPage'
  },
  {
    name: 'inbox',
    path: '/inbox',
    componentName: 'InboxWrapper',
    title: "Inbox"
  },
  {
    name: 'conversation',
    path: '/inbox/:_id',
    componentName: 'ConversationWrapper',
    title: "Private Conversation"
  },

  {
    name: 'newPost',
    path: '/newPost',
    componentName: 'PostsNewForm',
    title: "New Post"
  },
  {
    name: 'editPost',
    path: '/editPost',
    componentName: 'PostsEditPage'
  },
  {
    name: 'collaboratePost',
    path: '/collaborateOnPost',
    componentName: 'PostCollaborationEditor',
    getPingback: (parsedUrl) => getPostPingbackById(parsedUrl, parsedUrl.query.postId),
  },
  // disabled except during review voting phase
  // {
  //   name:'reviewVoting',
  //   path: '/reviewVoting',
  //   componentName: "ReviewVotingPage"
  // },

  // Sequences
  {
    name: 'sequencesHome',
    path: '/library',
    componentName: 'SequencesHome',
    title: "The Library"
  },
  {
    name: 'sequences.single.old',
    path: '/sequences/:_id',
    componentName: 'SequencesSingle'
  },
  {
    name: 'sequences.single',
    path: '/s/:_id',
    componentName: 'SequencesSingle',
    titleComponentName: 'SequencesPageTitle',
    subtitleComponentName: 'SequencesPageTitle',
  },
  {
    name: 'sequencesEdit',
    path: '/sequencesEdit/:_id',
    componentName: 'SequencesEditForm'
  },
  {
    name: 'sequencesNew',
    path: '/sequencesNew',
    componentName: 'SequencesNewForm',
    title: "New Sequence"
  },
  {
    name: 'sequencesPost',
    path: '/s/:sequenceId/p/:postId',
    componentName: 'SequencesPost',
    titleComponentName: 'PostsPageHeaderTitle',
    subtitleComponentName: 'PostsPageHeaderTitle',
    previewComponentName: 'PostLinkPreviewSequencePost',
    getPingback: (parsedUrl) => getPostPingbackById(parsedUrl, parsedUrl.params.postId),
  },

  {
    name: 'chaptersEdit',
    path: '/chaptersEdit/:_id',
    componentName: 'ChaptersEditForm',
    title: "Edit Chapter"
  },

  // Collections
  {
    name: 'collections',
    path: '/collections/:_id',
    componentName: 'CollectionsSingle'
  },
  {
    name: 'Sequences',
    path: '/sequences',
    componentName: 'CoreSequences',
    title: "Rationality: A-Z"
  },
  {
    name: 'Rationality',
    path: '/rationality',
    componentName: 'CoreSequences',
    title: "Rationality: A-Z",
    ...rationalitySubtitle
  },
  {
    name: 'Rationality.posts.single',
    path: '/rationality/:slug',
    componentName: 'PostsSingleSlug',
    previewComponentName: 'PostLinkPreviewSlug',
    ...rationalitySubtitle,
    getPingback: (parsedUrl) => getPostPingbackBySlug(parsedUrl, parsedUrl.params.slug),
  },
  {
    name: 'bookmarks',
    path: '/bookmarks',
    componentName: 'BookmarksPage',
    title: 'Bookmarks',
  },

  // Tags
  {
    name: 'tags',
    path: '/tag/:slug',
    componentName: 'TagPage',
    titleComponentName: 'TagPageTitle',
    subtitleComponentName: 'TagPageTitle',
    previewComponentName: 'TagHoverPreview',
  },
  {
    name: 'tagEdit',
    path: '/tag/:slug/edit',
    componentName: 'EditTagPage',
    titleComponentName: 'TagPageTitle',
    subtitleComponentName: 'TagPageTitle',
  },
  {
    name: 'tagCreate',
    path: '/tag/create',
    componentName: 'NewTagPage',
    title: "New Tag",
    subtitleComponentName: 'TagPageTitle',
  },
  {
    name: 'tagIndex',
    path: '/tags',
    componentName: 'AllTagsPage',
    title: "All Tags",
  },
]);


// Because the EA Forum was identical except for the change from /lw/ to /ea/
const legacyRouteAcronym = getSetting('legacyRouteAcronym', 'lw')

addRoute([
  // Legacy (old-LW, also old-EAF) routes
  // Note that there are also server-side-only routes in server/legacy-redirects/routes.js.
  {
    name: 'post.legacy',
    path: `/:section(r)?/:subreddit(all|discussion|lesswrong)?/${legacyRouteAcronym}/:id/:slug?`,
    componentName: "LegacyPostRedirect",
    previewComponentName: "PostLinkPreviewLegacy",
    getPingback: (parsedUrl) => getPostPingbackByLegacyId(parsedUrl, parsedUrl.params.id),
  },
  {
    name: 'comment.legacy',
    path: `/:section(r)?/:subreddit(all|discussion|lesswrong)?/${legacyRouteAcronym}/:id/:slug/:commentId`,
    componentName: "LegacyCommentRedirect",
    previewComponentName: "CommentLinkPreviewLegacy",
    // TODO: Pingback comment
  }
]);

if (getSetting('forumType') === 'LessWrong') {
  addRoute([
    {
      name: 'HPMOR',
      path: '/hpmor',
      componentName: 'HPMOR',
      title: "Harry Potter and the Methods of Rationality",
      ...hpmorSubtitle,
    },
    {
      name: 'HPMOR.posts.single',
      path: '/hpmor/:slug',
      componentName: 'PostsSingleSlug',
      previewComponentName: 'PostLinkPreviewSlug',
      ...hpmorSubtitle,
      getPingback: (parsedUrl) => getPostPingbackBySlug(parsedUrl, parsedUrl.params.slug),
    },

    {
      name: 'Codex',
      path: '/codex',
      componentName: 'Codex',
      title: "The Codex",
      ...codexSubtitle,
    },
    {
      name: 'Codex.posts.single',
      path: '/codex/:slug',
      componentName: 'PostsSingleSlug',
      previewComponentName: 'PostLinkPreviewSlug',
      ...codexSubtitle,
      getPingback: (parsedUrl) => getPostPingbackBySlug(parsedUrl, parsedUrl.params.slug),
    },
  ]);
}

addRoute([
  {
    name: 'AllComments',
    path: '/allComments',
    componentName: 'AllComments',
    title: "All Comments"
  },
  {
    name: 'Shortform',
    path: '/shortform',
    componentName: 'ShortformPage',
    title: "Shortform"
  },
]);

if (getSetting('hasEvents', true)) {
  addRoute([
    {
      name: 'EventsPast',
      path: '/pastEvents',
      componentName: 'EventsPast',
      title: "Past Events by Day"
    },
    {
      name: 'EventsUpcoming',
      path: '/upcomingEvents',
      componentName: 'EventsUpcoming',
      title: "Upcoming Events by Day"
    },

    {
      name: 'CommunityHome',
      path: '/community',
      componentName: 'CommunityHome',
      title: "Community",
      ...communitySubtitle
    },
    {
      name: 'MeetupsHome',
      path: '/meetups',
      componentName: 'CommunityHome',
      title: "Community"
    },

    {
      name: 'AllLocalGroups',
      path: '/allgroups',
      componentName: 'AllGroupsPage',
      title: "All Local Groups"
    },

    {
      name:'Localgroups.single',
      path: '/groups/:groupId',
      componentName: 'LocalGroupSingle',
      ...communitySubtitle
    },
    {
      name:'events.single',
      path: '/events/:_id/:slug?',
      componentName: 'PostsSingle',
      previewComponentName: 'PostLinkPreview',
      ...communitySubtitle,
      getPingback: (parsedUrl) => getPostPingbackById(parsedUrl, parsedUrl.params._id),
    },
    {
      name: 'groups.post',
      path: '/g/:groupId/p/:_id',
      componentName: 'PostsSingle',
      previewComponentName: 'PostLinkPreview',
      ...communitySubtitle,
      getPingback: (parsedUrl) => getPostPingbackById(parsedUrl, parsedUrl.params._id),
    },
  ]);
}

addRoute([
  {
    name: 'searchTest',
    path: '/searchTest',
    componentName: 'SearchBar'
  },
  {
    name: 'postsListEditorTest',
    path:'/postsListEditorTest',
    componentName: 'PostsListEditor'
  },
  {
    name: 'imageUploadTest',
    path: '/imageUpload',
    componentName: 'ImageUpload'
  },
]);

addRoute([
  {
    name:'posts.single',
    path:'/posts/:_id/:slug?',
    componentName: 'PostsSingle',
    titleComponentName: 'PostsPageHeaderTitle',
    subtitleComponentName: 'PostsPageHeaderTitle',
    previewComponentName: 'PostLinkPreview',
    getPingback: (parsedUrl) => getPostPingbackById(parsedUrl, parsedUrl.params._id),
  },
  {
    name: 'admin',
    path: '/admin',
    componentName: 'AdminHome',
    title: "Admin"
  },
  {
    name: 'migrations',
    path: '/admin/migrations',
    componentName: 'MigrationsDashboard',
    title: "Migrations"
  },
  {
    name: 'moderation',
    path: '/moderation',
    componentName: 'ModerationLog',
    title: "Moderation Log"
  },
  {
    name: 'emailHistory',
    path: '/debug/emailHistory',
    componentName: 'EmailHistoryPage'
  },
  {
    name: 'notificationEmailPreview',
    path: '/debug/notificationEmailPreview',
    componentName: 'NotificationEmailPreviewPage'
  },
]);

addRoute([
  {
    path:'/posts/:_id/:slug/comment/:commentId?',
    name: 'comment.greaterwrong',
    componentName: "PostsSingle",
    titleComponentName: 'PostsPageHeaderTitle',
    subtitleComponentName: 'PostsPageHeaderTitle',
    previewComponentName: "PostCommentLinkPreviewGreaterWrong",
    // TODO: Handle pingbacks leading to comments.
  }
]);

switch (getSetting('forumType')) {
  case 'AlignmentForum':
    addRoute([
      {
        name:'alignment.home',
        path:'/',
        componentName: 'AlignmentForumHome'
      },
      {
        name:'about',
        path:'/about',
        componentName: 'PostsSingleRoute',
        _id:"FoiiRDC3EhjHx7ayY"
      },
      {
        name: 'Meta',
        path: '/meta',
        componentName: 'Meta',
        title: "Meta",
        ...metaSubtitle
      },
    ]);
    break
  case 'EAForum':
    addRoute([
      {
        name: 'home',
        path: '/',
        componentName: 'EAHome'
      },
      {
        name:'about',
        path:'/about',
        componentName: 'PostsSingleRoute',
        _id:"Y2iqhjAHbXNkwcS8F",
        getPingback: (parsedUrl) => getPostPingbackById(parsedUrl, "Y2iqhjAHbXNkwcS8F"),
      },
      {
        name: 'Community',
        path: '/meta',
        componentName: 'Meta',
        title: "Community"
      },
    ]);
    break
  default:
    // Default is Vanilla LW
    addRoute([
      {
        name: 'home',
        path: '/',
        componentName: 'Home2'
      },
      {
        name: 'about',
        path: '/about',
        componentName: 'PostsSingleRoute',
        _id:"bJ2haLkcGeLtTWaD5",
        getPingback: (parsedUrl) => getPostPingbackById(parsedUrl, "bJ2haLkcGeLtTWaD5"),
      },
      {
        name: 'faq',
        path: '/faq',
        componentName: 'PostsSingleRoute',
        _id:"2rWKkWuPrgTMpLRbp",
        getPingback: (parsedUrl) => getPostPingbackById(parsedUrl, "2rWKkWuPrgTMpLRbp"),
      },
      {
        name: 'Meta',
        path: '/meta',
        componentName: 'Meta',
        title: "Meta"
      },
    ]);
    break;
}

addRoute([
  {
    name: 'home2',
    path: '/home2',
    componentName: 'Home2',
    title: "Home2 Beta",
  },
  {
    name: 'allPosts',
    path: '/allPosts',
    componentName: 'AllPostsPage',
    title: "All Posts",
  },
  {
    name: 'questions',
    path: '/questions',
    componentName: 'QuestionsPage',
    title: "All Questions",
  },
  {
    name: 'recommendations',
    path: '/recommendations',
    componentName: 'RecommendationsPage',
    title: "Recommendations",
  },
  {
    name: 'emailToken',
    path: '/emailToken/:token',
    componentName: 'EmailTokenPage',
<<<<<<< HEAD
  }
=======
  },
  {
    name: 'nominations',
    path: '/nominations',
    componentName: 'Nominations2018',
    title: "2018 Nominations",
  },
  {
    name: 'userReviews',
    path:'/users/:slug/reviews',
    componentName: 'UserReviews',
    title: "User Reviews",
  },
  {
    name: 'reviews',
    path: '/reviews',
    componentName: 'Reviews2018',
    title: "2018 Reviews",
  },
>>>>>>> 6975cdbd
]);<|MERGE_RESOLUTION|>--- conflicted
+++ resolved
@@ -550,27 +550,5 @@
     name: 'emailToken',
     path: '/emailToken/:token',
     componentName: 'EmailTokenPage',
-<<<<<<< HEAD
-  }
-=======
-  },
-  {
-    name: 'nominations',
-    path: '/nominations',
-    componentName: 'Nominations2018',
-    title: "2018 Nominations",
-  },
-  {
-    name: 'userReviews',
-    path:'/users/:slug/reviews',
-    componentName: 'UserReviews',
-    title: "User Reviews",
-  },
-  {
-    name: 'reviews',
-    path: '/reviews',
-    componentName: 'Reviews2018',
-    title: "2018 Reviews",
-  },
->>>>>>> 6975cdbd
+  },
 ]);