--- conflicted
+++ resolved
@@ -144,17 +144,11 @@
     background: "white"
   },
   {
-<<<<<<< HEAD
-    name: 'users.drafts',
-    path: '/drafts',
-    componentName: 'DraftsPage',
-=======
     name:'users.drafts',
     path:'/drafts',
     componentName: 'DraftsPage',
     title: "Drafts & Unpublished",
     background: "white"
->>>>>>> fc5ac56b
   },
   {
     name:'users.manageSubscriptions',
