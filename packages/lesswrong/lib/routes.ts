import { Posts } from './collections/posts/collection';
import { forumTypeSetting, PublicInstanceSetting, hasEventsSetting } from './instanceSettings';
import { legacyRouteAcronymSetting } from './publicSettings';
import { addRoute, PingbackDocument, RouterLocation } from './vulcan-lib/routes';

const communitySubtitle = { subtitleLink: "/community", subtitle: "Community" };
const rationalitySubtitle = { subtitleLink: "/rationality", subtitle: "Rationality: A-Z" };
const hpmorSubtitle = { subtitleLink: "/hpmor", subtitle: "HPMoR" };
const codexSubtitle = { subtitleLink: "/codex", subtitle: "SlateStarCodex" };
const metaSubtitle = { subtitleLink: "/meta", subtitle: "Meta" };

const aboutPostIdSetting = new PublicInstanceSetting<string>('aboutPostId', 'bJ2haLkcGeLtTWaD5', "warning") // Post ID for the /about route
const contactPostIdSetting = new PublicInstanceSetting<string | null>('contactPostId', null, "optional")
const introPostIdSetting = new PublicInstanceSetting<string | null>('introPostId', null, "optional")

function getPostPingbackById(parsedUrl: RouterLocation, postId: string|null): PingbackDocument|null {
  if (!postId)
    return null;

  if (parsedUrl.hash) {
    // If the URL contains a hash, it leads to either a comment or a landmark
    // within the post.
    // Future work: If it's a comment ID, make a comment pingback; if it's not
    // a comment ID, make it a post-pingback but do some special-case thing so
    // that the preview excerpt starts in the section that's linked to.
    return null;
  } else {
    return ({ collectionName: "Posts", documentId: postId })
  }
}

async function getPostPingbackByLegacyId(parsedUrl: RouterLocation, legacyId: string) {
  const parsedId = parseInt(legacyId, 36);
  const post = Posts.findOne({"legacyId": parsedId.toString()});
  if (!post) return null;
  return getPostPingbackById(parsedUrl, post._id);
}

async function getPostPingbackBySlug(parsedUrl: RouterLocation, slug: string) {
  const post = Posts.findOne({slug: slug});
  if (!post) return null;
  return getPostPingbackById(parsedUrl, post._id);
}


const postBackground = "white"

// User-profile routes
addRoute(
  {
    name:'users.single',
    path:'/users/:slug',
    componentName: 'UsersSingle',
    //titleHoC: userPageTitleHoC,
    titleComponentName: 'UserPageTitle'
  },
  {
    name:'users.single.user',
    path:'/user/:slug',
    componentName: 'UsersSingle'
  },
  {
    name: "userOverview",
    path:'/user/:slug/overview',
    redirect: (location) => `/users/${location.params.slug}`,
    componentName: "UsersSingle",
  },
  {
    name:'users.single.u',
    path:'/u/:slug',
    componentName: 'UsersSingle'
  },
  {
    name:'users.account',
    path:'/account',
    componentName: 'UsersAccount',
    background: "white"
  },
  {
    name:'users.manageSubscriptions',
    path:'/manageSubscriptions',
    componentName: 'ViewSubscriptionsPage',
    title: "Manage Subscriptions",
    background: "white"
  },
  {
    name:'users.edit',
    path:'/users/:slug/edit',
    componentName: 'UsersAccount',
    background: "white"
  },
  {
    name:'users.abTestGroups',
    path:'/abTestGroups',
    componentName: 'UsersViewABTests',
  },

  // Miscellaneous LW2 routes
  {
    name: 'login',
    path: '/login',
    componentName: 'LoginPage',
    title: "Login",
    background: "white"
  },
  {
    name: 'resendVerificationEmail',
    path: '/resendVerificationEmail',
    componentName: 'ResendVerificationEmailPage',
    background: "white"
  },
  {
    name: 'inbox',
    path: '/inbox',
    componentName: 'InboxWrapper',
    title: "Inbox"
  },
  {
    name: 'conversation',
    path: '/inbox/:_id',
    componentName: 'ConversationWrapper',
    title: "Private Conversation",
    background: "white"
  },

  {
    name: 'newPost',
    path: '/newPost',
    componentName: 'PostsNewForm',
    title: "New Post",
    background: "white"
  },
  {
    name: 'editPost',
    path: '/editPost',
    componentName: 'PostsEditPage',
    background: "white"
  },
  {
    name: 'collaboratePost',
    path: '/collaborateOnPost',
    componentName: 'PostCollaborationEditor',
    getPingback: (parsedUrl) => getPostPingbackById(parsedUrl, parsedUrl.query.postId),
  },
  // disabled except during review voting phase
  // {
  //   name:'reviewVoting',
  //   path: '/reviewVoting',
  //   componentName: "ReviewVotingPage"
  // },

  // Sequences
  {
    name: 'sequences.single.old',
    path: '/sequences/:_id',
    componentName: 'SequencesSingle',
  },
  {
    name: 'sequences.single',
    path: '/s/:_id',
    componentName: 'SequencesSingle',
    titleComponentName: 'SequencesPageTitle',
    subtitleComponentName: 'SequencesPageTitle',
  },
  {
    name: 'sequencesEdit',
    path: '/sequencesEdit/:_id',
    componentName: 'SequencesEditForm',
    background: "white"
  },
  {
    name: 'sequencesNew',
    path: '/sequencesNew',
    componentName: 'SequencesNewForm',
    title: "New Sequence",
    background: "white"
  },
  {
    name: 'sequencesPost',
    path: '/s/:sequenceId/p/:postId',
    componentName: 'SequencesPost',
    titleComponentName: 'PostsPageHeaderTitle',
    subtitleComponentName: 'PostsPageHeaderTitle',
    previewComponentName: 'PostLinkPreviewSequencePost',
    getPingback: (parsedUrl) => getPostPingbackById(parsedUrl, parsedUrl.params.postId),
    background: "white"
  },

  {
    name: 'chaptersEdit',
    path: '/chaptersEdit/:_id',
    componentName: 'ChaptersEditForm',
    title: "Edit Chapter",
    background: "white"
  },

  // Collections
  {
    name: 'collections',
    path: '/collections/:_id',
    componentName: 'CollectionsSingle'
  },
  {
    name: 'bookmarks',
    path: '/bookmarks',
    componentName: 'BookmarksPage',
    title: 'Bookmarks',
  },

  // Tags
  {
    name: 'tags.single',
    path: '/tag/:slug',
    componentName: 'TagPage',
    titleComponentName: 'TagPageTitle',
    subtitleComponentName: 'TagPageTitle',
    previewComponentName: 'TagHoverPreview',
  },
  {
    name: 'tagDiscussion',
    path: '/tag/:slug/discussion',
    componentName: 'TagDiscussionPage',
    titleComponentName: 'TagPageTitle',
    subtitleComponentName: 'TagPageTitle',
    previewComponentName: 'TagHoverPreview',
<<<<<<< HEAD
  },
  {
    name: 'tagHistory',
    path: '/tag/:slug/history',
    componentName: 'TagHistoryPage',
    titleComponentName: 'TagPageTitle',
    subtitleComponentName: 'TagPageTitle',
=======
    background: "white"
>>>>>>> 2599d13d
  },
  {
    name: 'tagEdit',
    path: '/tag/:slug/edit',
    componentName: 'EditTagPage',
    titleComponentName: 'TagPageTitle',
    subtitleComponentName: 'TagPageTitle',
  },
  {
    name: 'tagCreate',
    path: '/tag/create',
    componentName: 'NewTagPage',
    title: "New Tag",
    subtitleComponentName: 'TagPageTitle',
    background: "white"
  },
  {
    name: 'allTags',
    path: '/tags/all',
    componentName: 'AllTagsPage',
    title: "Concepts Portal",
  },
  {
    name: "Concepts",
    path:'/concepts',
    redirect: () => `/tags/all`,
  },
  {
    name: 'tagVoting',
    path: '/tagVoting',
    redirect: () => `/tagActivity`,
  },
  {
    name: 'tagActivity',
    path: '/tagActivity',
    componentName: 'TagVoteActivity',
    title: 'Tag Voting Activity'
  },
  {
    name: 'search',
    path: '/search',
    componentName: 'SearchPage',
    title: 'Search',
    background: "white"
  }
);



const legacyRouteAcronym = legacyRouteAcronymSetting.get()

addRoute(
  // Legacy (old-LW, also old-EAF) routes
  // Note that there are also server-side-only routes in server/legacy-redirects/routes.js.
  {
    name: 'post.legacy',
    path: `/:section(r)?/:subreddit(all|discussion|lesswrong)?/${legacyRouteAcronym}/:id/:slug?`,
    componentName: "LegacyPostRedirect",
    previewComponentName: "PostLinkPreviewLegacy",
    getPingback: (parsedUrl) => getPostPingbackByLegacyId(parsedUrl, parsedUrl.params.id),
  },
  {
    name: 'comment.legacy',
    path: `/:section(r)?/:subreddit(all|discussion|lesswrong)?/${legacyRouteAcronym}/:id/:slug/:commentId`,
    componentName: "LegacyCommentRedirect",
    previewComponentName: "CommentLinkPreviewLegacy",
    noIndex: true,
    // TODO: Pingback comment
  }
);

if (forumTypeSetting.get() !== 'EAForum') {
  addRoute(
    {
      name: 'sequencesHome',
      path: '/library',
      componentName: 'SequencesHome',
      title: "The Library"
    },
    {
      name: 'Sequences',
      path: '/sequences',
      componentName: 'CoreSequences',
      title: "Rationality: A-Z"
    },
    {
      name: 'Rationality',
      path: '/rationality',
      componentName: 'CoreSequences',
      title: "Rationality: A-Z",
      ...rationalitySubtitle
    },
    {
      name: 'Rationality.posts.single',
      path: '/rationality/:slug',
      componentName: 'PostsSingleSlug',
      previewComponentName: 'PostLinkPreviewSlug',
      ...rationalitySubtitle,
      getPingback: (parsedUrl) => getPostPingbackBySlug(parsedUrl, parsedUrl.params.slug),
      background: postBackground
    },
    {
      name: 'tagIndex',
      path:'/tags',
      redirect: () => `/tags/all`,
    }
  )
}

if (forumTypeSetting.get() === 'LessWrong') {
  addRoute(
    {
      name: 'HPMOR',
      path: '/hpmor',
      componentName: 'HPMOR',
      title: "Harry Potter and the Methods of Rationality",
      ...hpmorSubtitle,
    },
    {
      name: 'HPMOR.posts.single',
      path: '/hpmor/:slug',
      componentName: 'PostsSingleSlug',
      previewComponentName: 'PostLinkPreviewSlug',
      ...hpmorSubtitle,
      getPingback: (parsedUrl) => getPostPingbackBySlug(parsedUrl, parsedUrl.params.slug),
      background: postBackground
    },

    {
      name: 'Codex',
      path: '/codex',
      componentName: 'Codex',
      title: "The Codex",
      ...codexSubtitle,
    },
    {
      name: 'Codex.posts.single',
      path: '/codex/:slug',
      componentName: 'PostsSingleSlug',
      previewComponentName: 'PostLinkPreviewSlug',
      ...codexSubtitle,
      getPingback: (parsedUrl) => getPostPingbackBySlug(parsedUrl, parsedUrl.params.slug),
      background: postBackground
    },
  );
}

addRoute(
  {
    name: 'AllComments',
    path: '/allComments',
    componentName: 'AllComments',
    title: "All Comments"
  },
  {
    name: 'Shortform',
    path: '/shortform',
    componentName: 'ShortformPage',
    title: "Shortform"
  },
);

if (hasEventsSetting.get()) {
  addRoute(
    {
      name: 'EventsPast',
      path: '/pastEvents',
      componentName: 'EventsPast',
      title: "Past Events by Day"
    },
    {
      name: 'EventsUpcoming',
      path: '/upcomingEvents',
      componentName: 'EventsUpcoming',
      title: "Upcoming Events by Day"
    },

    {
      name: 'CommunityHome',
      path: '/community',
      componentName: 'CommunityHome',
      title: "Community",
      ...communitySubtitle
    },
    {
      name: 'MeetupsHome',
      path: '/meetups',
      componentName: 'CommunityHome',
      title: "Community"
    },

    {
      name: 'AllLocalGroups',
      path: '/allgroups',
      componentName: 'AllGroupsPage',
      title: "All Local Groups"
    },

    {
      name:'Localgroups.single',
      path: '/groups/:groupId',
      componentName: 'LocalGroupSingle',
      ...communitySubtitle
    },
    {
      name:'events.single',
      path: '/events/:_id/:slug?',
      componentName: 'PostsSingle',
      previewComponentName: 'PostLinkPreview',
      ...communitySubtitle,
      getPingback: (parsedUrl) => getPostPingbackById(parsedUrl, parsedUrl.params._id),
      background: postBackground
    },
    {
      name: 'groups.post',
      path: '/g/:groupId/p/:_id',
      componentName: 'PostsSingle',
      previewComponentName: 'PostLinkPreview',
      ...communitySubtitle,
      getPingback: (parsedUrl) => getPostPingbackById(parsedUrl, parsedUrl.params._id),
    },
  );
}

addRoute(
  {
    name: 'searchTest',
    path: '/searchTest',
    componentName: 'SearchBar'
  },
  {
    name: 'postsListEditorTest',
    path:'/postsListEditorTest',
    componentName: 'PostsListEditor'
  },
  {
    name: 'imageUploadTest',
    path: '/imageUpload',
    componentName: 'ImageUpload'
  },
);

addRoute(
  {
    name:'posts.single',
    path:'/posts/:_id/:slug?',
    componentName: 'PostsSingle',
    titleComponentName: 'PostsPageHeaderTitle',
    subtitleComponentName: 'PostsPageHeaderTitle',
    previewComponentName: 'PostLinkPreview',
    getPingback: (parsedUrl) => getPostPingbackById(parsedUrl, parsedUrl.params._id),
    background: postBackground
  },
  {
    name: 'posts.revisioncompare',
    path: '/compare/post/:_id/:slug',
    componentName: 'PostsCompareRevisions',
    titleComponentName: 'PostsPageHeaderTitle',
  },
  {
    name: 'tags.revisioncompare',
    path: '/compare/tag/:slug',
    componentName: 'TagCompareRevisions',
    titleComponentName: 'PostsPageHeaderTitle',
  },
  {
    name: 'post.revisionsselect',
    path: '/revisions/post/:_id/:slug',
    componentName: 'PostsRevisionSelect',
    titleComponentName: 'PostsPageHeaderTitle',
  },
  {
    name: 'tag.revisionsselect',
    path: '/revisions/tag/:slug',
    componentName: 'TagPageRevisionSelect',
    titleComponentName: 'TagPageTitle',
  },
  {
    name: 'admin',
    path: '/admin',
    componentName: 'AdminHome',
    title: "Admin"
  },
  {
    name: 'migrations',
    path: '/admin/migrations',
    componentName: 'MigrationsDashboard',
    title: "Migrations"
  },
  {
    name: 'moderation',
    path: '/moderation',
    componentName: 'ModerationLog',
    title: "Moderation Log",
    noIndex: true
  },
  {
    name: 'emailHistory',
    path: '/debug/emailHistory',
    componentName: 'EmailHistoryPage'
  },
  {
    name: 'notificationEmailPreview',
    path: '/debug/notificationEmailPreview',
    componentName: 'NotificationEmailPreviewPage'
  },
  {
    name: 'taggingDashboard',
    path: '/tags/dashboard',
    componentName: "TaggingDashboard",
    title: "Tagging Dashboard"
  }
);

addRoute(
  {
    path:'/posts/:_id/:slug/comment/:commentId?',
    name: 'comment.greaterwrong',
    componentName: "PostsSingle",
    titleComponentName: 'PostsPageHeaderTitle',
    subtitleComponentName: 'PostsPageHeaderTitle',
    previewComponentName: "PostCommentLinkPreviewGreaterWrong",
    noIndex: true,
    // TODO: Handle pingbacks leading to comments.
  }
);

switch (forumTypeSetting.get()) {
  case 'AlignmentForum':
    addRoute(
      {
        name:'alignment.home',
        path:'/',
        componentName: 'AlignmentForumHome'
      },
      {
        name:'about',
        path:'/about',
        componentName: 'PostsSingleRoute',
        _id: aboutPostIdSetting.get()
      },
      {
        name: 'Meta',
        path: '/meta',
        componentName: 'Meta',
        title: "Meta",
        ...metaSubtitle
      },
    );
    break
  case 'EAForum':
    addRoute(
      {
        name: 'home',
        path: '/',
        componentName: 'EAHome',
        sunshineSidebar: true
      },
      {
        name:'about',
        path:'/about',
        componentName: 'PostsSingleRoute',
        _id: aboutPostIdSetting.get(),
        getPingback: (parsedUrl) => getPostPingbackById(parsedUrl, aboutPostIdSetting.get()),
        background: postBackground
      },
      {
        name: 'intro',
        path: '/intro',
        componentName: 'PostsSingleRoute',
        _id: introPostIdSetting.get(),
        getPingback: (parsedUrl) => getPostPingbackById(parsedUrl, introPostIdSetting.get()),
        background: postBackground
      },
      {
        name: 'contact',
        path:'/contact',
        componentName: 'PostsSingleRoute',
        _id: contactPostIdSetting.get(),
        getPingback: (parsedUrl) => getPostPingbackById(parsedUrl, contactPostIdSetting.get()),
        background: postBackground
      },
      {
        name: 'Community',
        path: '/meta',
        redirect: () => `/tags/community`,
      },
      {
        name: 'eaSequencesHome',
        path: '/sequences',
        componentName: 'EASequencesHome'
      },
      {
        name: 'eaSequencesRedirect',
        path: '/library',
        redirect: () => '/sequences'
      },
      {
        name: "TagsAll",
        path:'/tags',
        redirect: () => `/tags/all`,
      },
    );
    break
  default:
    // Default is Vanilla LW
    addRoute(
      {
        name: 'home',
        path: '/',
        componentName: 'Home2',
        sunshineSidebar: true
      },
      {
        name: 'about',
        path: '/about',
        componentName: 'PostsSingleRoute',
        _id: aboutPostIdSetting.get(),
        getPingback: (parsedUrl) => getPostPingbackById(parsedUrl, aboutPostIdSetting.get()),
        background: postBackground
      },
      {
        name: 'faq',
        path: '/faq',
        componentName: 'PostsSingleRoute',
        _id:"2rWKkWuPrgTMpLRbp",
        getPingback: (parsedUrl) => getPostPingbackById(parsedUrl, "2rWKkWuPrgTMpLRbp"),
        background: postBackground
      },
      {
        name: 'donate',
        path: '/donate',
        componentName: 'PostsSingleRoute',
        _id:"LcpQQvcpWfPXvW7R9",
        getPingback: (parsedUrl) => getPostPingbackById(parsedUrl, "LcpQQvcpWfPXvW7R9"),
        background: postBackground
      },
      {
        name: 'Meta',
        path: '/meta',
        componentName: 'Meta',
        title: "Meta"
      },
    );
    break;
}

if (['AlignmentForum', 'LessWrong'].includes(forumTypeSetting.get())) {
  addRoute(
    {
      name:'coronavirus.link.db',
      path:'/coronavirus-link-database',
      componentName: 'SpreadsheetPage',
      title: "COVID-19 Link Database"
    }
  )
}

addRoute(
  {
    name: 'home2',
    path: '/home2',
    componentName: 'Home2',
    title: "Home2 Beta",
  },
  {
    name: 'allPosts',
    path: '/allPosts',
    componentName: 'AllPostsPage',
    title: "All Posts",
  },
  {
    name: 'questions',
    path: '/questions',
    componentName: 'QuestionsPage',
    title: "All Questions",
  },
  {
    name: 'recommendations',
    path: '/recommendations',
    componentName: 'RecommendationsPage',
    title: "Recommendations",
  },
  {
    name: 'emailToken',
    path: '/emailToken/:token',
    componentName: 'EmailTokenPage',
  },
  {
    name: 'nominations',
    path: '/nominations',
    componentName: 'Nominations2018',
    title: "2018 Nominations",
  },
  {
    name: 'userReviews',
    path:'/users/:slug/reviews',
    componentName: 'UserReviews',
    title: "User Reviews",
  },
  {
    name: 'reviews',
    path: '/reviews',
    componentName: 'Reviews2018',
    title: "2018 Reviews",
  },
);<|MERGE_RESOLUTION|>--- conflicted
+++ resolved
@@ -223,7 +223,7 @@
     titleComponentName: 'TagPageTitle',
     subtitleComponentName: 'TagPageTitle',
     previewComponentName: 'TagHoverPreview',
-<<<<<<< HEAD
+    background: "white"
   },
   {
     name: 'tagHistory',
@@ -231,9 +231,6 @@
     componentName: 'TagHistoryPage',
     titleComponentName: 'TagPageTitle',
     subtitleComponentName: 'TagPageTitle',
-=======
-    background: "white"
->>>>>>> 2599d13d
   },
   {
     name: 'tagEdit',
