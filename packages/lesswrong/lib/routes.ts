import { Posts } from './collections/posts/collection';
import { forumTypeSetting, PublicInstanceSetting, hasEventsSetting } from './instanceSettings';
import { legacyRouteAcronymSetting } from './publicSettings';
import { addRoute, PingbackDocument, RouterLocation } from './vulcan-lib/routes';

const communitySubtitle = { subtitleLink: "/community", subtitle: "Community" };
const rationalitySubtitle = { subtitleLink: "/rationality", subtitle: "Rationality: A-Z" };
const hpmorSubtitle = { subtitleLink: "/hpmor", subtitle: "HPMoR" };
const codexSubtitle = { subtitleLink: "/codex", subtitle: "SlateStarCodex" };
const metaSubtitle = { subtitleLink: "/meta", subtitle: "Meta" };
const walledGardenPortalSubtitle = { subtitleLink: '/walledGarden', subtitle: "Walled Garden"};
const taggingDashboardSubtitle = { subtitleLink: '/tags/dashboard', subtitle: "Wiki-Tag Dashboard"}

const aboutPostIdSetting = new PublicInstanceSetting<string>('aboutPostId', 'bJ2haLkcGeLtTWaD5', "warning") // Post ID for the /about route
const contactPostIdSetting = new PublicInstanceSetting<string | null>('contactPostId', null, "optional")
const introPostIdSetting = new PublicInstanceSetting<string | null>('introPostId', null, "optional")

function getPostPingbackById(parsedUrl: RouterLocation, postId: string|null): PingbackDocument|null {
  if (!postId)
    return null;

  if (parsedUrl.hash) {
    // If the URL contains a hash, it leads to either a comment or a landmark
    // within the post.
    // Future work: If it's a comment ID, make a comment pingback; if it's not
    // a comment ID, make it a post-pingback but do some special-case thing so
    // that the preview excerpt starts in the section that's linked to.
    return null;
  } else {
    return ({ collectionName: "Posts", documentId: postId })
  }
}

async function getPostPingbackByLegacyId(parsedUrl: RouterLocation, legacyId: string) {
  const parsedId = parseInt(legacyId, 36);
  const post = Posts.findOne({"legacyId": parsedId.toString()});
  if (!post) return null;
  return getPostPingbackById(parsedUrl, post._id);
}

async function getPostPingbackBySlug(parsedUrl: RouterLocation, slug: string) {
  const post = Posts.findOne({slug: slug});
  if (!post) return null;
  return getPostPingbackById(parsedUrl, post._id);
}


const postBackground = "white"

// User-profile routes
addRoute(
  {
    name:'users.single',
    path:'/users/:slug',
    componentName: 'UsersSingle',
    //titleHoC: userPageTitleHoC,
    titleComponentName: 'UserPageTitle'
  },
  {
    name:'users.single.user',
    path:'/user/:slug',
    componentName: 'UsersSingle'
  },
  {
    name: "userOverview",
    path:'/user/:slug/overview',
    redirect: (location) => `/users/${location.params.slug}`,
    componentName: "UsersSingle",
  },
  {
    name:'users.single.u',
    path:'/u/:slug',
    componentName: 'UsersSingle'
  },
  {
    name:'users.account',
    path:'/account',
    componentName: 'UsersAccount',
    background: "white"
  },
  {
    name:'users.manageSubscriptions',
    path:'/manageSubscriptions',
    componentName: 'ViewSubscriptionsPage',
    title: "Manage Subscriptions",
    background: "white"
  },
  {
    name:'users.edit',
    path:'/users/:slug/edit',
    componentName: 'UsersAccount',
    background: "white"
  },
  {
    name:'users.abTestGroups',
    path:'/abTestGroups',
    componentName: 'UsersViewABTests',
  },

  // Miscellaneous LW2 routes
  {
    name: 'login',
    path: '/login',
    componentName: 'LoginPage',
    title: "Login",
    background: "white"
  },
  {
    name: 'resendVerificationEmail',
    path: '/resendVerificationEmail',
    componentName: 'ResendVerificationEmailPage',
    background: "white"
  },
  {
    name: 'inbox',
    path: '/inbox',
    componentName: 'InboxWrapper',
    title: "Inbox"
  },
  {
    name: 'conversation',
    path: '/inbox/:_id',
    componentName: 'ConversationWrapper',
    title: "Private Conversation",
    background: "white"
  },

  {
    name: 'newPost',
    path: '/newPost',
    componentName: 'PostsNewForm',
    title: "New Post",
    background: "white"
  },
  {
    name: 'editPost',
    path: '/editPost',
    componentName: 'PostsEditPage',
    background: "white"
  },
  {
    name: 'collaboratePost',
    path: '/collaborateOnPost',
    componentName: 'PostCollaborationEditor',
    getPingback: (parsedUrl) => getPostPingbackById(parsedUrl, parsedUrl.query.postId),
  },
  // disabled except during review voting phase
  {
    name:'reviewVoting',
    path: '/reviewVoting',
    componentName: "ReviewVotingPage"
  },

  // Sequences
  {
    name: 'sequences.single.old',
    path: '/sequences/:_id',
    componentName: 'SequencesSingle',
  },
  {
    name: 'sequences.single',
    path: '/s/:_id',
    componentName: 'SequencesSingle',
    titleComponentName: 'SequencesPageTitle',
    subtitleComponentName: 'SequencesPageTitle',
  },
  {
    name: 'sequencesEdit',
    path: '/sequencesEdit/:_id',
    componentName: 'SequencesEditForm',
    background: "white"
  },
  {
    name: 'sequencesNew',
    path: '/sequencesNew',
    componentName: 'SequencesNewForm',
    title: "New Sequence",
    background: "white"
  },
  {
    name: 'sequencesPost',
    path: '/s/:sequenceId/p/:postId',
    componentName: 'SequencesPost',
    titleComponentName: 'PostsPageHeaderTitle',
    subtitleComponentName: 'PostsPageHeaderTitle',
    previewComponentName: 'PostLinkPreviewSequencePost',
    getPingback: (parsedUrl) => getPostPingbackById(parsedUrl, parsedUrl.params.postId),
    background: "white"
  },

  {
    name: 'chaptersEdit',
    path: '/chaptersEdit/:_id',
    componentName: 'ChaptersEditForm',
    title: "Edit Chapter",
    background: "white"
  },

  // Collections
  {
    name: 'collections',
    path: '/collections/:_id',
    componentName: 'CollectionsSingle'
  },
  {
    name: 'bookmarks',
    path: '/bookmarks',
    componentName: 'BookmarksPage',
    title: 'Bookmarks',
  },

  // Tags
  {
    name: 'tags.single',
    path: '/tag/:slug',
    componentName: 'TagPage',
    titleComponentName: 'TagPageTitle',
    subtitleComponentName: 'TagPageTitle',
    previewComponentName: 'TagHoverPreview',
  },
  {
    name: 'tagDiscussion',
    path: '/tag/:slug/discussion',
    componentName: 'TagDiscussionPage',
    titleComponentName: 'TagPageTitle',
    subtitleComponentName: 'TagPageTitle',
    previewComponentName: 'TagHoverPreview',
    background: "white"
  },
  {
    name: 'tagHistory',
    path: '/tag/:slug/history',
    componentName: 'TagHistoryPage',
    titleComponentName: 'TagPageTitle',
    subtitleComponentName: 'TagPageTitle',
  },
  {
    name: 'tagEdit',
    path: '/tag/:slug/edit',
    componentName: 'EditTagPage',
    titleComponentName: 'TagPageTitle',
    subtitleComponentName: 'TagPageTitle',
  },
  {
    name: 'tagCreate',
    path: '/tag/create',
    componentName: 'NewTagPage',
    title: "New Tag",
    subtitleComponentName: 'TagPageTitle',
    background: "white"
  },
  {
    name: 'allTags',
    path: '/tags/all',
    componentName: 'AllTagsPage',
    title: "Concepts Portal",
  },
  {
    name: "Concepts",
    path:'/concepts',
    redirect: () => `/tags/all`,
  },
  {
    name: 'tagVoting',
    path: '/tagVoting',
    redirect: () => `/tagActivity`,
  },
  {
    name: 'tagActivity',
    path: '/tagActivity',
    componentName: 'TagVoteActivity',
    title: 'Tag Voting Activity'
  },
  {
    name: 'tagFeed',
    path: '/tagFeed',
    componentName: 'TagActivityFeed',
    title: 'Tag Activity'
  },
  {
    name: 'search',
    path: '/search',
    componentName: 'SearchPage',
    title: 'Search',
    background: "white"
  }
);



const legacyRouteAcronym = legacyRouteAcronymSetting.get()

addRoute(
  // Legacy (old-LW, also old-EAF) routes
  // Note that there are also server-side-only routes in server/legacy-redirects/routes.js.
  {
    name: 'post.legacy',
    path: `/:section(r)?/:subreddit(all|discussion|lesswrong)?/${legacyRouteAcronym}/:id/:slug?`,
    componentName: "LegacyPostRedirect",
    previewComponentName: "PostLinkPreviewLegacy",
    getPingback: (parsedUrl) => getPostPingbackByLegacyId(parsedUrl, parsedUrl.params.id),
  },
  {
    name: 'comment.legacy',
    path: `/:section(r)?/:subreddit(all|discussion|lesswrong)?/${legacyRouteAcronym}/:id/:slug/:commentId`,
    componentName: "LegacyCommentRedirect",
    previewComponentName: "CommentLinkPreviewLegacy",
    noIndex: true,
    // TODO: Pingback comment
  }
);

if (forumTypeSetting.get() !== 'EAForum') {
  addRoute(
    {
      name: 'sequencesHome',
      path: '/library',
      componentName: 'SequencesHome',
      title: "The Library"
    },
    {
      name: 'Sequences',
      path: '/sequences',
      componentName: 'CoreSequences',
      title: "Rationality: A-Z"
    },
    {
      name: 'Rationality',
      path: '/rationality',
      componentName: 'CoreSequences',
      title: "Rationality: A-Z",
      ...rationalitySubtitle
    },
    {
      name: 'Rationality.posts.single',
      path: '/rationality/:slug',
      componentName: 'PostsSingleSlug',
      previewComponentName: 'PostLinkPreviewSlug',
      ...rationalitySubtitle,
      getPingback: (parsedUrl) => getPostPingbackBySlug(parsedUrl, parsedUrl.params.slug),
      background: postBackground
    },
    {
      name: 'tagIndex',
      path:'/tags',
      redirect: () => `/tags/all`,
    }
  )
}

if (forumTypeSetting.get() === 'LessWrong') {
  addRoute(
    {
      name: 'HPMOR',
      path: '/hpmor',
      componentName: 'HPMOR',
      title: "Harry Potter and the Methods of Rationality",
      ...hpmorSubtitle,
    },
    {
      name: 'Walled Garden',
      path: '/walledGarden',
      componentName: 'WalledGardenHome',
      title: "Walled Garden",
    },
    {
      name: 'Walled Garden Portal',
      path: '/walledGardenPortal',
      componentName: 'WalledGardenPortal',
      title: "Walled Garden Portal",
      ...walledGardenPortalSubtitle,
      disableAutoRefresh: true,
    },
    {
      name: 'HPMOR.posts.single',
      path: '/hpmor/:slug',
      componentName: 'PostsSingleSlug',
      previewComponentName: 'PostLinkPreviewSlug',
      ...hpmorSubtitle,
      getPingback: (parsedUrl) => getPostPingbackBySlug(parsedUrl, parsedUrl.params.slug),
      background: postBackground
    },

    {
      name: 'Codex',
      path: '/codex',
      componentName: 'Codex',
      title: "The Codex",
      ...codexSubtitle,
    },
    {
      name: 'Codex.posts.single',
      path: '/codex/:slug',
      componentName: 'PostsSingleSlug',
      previewComponentName: 'PostLinkPreviewSlug',
      ...codexSubtitle,
      getPingback: (parsedUrl) => getPostPingbackBySlug(parsedUrl, parsedUrl.params.slug),
      background: postBackground
    },
  );
}

addRoute(
  {
    name: 'AllComments',
    path: '/allComments',
    componentName: 'AllComments',
    title: "All Comments"
  },
  {
    name: 'Shortform',
    path: '/shortform',
    componentName: 'ShortformPage',
    title: "Shortform"
  },
);

if (hasEventsSetting.get()) {
  addRoute(
    {
      name: 'EventsPast',
      path: '/pastEvents',
      componentName: 'EventsPast',
      title: "Past Events by Day"
    },
    {
      name: 'EventsUpcoming',
      path: '/upcomingEvents',
      componentName: 'EventsUpcoming',
      title: "Upcoming Events by Day"
    },

    {
      name: 'CommunityHome',
      path: '/community',
      componentName: 'CommunityHome',
      title: "Community",
      ...communitySubtitle
    },
    {
      name: 'MeetupsHome',
      path: '/meetups',
      componentName: 'CommunityHome',
      title: "Community"
    },

    {
      name: 'AllLocalGroups',
      path: '/allgroups',
      componentName: 'AllGroupsPage',
      title: "All Local Groups"
    },

    {
      name:'Localgroups.single',
      path: '/groups/:groupId',
      componentName: 'LocalGroupSingle',
      ...communitySubtitle
    },
    {
      name:'events.single',
      path: '/events/:_id/:slug?',
      componentName: 'PostsSingle',
      previewComponentName: 'PostLinkPreview',
      ...communitySubtitle,
      getPingback: (parsedUrl) => getPostPingbackById(parsedUrl, parsedUrl.params._id),
      background: postBackground
    },
    {
      name: 'groups.post',
      path: '/g/:groupId/p/:_id',
      componentName: 'PostsSingle',
      previewComponentName: 'PostLinkPreview',
      background: postBackground,
      ...communitySubtitle,
      getPingback: (parsedUrl) => getPostPingbackById(parsedUrl, parsedUrl.params._id),
    },
  );
}

addRoute(
  {
    name: 'searchTest',
    path: '/searchTest',
    componentName: 'SearchBar'
  },
  {
    name: 'postsListEditorTest',
    path:'/postsListEditorTest',
    componentName: 'PostsListEditor'
  },
  {
    name: 'imageUploadTest',
    path: '/imageUpload',
    componentName: 'ImageUpload'
  },
);

addRoute(
  {
    name:'posts.single',
    path:'/posts/:_id/:slug?',
    componentName: 'PostsSingle',
    titleComponentName: 'PostsPageHeaderTitle',
    subtitleComponentName: 'PostsPageHeaderTitle',
    previewComponentName: 'PostLinkPreview',
    getPingback: (parsedUrl) => getPostPingbackById(parsedUrl, parsedUrl.params._id),
    background: postBackground
  },
  {
    name: 'posts.revisioncompare',
    path: '/compare/post/:_id/:slug',
    componentName: 'PostsCompareRevisions',
    titleComponentName: 'PostsPageHeaderTitle',
  },
  {
    name: 'tags.revisioncompare',
    path: '/compare/tag/:slug',
    componentName: 'TagCompareRevisions',
    titleComponentName: 'PostsPageHeaderTitle',
  },
  {
    name: 'post.revisionsselect',
    path: '/revisions/post/:_id/:slug',
    componentName: 'PostsRevisionSelect',
    titleComponentName: 'PostsPageHeaderTitle',
  },
  {
    name: 'tag.revisionsselect',
    path: '/revisions/tag/:slug',
    componentName: 'TagPageRevisionSelect',
    titleComponentName: 'TagPageTitle',
  },
  {
    name: 'admin',
    path: '/admin',
    componentName: 'AdminHome',
    title: "Admin"
  },
  {
    name: 'migrations',
    path: '/admin/migrations',
    componentName: 'MigrationsDashboard',
    title: "Migrations"
  },
  {
    name: 'moderation',
    path: '/moderation',
    componentName: 'ModerationLog',
    title: "Moderation Log",
    noIndex: true
  },
  {
    name: 'emailHistory',
    path: '/debug/emailHistory',
    componentName: 'EmailHistoryPage'
  },
  {
    name: 'notificationEmailPreview',
    path: '/debug/notificationEmailPreview',
    componentName: 'NotificationEmailPreviewPage'
  },
  {
    name: 'taggingDashboard',
    path: '/tags/dashboard',
    componentName: "TaggingDashboard",
    title: "Tagging Dashboard",
    ...taggingDashboardSubtitle
  }
);

addRoute(
  {
    path:'/posts/:_id/:slug/comment/:commentId?',
    name: 'comment.greaterwrong',
    componentName: "PostsSingle",
    titleComponentName: 'PostsPageHeaderTitle',
    subtitleComponentName: 'PostsPageHeaderTitle',
    previewComponentName: "PostCommentLinkPreviewGreaterWrong",
    noIndex: true,
    // TODO: Handle pingbacks leading to comments.
  }
);

switch (forumTypeSetting.get()) {
  case 'AlignmentForum':
    addRoute(
      {
        name:'alignment.home',
        path:'/',
        componentName: 'AlignmentForumHome'
      },
      {
        name:'about',
        path:'/about',
        componentName: 'PostsSingleRoute',
        _id: aboutPostIdSetting.get()
      },
      {
        name: 'Meta',
        path: '/meta',
        componentName: 'Meta',
        title: "Meta",
        ...metaSubtitle
      },
    );
    break
  case 'EAForum':
    addRoute(
      {
        name: 'home',
        path: '/',
        componentName: 'EAHome',
        sunshineSidebar: true
      },
      {
        name:'about',
        path:'/about',
        componentName: 'PostsSingleRoute',
        _id: aboutPostIdSetting.get(),
        getPingback: (parsedUrl) => getPostPingbackById(parsedUrl, aboutPostIdSetting.get()),
        background: postBackground
      },
      {
        name: 'intro',
        path: '/intro',
        componentName: 'PostsSingleRoute',
        _id: introPostIdSetting.get(),
        getPingback: (parsedUrl) => getPostPingbackById(parsedUrl, introPostIdSetting.get()),
        background: postBackground
      },
      {
        name: 'contact',
        path:'/contact',
        componentName: 'PostsSingleRoute',
        _id: contactPostIdSetting.get(),
        getPingback: (parsedUrl) => getPostPingbackById(parsedUrl, contactPostIdSetting.get()),
        background: postBackground
      },
      {
        name: 'Community',
        path: '/meta',
        redirect: () => `/tags/community`,
      },
      {
        name: 'eaSequencesHome',
        path: '/sequences',
        componentName: 'EASequencesHome'
      },
      {
        name: 'eaSequencesRedirect',
        path: '/library',
        redirect: () => '/sequences'
      },
      {
        name: "TagsAll",
        path:'/tags',
        redirect: () => `/tags/all`,
      },
    );
    break
  default:
    // Default is Vanilla LW
    addRoute(
      {
        name: 'home',
        path: '/',
        componentName: 'Home2',
        sunshineSidebar: true
      },
      {
        name: 'about',
        path: '/about',
        componentName: 'PostsSingleRoute',
        _id: aboutPostIdSetting.get(),
        getPingback: (parsedUrl) => getPostPingbackById(parsedUrl, aboutPostIdSetting.get()),
        background: postBackground
      },
      {
        name: 'faq',
        path: '/faq',
        componentName: 'PostsSingleRoute',
        _id:"2rWKkWuPrgTMpLRbp",
        getPingback: (parsedUrl) => getPostPingbackById(parsedUrl, "2rWKkWuPrgTMpLRbp"),
        background: postBackground
      },
      {
        name: 'donate',
        path: '/donate',
        componentName: 'PostsSingleRoute',
        _id:"LcpQQvcpWfPXvW7R9",
        getPingback: (parsedUrl) => getPostPingbackById(parsedUrl, "LcpQQvcpWfPXvW7R9"),
        background: postBackground
      },
      {
        name: 'Meta',
        path: '/meta',
        componentName: 'Meta',
        title: "Meta"
      },
    );
    break;
}

if (['AlignmentForum', 'LessWrong'].includes(forumTypeSetting.get())) {
  addRoute(
    {
      name:'coronavirus.link.db',
      path:'/coronavirus-link-database',
      componentName: 'SpreadsheetPage',
      title: "COVID-19 Link Database"
    }
  )
}

addRoute(
  {
    name: 'home2',
    path: '/home2',
    componentName: 'Home2',
    title: "Home2 Beta",
  },
  {
    name: 'allPosts',
    path: '/allPosts',
    componentName: 'AllPostsPage',
    title: "All Posts",
  },
  {
    name: 'questions',
    path: '/questions',
    componentName: 'QuestionsPage',
    title: "All Questions",
  },
  {
    name: 'recommendations',
    path: '/recommendations',
    componentName: 'RecommendationsPage',
    title: "Recommendations",
  },
  {
    name: 'emailToken',
    path: '/emailToken/:token',
    componentName: 'EmailTokenPage',
  },
  {
    name: 'nominations2018',
    path: '/nominations2018',
    componentName: 'Nominations2018',
    title: "2018 Nominations",
  },
  {
    name: 'nominations',
    path: '/nominations',
    componentName: 'Nominations2019',
    title: "2019 Nominations",
  },
  {
    name: 'userReviews',
    path:'/users/:slug/reviews',
    componentName: 'UserReviews',
    title: "User Reviews",
  },
  {
    name: 'reviews2018',
    path: '/reviews2018',
    componentName: 'Reviews2018',
    title: "2018 Reviews",
  },
  {
<<<<<<< HEAD
    name: 'bookLanding',
    path: '/books',
    componentName: 'BookLanding',
    title: "LessWrong Books",
    background: "white"
=======
    name: 'reviews',
    path: '/reviews',
    componentName: 'Reviews2019',
    title: "2019 Reviews",
>>>>>>> 0bb6e5ef
  },
);<|MERGE_RESOLUTION|>--- conflicted
+++ resolved
@@ -768,17 +768,16 @@
     title: "2018 Reviews",
   },
   {
-<<<<<<< HEAD
+    name: 'reviews',
+    path: 'reviews',
+    componentName: 'Reviews2019',
+    title: "2019 Reviews",
+  },
+  {
     name: 'bookLanding',
     path: '/books',
     componentName: 'BookLanding',
     title: "LessWrong Books",
     background: "white"
-=======
-    name: 'reviews',
-    path: '/reviews',
-    componentName: 'Reviews2019',
-    title: "2019 Reviews",
->>>>>>> 0bb6e5ef
   },
 );