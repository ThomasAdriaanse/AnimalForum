--- conflicted
+++ resolved
@@ -6,11 +6,7 @@
 import { forumSelect } from './forumTypeUtils';
 import pickBy from 'lodash/pickBy';
 import qs from 'qs';
-<<<<<<< HEAD
-import { subforumSlugsSetting } from './routeUtil';
 import {getPostPingbackById, getPostPingbackByLegacyId, getPostPingbackBySlug, getUserPingbackBySlug} from './pingback'
-=======
->>>>>>> eab7d08a
 
 
 export const communityPath = '/community';
