--- conflicted
+++ resolved
@@ -19,11 +19,7 @@
         context.Comments.update({_id: commentId}, modifier);
         const updatedComment = context.Comments.findOne(commentId)
         runCallbacksAsync('comments.alignment.async', updatedComment, comment, context);
-<<<<<<< HEAD
-        return accessFilterSingle(context.currentUser, context.Comments, updatedComment);
-=======
         return await accessFilterSingle(context.currentUser, context.Comments, updatedComment, context);
->>>>>>> f4b2f84e
       } else {
         throw new Error({id: `app.user_cannot_edit_comment_alignment_forum_status`} as any);
       }
@@ -46,11 +42,7 @@
         context.Posts.update({_id: postId}, modifier);
         const updatedPost = context.Posts.findOne(postId)
         runCallbacksAsync('posts.alignment.async', updatedPost, post, context);
-<<<<<<< HEAD
-        return accessFilterSingle(context.currentUser, context.Posts, updatedPost);
-=======
         return await accessFilterSingle(context.currentUser, context.Posts, updatedPost, context);
->>>>>>> f4b2f84e
       } else {
         throw new Error(`app.user_cannot_edit_post_alignment_forum_status`);
       }
