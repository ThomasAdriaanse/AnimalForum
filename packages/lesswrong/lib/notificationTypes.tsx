import React from 'react';
import { Components } from './vulcan-lib/components';
import Conversations from './collections/conversations/collection';
import { Posts } from './collections/posts';
import { postGetAuthorName } from './collections/posts/helpers';
import { Comments } from './collections/comments/collection';
import { commentGetAuthorName } from './collections/comments/helpers';
import { TagRels } from './collections/tagRels/collection';
import { Tags } from './collections/tags/collection';
import Messages from './collections/messages/collection';
import Localgroups from './collections/localgroups/collection';
import Users from './collections/users/collection';
import AllIcon from '@material-ui/icons/Notifications';
import PostsIcon from '@material-ui/icons/Description';
import CommentsIcon from '@material-ui/icons/ModeComment';
import EventIcon from '@material-ui/icons/Event';
import MailIcon from '@material-ui/icons/Mail';
import StarIcon from '@material-ui/icons/Star';
import { responseToText } from '../components/posts/PostsPage/RSVPForm';
import sortBy from 'lodash/sortBy';
import { REVIEW_NAME_IN_SITU } from './reviewUtils';
import SupervisedUserCircleIcon from '@material-ui/icons/SupervisedUserCircle';

interface NotificationType {
  name: string
  userSettingField: keyof DbUser|null
  mustBeEnabled?: boolean,
  getMessage: (args: {documentType: string|null, documentId: string|null})=>Promise<string>
  getIcon: ()=>React.ReactNode
  onsiteHoverView?: (props: {notification: NotificationsList})=>React.ReactNode
  getLink?: (props: { documentType: string|null, documentId: string|null, extraData: any })=>string
}

const notificationTypes: Record<string,NotificationType> = {};
const notificationTypesByUserSetting: Partial<Record<keyof DbUser, NotificationType>> = {};

export const getNotificationTypes = () => {
  return Object.keys(notificationTypes);
}

export const getNotificationTypeByName = (name: string) => {
  if (name in notificationTypes)
    return notificationTypes[name];
  else
    throw new Error(`Invalid notification type: ${name}`);
}

export const getNotificationTypeByUserSetting = (settingName: keyof DbUser): NotificationType => {
  const result = notificationTypesByUserSetting[settingName];
  if (!result) throw new Error("Setting does not correspond to a notification type");
  return result;
}

const registerNotificationType = (notificationTypeClass: NotificationType) => {
  const name = notificationTypeClass.name;
  notificationTypes[name] = notificationTypeClass;
  if (notificationTypeClass.userSettingField)
    notificationTypesByUserSetting[notificationTypeClass.userSettingField] = notificationTypeClass;
  return notificationTypeClass;
}

const getDocument = async (documentType: string|null, documentId: string|null) => {
  if (!documentId) return null;
  
  switch(documentType) {
    case "post":
      return await Posts.findOne(documentId);
    case "comment":
      return await Comments.findOne(documentId);
    case "user":
      return await Users.findOne(documentId);
    case "message":
      return await Messages.findOne(documentId);
    case "tagRel":
      return await TagRels.findOne(documentId);
    default:
      //eslint-disable-next-line no-console
      console.error(`Invalid documentType type: ${documentType}`);
  }
}

const iconStyles = {
  margin: 16,
  fontSize: 20,
}

export const NewPostNotification = registerNotificationType({
  name: "newPost",
  userSettingField: "notificationSubscribedUserPost",
  async getMessage({documentType, documentId}: {documentType: string|null, documentId: string|null}) {
    let document: DbPost = await getDocument(documentType, documentId) as DbPost;
    return await postGetAuthorName(document) + ' has created a new post: ' + document.title;
  },
  getIcon() {
    return <PostsIcon style={iconStyles}/>
  },
});

// Vulcan notification that we don't really use
export const PostApprovedNotification = registerNotificationType({
  name: "postApproved",
  userSettingField: null, //TODO
  async getMessage({documentType, documentId}: {documentType: string|null, documentId: string|null}) {
    let document: DbPost = await getDocument(documentType, documentId) as DbPost;
    return 'Your post "' + document.title + '" has been approved';
  },
  getIcon() {
    return <AllIcon style={iconStyles} />
  },
});

export const PostNominatedNotification = registerNotificationType({
  name: "postNominated",
  userSettingField: "notificationPostsNominatedReview",
  async getMessage({documentType, documentId}: {documentType: string|null, documentId: string|null}) {
    let post: DbPost = await getDocument(documentType, documentId) as DbPost;
    return `Your post is nominated for the ${REVIEW_NAME_IN_SITU}: "${post.title}"`
  },
  getIcon() {
    return <StarIcon style={iconStyles} />
  }
})

export const NewEventNotification = registerNotificationType({
  name: "newEvent",
  userSettingField: "notificationPostsInGroups",
  async getMessage({documentType, documentId}: {documentType: string|null, documentId: string|null}) {
    let document = await getDocument(documentType, documentId);
    let group: DbLocalgroup|null = null
    if (documentType == "post") {
      const post = document as DbPost
      if (post.groupId) {
        group = await Localgroups.findOne(post.groupId);
      }
    }
    if (group)
      return `${group.name} posted a new event`;
    else
      return await postGetAuthorName(document as DbPost) + ' has created a new event';
  },
  getIcon() {
    return <AllIcon style={iconStyles} />
  },
});

export const NewGroupPostNotification = registerNotificationType({
  name: "newGroupPost",
  userSettingField: "notificationPostsInGroups",
  async getMessage({documentType, documentId}: {documentType: string|null, documentId: string|null}) {
    let document = await getDocument(documentType, documentId);
    let group: DbLocalgroup|null = null
    if (documentType == "post") {
      const post = document as DbPost
      if (post.groupId) {
        group = await Localgroups.findOne(post.groupId);
      }
    }
    if (group)
      return await postGetAuthorName(document as DbPost) + ' has created a new post in the group "' + group.name + '"';
    else
      return await postGetAuthorName(document as DbPost) + ' has created a new post in a group';
  },
  getIcon() {
    return <AllIcon style={iconStyles} />
  },
});

// New comment on a post you're subscribed to.
export const NewCommentNotification = registerNotificationType({
  name: "newComment",
  userSettingField: "notificationCommentsOnSubscribedPost",
  async getMessage({documentType, documentId}: {documentType: string|null, documentId: string|null}) {
    let document = await getDocument(documentType, documentId) as DbComment;
    return await commentGetAuthorName(document) + ' left a new comment on "' + await getCommentParentTitle(document) + '"';
  },
  getIcon() {
    return <CommentsIcon style={iconStyles}/>
  },
});

export const NewShortformNotification = registerNotificationType({
  name: "newShortform",
  userSettingField: "notificationShortformContent",
  async getMessage({documentType, documentId}: {documentType: string|null, documentId: string|null}) {
    let document = await getDocument(documentType, documentId) as DbComment;
    return 'New comment on "' + await getCommentParentTitle(document) + '"';
  },
  getIcon() {
    return <CommentsIcon style={iconStyles}/>
  },
});


export const taggedPostMessage = async ({documentType, documentId}: {documentType: string|null, documentId: string|null}) => {
  const tagRel = await getDocument(documentType, documentId) as DbTagRel;
  const tag = await Tags.findOne({_id: tagRel.tagId})
  const post = await Posts.findOne({_id: tagRel.postId})
  return `New post tagged '${tag?.name}: ${post?.title}'`
}

export const NewTagPostsNotification = registerNotificationType({
  name: "newTagPosts",
  userSettingField: "notificationSubscribedTagPost",
  async getMessage({documentType, documentId}: {documentType: string|null, documentId: string|null}) {
    return await taggedPostMessage({documentType, documentId})
  },
  getIcon() {
    return <PostsIcon style={iconStyles}/>
  },
});

export async function getCommentParentTitle(comment: DbComment) {
  if (comment.postId) return (await Posts.findOne(comment.postId))?.title
  if (comment.tagId) return (await Tags.findOne(comment.tagId))?.name
  return "Unknown Parent"
}

// Reply to a comment you're subscribed to.
export const NewReplyNotification = registerNotificationType({
  name: "newReply",
  userSettingField: "notificationRepliesToSubscribedComments",
  async getMessage({documentType, documentId}: {documentType: string|null, documentId: string|null}) {
    let document = await getDocument(documentType, documentId) as DbComment;
    return await commentGetAuthorName(document) + ' replied to a comment on "' + await getCommentParentTitle(document) + '"';
  },
  getIcon() {
    return <CommentsIcon style={iconStyles}/>
  },
});

// Reply to a comment you are the author of.
export const NewReplyToYouNotification = registerNotificationType({
  name: "newReplyToYou",
  userSettingField: "notificationRepliesToMyComments",
  async getMessage({documentType, documentId}: {documentType: string|null, documentId: string|null}) {
    let document = await getDocument(documentType, documentId) as DbComment;
    return await commentGetAuthorName(document) + ' replied to your comment on "' + await getCommentParentTitle(document) + '"';
  },
  getIcon() {
    return <CommentsIcon style={iconStyles}/>
  },
});

// Vulcan notification that we don't really use
export const NewUserNotification = registerNotificationType({
  name: "newUser",
  userSettingField: null,
  async getMessage({documentType, documentId}: {documentType: string|null, documentId: string|null}) {
    let document = await getDocument(documentType, documentId) as DbUser;
    return document.displayName + ' just signed up!';
  },
  getIcon() {
    return <AllIcon style={iconStyles} />
  },
});

export const NewMessageNotification = registerNotificationType({
  name: "newMessage",
  userSettingField: "notificationPrivateMessage",
  mustBeEnabled: true,
  async getMessage({documentType, documentId}: {documentType: string|null, documentId: string|null}) {
    let document = await getDocument(documentType, documentId) as DbMessage;
    let conversation = await Conversations.findOne(document.conversationId);
    return (await Users.findOne(document.userId))?.displayName + ' sent you a new message' + (conversation?.title ? (' in the conversation ' + conversation.title) : "") + '!';
  },
  getIcon() {
    return <MailIcon style={iconStyles}/>
  },
});

// TODO(EA): Fix notificationCallbacks getLink, or the associated component to
// be EA-compatible. Currently we just disable it in the new user callback.
export const EmailVerificationRequiredNotification = registerNotificationType({
  name: "emailVerificationRequired",
  userSettingField: null,
  async getMessage({documentType, documentId}: {documentType: string|null, documentId: string|null}) {
    return "Verify your email address to activate email subscriptions.";
  },
  getIcon() {
    return <AllIcon style={iconStyles} />
  },
});

export const PostSharedWithUserNotification = registerNotificationType({
  name: "postSharedWithUser",
  userSettingField: "notificationSharedWithMe",
  mustBeEnabled: true,
  async getMessage({documentType, documentId}: {documentType: string|null, documentId: string|null}) {
    let document = await getDocument(documentType, documentId) as DbPost;
    return `You have been shared on the ${document.draft ? "draft" : "post"} ${document.title}`;
  },
  getIcon() {
    return <AllIcon style={iconStyles} />
  },
  getLink: ({documentType, documentId, extraData}: {
    documentType: string|null,
    documentId: string|null,
    extraData: any
  }): string => {
    return `/collaborateOnPost?postId=${documentId}`;
  }
});

export const AlignmentSubmissionApprovalNotification = registerNotificationType({
  name: "alignmentSubmissionApproved",
  userSettingField: "notificationAlignmentSubmissionApproved",
  async getMessage({documentType, documentId}: {documentType: string|null, documentId: string|null}) {
    
    if (documentType==='comment') {
      return "Your comment has been accepted to the Alignment Forum";
    } else if (documentType==='post') {
      let post = await getDocument(documentType, documentId) as DbPost
      return `Your post has been accepted to the Alignment Forum: ${post.title}`
    } else throw new Error("documentType must be post or comment!")
  },
  getIcon() {
    return <AllIcon style={iconStyles} />
  },
});

export const NewEventInNotificationRadiusNotification = registerNotificationType({
  name: "newEventInRadius",
  userSettingField: "notificationEventInRadius",
  async getMessage({documentType, documentId}: {documentType: string|null, documentId: string|null}) {
    let document = await getDocument(documentType, documentId) as DbPost
    return `New event in your area: ${document.title}`
  },
  getIcon() {
    return <EventIcon style={iconStyles} />
  }
})

export const EditedEventInNotificationRadiusNotification = registerNotificationType({
  name: "editedEventInRadius",
  userSettingField: "notificationEventInRadius",
  async getMessage({documentType, documentId}: {documentType: string|null, documentId: string|null}) {
    let document = await getDocument(documentType, documentId) as DbPost
    return `Event in your area updated: ${document.title}`
  },
  getIcon() {
    return <EventIcon style={iconStyles} />
  }
})


export const NewRSVPNotification = registerNotificationType({
  name: "newRSVP",
  userSettingField: "notificationRSVPs",
  async getMessage({documentType, documentId}: {documentType: string|null, documentId: string|null}) {
    const document = await getDocument(documentType, documentId) as DbPost
    const rsvps = document.rsvps || []
    const lastRSVP = sortBy(rsvps, r => r.createdAt)[rsvps.length - 1]
    return `${lastRSVP.name} responded "${responseToText[lastRSVP.response]}" to your event ${document.title}`
  },
  getIcon() {
    return <EventIcon style={iconStyles} />
  }
})

<<<<<<< HEAD
export const NewCommentOnDraftNotification = registerNotificationType({
  name: "newCommentOnDraft",
  userSettingField: "notificationCommentsOnDraft",
  async getMessage({documentType, documentId}: {documentType: string|null, documentId: string|null}) {
    const post = await getDocument(documentType, documentId) as DbPost;
    return `New comments on your draft ${post.title}`;
  },
  
  getIcon() {
    return <CommentsIcon style={iconStyles}/>
  },
  
  onsiteHoverView({notification}: {notification: NotificationsList}) {
    return <Components.CommentOnYourDraftNotificationHover notification={notification}/>
  },
  
  getLink: ({documentType, documentId, extraData}: {
    documentType: string|null,
    documentId: string|null,
    extraData: any
  }): string => {
    return `/editPost?postId=${documentId}`;
  },
});
=======
export const NewGroupOrganizerNotification = registerNotificationType({
  name: "newGroupOrganizer",
  userSettingField: "notificationGroupAdministration",
  async getMessage({documentType, documentId}: {documentType: string|null, documentId: string|null}) {
    if (documentType !== 'localgroup') throw new Error("documentType must be localgroup")
    const localGroup = await Localgroups.findOne(documentId)
    if (!localGroup) throw new Error("Cannot find local group for which this notification is being sent")
    return `You've been added as an organizer of ${localGroup.name}`
  },
  getIcon() {
    return <SupervisedUserCircleIcon style={iconStyles} />
  }
})
>>>>>>> 965ec590
<|MERGE_RESOLUTION|>--- conflicted
+++ resolved
@@ -357,7 +357,6 @@
   }
 })
 
-<<<<<<< HEAD
 export const NewCommentOnDraftNotification = registerNotificationType({
   name: "newCommentOnDraft",
   userSettingField: "notificationCommentsOnDraft",
@@ -382,7 +381,7 @@
     return `/editPost?postId=${documentId}`;
   },
 });
-=======
+
 export const NewGroupOrganizerNotification = registerNotificationType({
   name: "newGroupOrganizer",
   userSettingField: "notificationGroupAdministration",
@@ -395,5 +394,4 @@
   getIcon() {
     return <SupervisedUserCircleIcon style={iconStyles} />
   }
-})
->>>>>>> 965ec590
+})