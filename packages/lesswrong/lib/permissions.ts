--- conflicted
+++ resolved
@@ -8,10 +8,10 @@
 export const canCommentLockGroup = createGroup("canCommentLock");
 export const tagManagerGroup = createGroup("tagManager");
 export const canSuggestCurationGroup = createGroup("canSuggestCuration");
-<<<<<<< HEAD
+export const debaterGroup = createGroup("debaters");
 
 // This is referenced by the schema so you must run `yarn generate` after
-// updating this
+// updating it
 export const permissionGroups = [
   'guests',
   'members',
@@ -25,7 +25,5 @@
   'trustLevel1',
   'canModeratePersonal',
   'canSuggestCuration',
-] as const;
-=======
-export const debaterGroup = createGroup("debaters");
->>>>>>> fe139935
+  'debaters',
+] as const;