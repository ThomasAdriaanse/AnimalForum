--- conflicted
+++ resolved
@@ -141,11 +141,7 @@
   if (postAuthor && !postAuthor.deleted) {
     algoliaMetaInfo.authorSlug = postAuthor.slug;
     algoliaMetaInfo.authorDisplayName = postAuthor.displayName;
-<<<<<<< HEAD
-=======
     algoliaMetaInfo.authorFullName = postAuthor.fullName;
-    algoliaMetaInfo.authorUserName = postAuthor.username;
->>>>>>> b66ce424
   }
   const postFeed = RSSFeeds.findOne({_id: post.feedId});
   if (postFeed) {
