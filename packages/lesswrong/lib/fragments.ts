import { registerFragment } from './vulcan-lib';

registerFragment(`
  fragment UsersAdmin on User {
    _id
    username
    createdAt
    isAdmin
    displayName
    email
    slug
    groups
    services
<<<<<<< HEAD

=======
>>>>>>> eb312234
    karma
  }
`);

registerFragment(`
  fragment conversationsListFragment on Conversation {
    _id
    title
    createdAt
    latestActivity
    participantIds
    participants {
      ...UsersMinimumInfo
    }
    archivedByIds
    messageCount
  }
`);

registerFragment(`
  fragment newConversationFragment on Conversation {
    _id
    title
    participantIds
  }
`);

registerFragment(`
  fragment messageListFragment on Message {
    _id
    user {
      ...UsersMinimumInfo
    }
    contents {
      html
    }
    createdAt
    conversationId
  }
`);

registerFragment(`
  fragment editTitle on Conversation {
    _id
    title
  }
`);

registerFragment(`
  fragment NotificationsList on Notification {
    _id
    documentId
    documentType
    deleted
    userId
    createdAt
    link
    message
    type
    viewed
  }
`);

registerFragment(`
  fragment UsersCurrent on User {
    ...UsersMinimumInfo

    _id
    username
    createdAt
    isAdmin
    displayName
    email
    slug
    groups
    services
    pageUrl
    voteBanned
    banned
    isReviewed
    nullifyVotes
    hideIntercom
    hideNavigationSidebar
    currentFrontpageFilter
    frontpageFilterSettings
    allPostsTimeframe
    allPostsSorting
    allPostsFilter
    allPostsShowLowKarma
    allPostsOpenSettings
    lastNotificationsCheck
    bannedUserIds
    bannedPersonalUserIds
    moderationStyle
    moderationGuidelines {
      ...RevisionEdit
    }
    showHideKarmaOption
    markDownPostEditor
    commentSorting
    location
    googleLocation
    mongoLocation
    mapLocation
    mapLocationSet
    mapMarkerText
    htmlMapMarkerText
    nearbyEventsNotifications
    nearbyEventsNotificationsLocation
    nearbyEventsNotificationsRadius
    nearbyPeopleNotificationThreshold
    hideFrontpageMap
    emailSubscribedToCurated
    unsubscribeFromAll
    emails
    whenConfirmationEmailSent
    noCollapseCommentsFrontpage
    noCollapseCommentsPosts
    noSingleLineComments
    karmaChangeNotifierSettings
    karmaChangeLastOpened
    shortformFeedId
    viewUnreviewedComments
    sunshineShowNewUserContent
    recommendationSettings
    
    auto_subscribe_to_my_posts
    auto_subscribe_to_my_comments
    autoSubscribeAsOrganizer
    bookmarkedPostsMetadata
    noExpandUnreadCommentsReview
    reviewVotesQuadratic
    hideTaggingProgressBar
  }
`);

registerFragment(`
  fragment UserBookmarks on User {
    _id
    bookmarkedPostsMetadata
    bookmarkedPosts {
      ...PostsList
    }
  }
`);

registerFragment(`
  fragment UserKarmaChanges on User {
    _id
    karmaChanges {
      totalChange 
      updateFrequency
      startDate
      endDate
      nextBatchDate
      posts {
        _id
        scoreChange
        title
        slug
      }
      comments {
        _id
        scoreChange
        description
        postId
      }
    }
  }
`);

registerFragment(`
  fragment RSSFeedMinimumInfo on RSSFeed {
    _id
    userId
    user {
      ...UsersMinimumInfo
    }
    createdAt
    ownedByUser
    displayFullContent
    nickname
    url
  }
`);

registerFragment(`
  fragment CommentStats on Comment {
    currentUserVotes{
      ...VoteFragment
    }
    baseScore
    score
  }
`);

registerFragment(`
  fragment DeletedCommentsMetaData on Comment {
    _id
    deleted
    deletedDate
    deletedByUser {
      _id
      displayName
    }
    deletedReason
    deletedPublic
  }
`)

registerFragment(`
  fragment DeletedCommentsModerationLog on Comment {
    ...DeletedCommentsMetaData
    user {
      ...UsersMinimumInfo
    }
    post {
      title
      slug
      _id
    }
  }
`)

registerFragment(`
  fragment UsersBannedFromUsersModerationLog on User {
    _id
    slug
    displayName
    bannedUserIds
  }
`)

registerFragment(`
  fragment CommentsListWithPostMetadata on Comment {
    ...CommentsList
    post {
      ...PostsMinimumInfo
    }
  }
`);

registerFragment(`
  fragment UsersList on User {
    ...UsersMinimumInfo
    karma
  }
`);

registerFragment(`
  fragment SunshineUsersList on User {
    ...UsersMinimumInfo
    karma
    bio
    htmlBio
    createdAt
    email
    commentCount
    maxCommentCount
    postCount
    maxPostCount
    voteCount
    smallUpvoteCount
    bigUpvoteCount
    smallDownvoteCount
    bigDownvoteCount
    banned
    reviewedByUserId
    reviewedAt
    signUpReCaptchaRating
    needsReview
    sunshineSnoozed
  }
`);

registerFragment(`
  fragment newRSSFeedFragment on RSSFeed {
    _id
    userId
    createdAt
    ownedByUser
    displayFullContent
    nickname
    url
    status
  }
`);



registerFragment(`
  fragment RSSFeedMutationFragment on RSSFeed {
    _id
    userId
    ownedByUser
    displayFullContent
    nickname
    url
  }
`);

registerFragment(`
  fragment newEventFragment on LWEvent {
    _id
    createdAt
    userId
    name
    important
    properties
    intercom
  }
`);

registerFragment(`
  fragment lastEventFragment on LWEvent {
    _id
    createdAt
    documentId
    userId
    name
    important
    properties
    intercom
  }
`);

registerFragment(`
  fragment commentWithContextFragment on Comment {
    _id
    parentCommentId
    topLevelCommentId
    contents {
      ...RevisionDisplay
    }
    postedAt
    
    userId
    user {
      ...UsersMinimumInfo
    }
    currentUserVotes{
      ...VoteFragment
    }
    baseScore
    score
  }
`);

registerFragment(`
  fragment commentInlineFragment on Comment {
    _id
    contents {
      ...RevisionDisplay
    }

    userId
    user {
      ...UsersMinimumInfo
    }
  }
`);

registerFragment(`
  fragment UsersMinimumInfo on User {
    _id
    slug
    oldSlugs
    createdAt
    username
    displayName
    fullName
    karma
    afKarma
    deleted
    groups
    isAdmin
    htmlBio
    postCount
    commentCount
    sequenceCount
    afPostCount
    afCommentCount
    beta
    spamRiskScore
  }
`);

registerFragment(`
  fragment UsersProfile on User {
    ...UsersMinimumInfo
    createdAt
    isAdmin
    bio
    htmlBio
    website
    groups
    postCount
    afPostCount
    frontpagePostCount
    commentCount
    sequenceCount
    afCommentCount
    sequenceCount
    afSequenceCount
    afSequenceDraftCount
    sequenceDraftCount
    moderationStyle
    moderationGuidelines {
      ...RevisionDisplay
    }
    bannedUserIds
    location
    googleLocation
    mapLocation
    mapLocationSet
    mapMarkerText
    htmlMapMarkerText
    mongoLocation
    shortformFeedId
    viewUnreviewedComments
    auto_subscribe_to_my_posts
    auto_subscribe_to_my_comments
    autoSubscribeAsOrganizer
    sunshineShowNewUserContent
  }
`);

registerFragment(`
  fragment UsersMapEntry on User {
    ...UsersMinimumInfo
    createdAt
    isAdmin
    groups
    location
    googleLocation
    mapLocation
    mapLocationSet
    mapMarkerText
    htmlMapMarkerText
    mongoLocation
  }
`);


registerFragment(`
  fragment UsersEdit on User {
    ...UsersProfile
    # Moderation Guidelines editor information
    moderationGuidelines {
      ...RevisionEdit
    }

    # UI Settings
    markDownPostEditor
    hideIntercom
    commentSorting
    currentFrontpageFilter
    frontpageFilterSettings
    noCollapseCommentsPosts
    noCollapseCommentsFrontpage
    noSingleLineComments
    sunshineShowNewUserContent

    # Emails
    email
    whenConfirmationEmailSent
    emailSubscribedToCurated
    unsubscribeFromAll

    # Moderation
    moderatorAssistance
    collapseModerationGuidelines
    bannedUserIds
    bannedPersonalUserIds
    showHideKarmaOption

    # Ban & Purge
    voteBanned
    nullifyVotes
    deleteContent
    banned

    # Name
    username
    displayName
    fullName

    # Location
    mongoLocation
    googleLocation
    location

    # Admin & Review
    reviewedByUserId

    # Alignment Forum
    reviewForAlignmentForumUserId
    groups
    afApplicationText
    afSubmittedApplication

    # Karma Settings
    karmaChangeLastOpened
    karmaChangeNotifierSettings
    
    notificationShortformContent
    notificationCommentsOnSubscribedPost
    notificationRepliesToMyComments
    notificationRepliesToSubscribedComments
    notificationSubscribedUserPost
    notificationSubscribedTagPost
    notificationPostsInGroups
    notificationPrivateMessage
    notificationSharedWithMe

    hideFrontpageMap
    hideTaggingProgressBar

    deleted
  }
`)

registerFragment(`
  fragment unclaimedReportsList on Report {
    _id
    userId
    user {
      _id
      displayName
      username
      slug
    }
    commentId
    comment {
      _id
      userId
      user {
        ...UsersMinimumInfo
      }
      baseScore
      contents {
        ...RevisionDisplay
      }
      postedAt
      deleted
      postId
      post {
        _id
        slug
        title
        isEvent
      }
    }
    postId
    post {
      _id
      slug
      title
      isEvent
      contents {
        ...RevisionDisplay
      }
    }
    closedAt
    createdAt
    claimedUserId
    claimedUser {
      _id
      displayName
      username
      slug
    }
    link
    description
    reportedAsSpam
    markedAsSpam
  }
`);

registerFragment(`
  fragment WithVotePost on Post {
    __typename
    _id
    currentUserVotes{
      _id
      voteType
      power
    }
    baseScore
    score
    afBaseScore
    voteCount
  }
`);

registerFragment(`
  fragment WithVoteComment on Comment {
    __typename
    _id
    currentUserVotes{
      _id
      voteType
      power
    }
    baseScore
    score
    afBaseScore
    voteCount
  }
`);

registerFragment(`
  fragment RevisionDisplay on Revision {
    version
    updateType
    editedAt
    userId
    html
    wordCount
    htmlHighlight
    plaintextDescription
  }
`)



registerFragment(`
  fragment RevisionEdit on Revision {
    version
    updateType
    editedAt
    userId
    originalContents
    html
    markdown
    draftJS
    ckEditorMarkup
    wordCount
    htmlHighlight
    plaintextDescription
  }
`)<|MERGE_RESOLUTION|>--- conflicted
+++ resolved
@@ -11,10 +11,6 @@
     slug
     groups
     services
-<<<<<<< HEAD
-
-=======
->>>>>>> eb312234
     karma
   }
 `);
