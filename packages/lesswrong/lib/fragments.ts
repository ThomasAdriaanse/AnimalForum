import { registerFragment } from 'meteor/vulcan:core';

registerFragment(`
  fragment UsersAdmin on User {
    _id
    username
    createdAt
    isAdmin
    displayName
    email
    slug
    groups
    services
    
    karma
  }
`);

registerFragment(`
  fragment conversationsListFragment on Conversation {
    _id
    title
    createdAt
    latestActivity
    participantIds
    participants {
      ...UsersMinimumInfo
    }
    archivedByIds
    messageCount
  }
`);

registerFragment(`
  fragment newConversationFragment on Conversation {
    _id
    title
    participantIds
  }
`);

registerFragment(`
  fragment messageListFragment on Message {
    _id
    user {
      ...UsersMinimumInfo
    }
    contents {
      html
    }
    createdAt
    conversationId
  }
`);

registerFragment(`
  fragment editTitle on Conversation {
    _id
    title
  }
`);

registerFragment(`
  fragment NotificationsList on Notification {
    _id
    documentId
    documentType
    userId
    createdAt
    link
    message
    type
    viewed
  }
`);

registerFragment(`
  fragment UsersCurrent on User {
    ...UsersMinimumInfo
  
    _id
    username
    createdAt
    isAdmin
    displayName
    email
    slug
    groups
    services
    pageUrl
<<<<<<< HEAD
    location
=======
>>>>>>> 75ce2cc0
    voteBanned
    banned
    isReviewed
    nullifyVotes
    hideIntercom
    hideNavigationSidebar
    currentFrontpageFilter
    allPostsTimeframe
    allPostsSorting
    allPostsFilter
    allPostsShowLowKarma
    allPostsOpenSettings
    lastNotificationsCheck
    groups
    bannedUserIds
    moderationStyle
    moderationGuidelines {
      ...RevisionEdit
    }
    showHideKarmaOption
    markDownPostEditor
    commentSorting
    location
    googleLocation
    mongoLocation
    mapLocation
    mapLocationSet
    mapMarkerText
    htmlMapMarkerText
    nearbyEventsNotifications
    nearbyEventsNotificationsLocation
    nearbyEventsNotificationsRadius
    nearbyPeopleNotificationThreshold
    hideFrontpageMap
    emailSubscribedToCurated
    unsubscribeFromAll
    emails
    whenConfirmationEmailSent
    noCollapseCommentsFrontpage
    noCollapseCommentsPosts
    noSingleLineComments
    karmaChangeNotifierSettings
    karmaChangeLastOpened
    shortformFeedId
    viewUnreviewedComments
    sunshineShowNewUserContent
    recommendationSettings
    
    auto_subscribe_to_my_posts
    auto_subscribe_to_my_comments
    autoSubscribeAsOrganizer
    bookmarkedPostsMetadata
    noExpandUnreadCommentsReview
    reviewVotesQuadratic
  }
`);

registerFragment(`
  fragment UserBookmarks on User {
    _id
    bookmarkedPostsMetadata
    bookmarkedPosts {
      ...PostsList
    }
  }
`);

registerFragment(`
  fragment UserKarmaChanges on User {
    _id
    karmaChanges {
      totalChange 
      updateFrequency
      startDate
      endDate
      nextBatchDate
      posts {
        _id
        scoreChange
        title
        slug
      }
      comments {
        _id
        scoreChange
        description
        postId
      }
    }
  }
`);

registerFragment(`
  fragment RSSFeedMinimumInfo on RSSFeed {
    _id
    userId
    user {
      ...UsersMinimumInfo
    }
    createdAt
    ownedByUser
    displayFullContent
    nickname
    url
  }
`);

registerFragment(`
  fragment CommentStats on Comment {
    currentUserVotes{
      ...VoteFragment
    }
    baseScore
    score
  }
`);

registerFragment(`
  fragment DeletedCommentsMetaData on Comment {
    _id
    deleted
    deletedDate
    deletedByUser {
      _id
      displayName
    }
    deletedReason
    deletedPublic
  }
`)

registerFragment(`
  fragment DeletedCommentsModerationLog on Comment {
    ...DeletedCommentsMetaData
    user {
      ...UsersMinimumInfo
    }
    post {
      title
      slug
      _id
    }
  }
`)

registerFragment(`
  fragment UsersBannedFromUsersModerationLog on User {
    _id
    slug
    displayName
    bannedUserIds
  }
`)

registerFragment(`
  fragment SelectCommentsList on Comment {
    ...CommentsList
    post {
      title
      _id
      slug
    }
  }
`);

registerFragment(`
  fragment UsersList on User {
    ...UsersMinimumInfo
    karma
  }
`);

registerFragment(`
  fragment SunshineUsersList on User {
    ...UsersMinimumInfo
    karma
    bio
    htmlBio
    createdAt
    email
    commentCount
    postCount
    voteCount
    smallUpvoteCount
    bigUpvoteCount
    smallDownvoteCount
    bigDownvoteCount
    banned
    reviewedByUserId
    signUpReCaptchaRating
    needsReview
    sunshineSnoozed
  }
`);

registerFragment(`
  fragment newRSSFeedFragment on RSSFeed {
    _id
    userId
    createdAt
    ownedByUser
    displayFullContent
    nickname
    url
    status
  }
`);



registerFragment(`
  fragment RSSFeedMutationFragment on RSSFeed {
    _id
    userId
    ownedByUser
    displayFullContent
    nickname
    url
  }
`);

registerFragment(`
  fragment newEventFragment on LWEvent {
    _id
    createdAt
    userId
    name
    important
    properties
    intercom
  }
`);

registerFragment(`
  fragment lastEventFragment on LWEvent {
    _id
    createdAt
    documentId
    userId
    name
    important
    properties
    intercom
  }
`);

registerFragment(`
  fragment commentWithContextFragment on Comment {
    # example-forum
    _id
    parentCommentId
    topLevelCommentId
    contents {
      ...RevisionDisplay
    }
    postedAt
    # vulcan:users
    userId
    user {
      ...UsersMinimumInfo
    }
    # example-forum
    # vulcan:voting
    currentUserVotes{
      ...VoteFragment
    }
    baseScore
    score
  }
`);

registerFragment(`
  fragment commentInlineFragment on Comment {
    # example-forum
    _id
    contents {
      ...RevisionDisplay
    }
    # vulcan:users
    userId
    user {
      ...UsersMinimumInfo
    }
  }
`);

registerFragment(`
  fragment UsersMinimumInfo on User {
    # vulcan:users
    _id
    slug
    oldSlugs
    createdAt
    username
    displayName
    fullName
    karma
    afKarma
    deleted
    groups
    htmlBio
    postCount
    commentCount
    sequenceCount
    afPostCount
    afCommentCount
    beta
    spamRiskScore
  }
`);

registerFragment(`
  fragment UsersProfile on User {
    # vulcan:users
    ...UsersMinimumInfo
    createdAt
    isAdmin
    bio
    htmlBio
    website
    groups
    # example-forum
    postCount
    afPostCount
    frontpagePostCount
    # example-forum
    commentCount
    sequenceCount
    afCommentCount
    sequenceCount
    afSequenceCount
    afSequenceDraftCount
    sequenceDraftCount
    moderationStyle
    moderationGuidelines {
      ...RevisionDisplay
    }
    bannedUserIds
    location
    googleLocation
    mapLocation
    mapLocationSet
    mapMarkerText
    htmlMapMarkerText
    mongoLocation
    shortformFeedId
    viewUnreviewedComments
    auto_subscribe_to_my_posts
    auto_subscribe_to_my_comments
    autoSubscribeAsOrganizer
    sunshineShowNewUserContent
  }
`);

registerFragment(`
  fragment UsersMapEntry on User {
    # vulcan:users
    ...UsersMinimumInfo
    createdAt
    isAdmin
    groups
    # example-forum
    location
    googleLocation
    mapLocation
    mapLocationSet
    mapMarkerText
    htmlMapMarkerText
    mongoLocation
  }
`);


registerFragment(`
  fragment UsersEdit on User {
    ...UsersProfile
    # Moderation Guidelines editor information
    moderationGuidelines {
      ...RevisionEdit
    }

    # UI Settings
    markDownPostEditor
    hideIntercom
    commentSorting
    currentFrontpageFilter
    noCollapseCommentsPosts
    noCollapseCommentsFrontpage
    noSingleLineComments
    sunshineShowNewUserContent

    # Emails
    email
    whenConfirmationEmailSent
    emailSubscribedToCurated
    unsubscribeFromAll

    # Moderation
    moderatorAssistance
    collapseModerationGuidelines
    bannedUserIds
    bannedPersonalUserIds
    showHideKarmaOption

    # Ban & Purge
    voteBanned
    nullifyVotes
    deleteContent
    banned

    # Name
    username
    displayName
    fullName

    # Location
    mongoLocation
    googleLocation
    location

    # Admin & Review
    reviewedByUserId

    # Alignment Forum
    reviewForAlignmentForumUserId
    groups
    afApplicationText
    afSubmittedApplication

    # Karma Settings
    karmaChangeLastOpened
    karmaChangeNotifierSettings

    recommendationSettings
    
    notificationCommentsOnSubscribedPost
    notificationRepliesToMyComments
    notificationRepliesToSubscribedComments
    notificationSubscribedUserPost
    notificationPostsInGroups
    notificationPrivateMessage
    notificationSharedWithMe

    hideFrontpageMap

    deleted
  }
`)

registerFragment(`
  fragment unclaimedReportsList on Report {
    _id
    userId
    user {
      _id
      displayName
      username
      slug
    }
    commentId
    comment {
      _id
      userId
      user {
        ...UsersMinimumInfo
      }
      baseScore
      contents {
        ...RevisionDisplay
      }
      postedAt
      deleted
      postId
      post {
        _id
        slug
        title
        isEvent
      }
    }
    postId
    post {
      _id
      slug
      title
      isEvent
      contents {
        ...RevisionDisplay
      }
    }
    closedAt
    createdAt
    claimedUserId
    claimedUser {
      _id
      displayName
      username
      slug
    }
    link
    description
    reportedAsSpam
    markedAsSpam
  }
`);

registerFragment(`
  fragment VoteMinimumInfo on Vote {
    _id
    voteType
  }
`);


registerFragment(`
  fragment VoteFragment on Vote {
    _id
    voteType
    power
  }
`);

registerFragment(`
  fragment WithVotePost on Post {
    __typename
    _id
    currentUserVotes{
      _id
      voteType
      power
    }
    baseScore
    score
    afBaseScore
    voteCount
  }
`);

registerFragment(`
  fragment WithVoteComment on Comment {
    __typename
    _id
    currentUserVotes{
      _id
      voteType
      power
    }
    baseScore
    score
    afBaseScore
    voteCount
  }
`);

//
// example-forum migrated fragments
//

// note: fragment used by default on the UsersProfile fragment
registerFragment(/* GraphQL */`
  fragment VotedItem on Vote {
    # vulcan:voting
    documentId
    power
    votedAt
  }
`);

registerFragment(`
  fragment RevisionDisplay on Revision {
    version
    updateType
    editedAt
    userId
    html
    wordCount
    htmlHighlight
    plaintextDescription
  }
`)



registerFragment(`
  fragment RevisionEdit on Revision {
    version
    updateType
    editedAt
    userId
    originalContents
    html
    markdown
    draftJS
    ckEditorMarkup
    wordCount
    htmlHighlight
    plaintextDescription
  }
`)<|MERGE_RESOLUTION|>--- conflicted
+++ resolved
@@ -88,10 +88,6 @@
     groups
     services
     pageUrl
-<<<<<<< HEAD
-    location
-=======
->>>>>>> 75ce2cc0
     voteBanned
     banned
     isReviewed
