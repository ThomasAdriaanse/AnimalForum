import Messages from './collections/messages/collection.js';
import Conversations from './collections/conversations/collection.js';
import Users from 'meteor/vulcan:users';
import { Utils, getCollection } from 'meteor/vulcan:core';


/**
* @summary Get relative link to conversation (used only in session)
* @param {Object} conversation
**/
Conversations.getLink = (conversation) => {
  return `/inbox?select=${conversation._id}`;
};

/**
* @summary Get relative link to conversation of message (conversations are only linked to relatively)
* @param {Object} message
**/
Messages.getLink = (message) => {
  return `/inbox?select=${message.conversationId}`;
};


/**
* @summary Check whether User is subscribed to a document
* @param {Object} user
* @param {Object} document
**/
Users.isSubscribedTo = (user, document) => {
  if (!user || !document) {
    // should return an error
    return false;
  }

  const { __typename, _id: itemId } = document;
  const documentType = Utils.capitalize(Utils.getCollectionNameFromTypename(__typename));

  if (user.subscribedItems && user.subscribedItems[documentType]) {
    return !!user.subscribedItems[documentType].find(subscribedItems => subscribedItems.itemId === itemId);
  } else {
    return false;
  }
<<<<<<< HEAD
};

/**
* @summary Navigates user to url, if they did not click on any child link. We need
* this because sometimes we have nested navigation areas, such as SequencesGridItems,
* in which the whole item navigates you to the sequences page when clicked, but it also
* has a link to the author's user page inside of the GridItem. To avoid triggering both
* events we check whether any parent of the clicked element is an a tag.
* @param {Event} event
* @param {String} url
* @param {Function} navigate
**/
Utils.manualClickNavigation = (event, url, navigate) => {
  if (!event.target.closest('a')) { // Checks whether any parent is a tag (polyfilled for IE and Edge)
    navigate(url)
  }
}

// LESSWRONG version of getting unused slug. Modified to also include "oldSlugs" array
Utils.getUnusedSlug = function (collection, slug, useOldSlugs = false) {
  let suffix = '';
  let index = 0;
  const query = useOldSlugs ? {$or: [{slug: slug+suffix},{oldSlugs: slug+suffix}]} : {slug: slug+suffix}

  // test if slug is already in use
  while (!!collection.findOne(query)) {
    index++
    suffix = '-'+index;
  }

  return slug+suffix;
};

// LESSWRONG version of getting unused slug by collection name. Modified to also include "oldSlugs" array
Utils.getUnusedSlugByCollectionName = function (collectionName, slug, useOldSlugs = false) {
  return Utils.getUnusedSlug(getCollection(collectionName), slug, useOldSlugs)
};

Utils.slugIsUsed = async (collectionName, slug) => {
  const collection = getCollection(collectionName)
  const existingUserWithSlug = await collection.findOne({$or: [{slug: slug},{oldSlugs: slug}]})
  return !!existingUserWithSlug
}
=======
};
>>>>>>> 289f8146
<|MERGE_RESOLUTION|>--- conflicted
+++ resolved
@@ -40,25 +40,7 @@
   } else {
     return false;
   }
-<<<<<<< HEAD
 };
-
-/**
-* @summary Navigates user to url, if they did not click on any child link. We need
-* this because sometimes we have nested navigation areas, such as SequencesGridItems,
-* in which the whole item navigates you to the sequences page when clicked, but it also
-* has a link to the author's user page inside of the GridItem. To avoid triggering both
-* events we check whether any parent of the clicked element is an a tag.
-* @param {Event} event
-* @param {String} url
-* @param {Function} navigate
-**/
-Utils.manualClickNavigation = (event, url, navigate) => {
-  if (!event.target.closest('a')) { // Checks whether any parent is a tag (polyfilled for IE and Edge)
-    navigate(url)
-  }
-}
-
 // LESSWRONG version of getting unused slug. Modified to also include "oldSlugs" array
 Utils.getUnusedSlug = function (collection, slug, useOldSlugs = false) {
   let suffix = '';
@@ -83,7 +65,4 @@
   const collection = getCollection(collectionName)
   const existingUserWithSlug = await collection.findOne({$or: [{slug: slug},{oldSlugs: slug}]})
   return !!existingUserWithSlug
-}
-=======
-};
->>>>>>> 289f8146
+}