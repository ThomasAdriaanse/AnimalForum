--- conflicted
+++ resolved
@@ -89,10 +89,7 @@
     updateFrequency
     startDate
     endDate
-<<<<<<< HEAD
-=======
     nextBatchDate
->>>>>>> cae19804
     posts {
       scoreChange
       post {
@@ -103,21 +100,14 @@
     comments {
       scoreChange
       comment {
-<<<<<<< HEAD
-        plaintextExcerpt
-=======
         contents {
           plaintextDescription
         }
->>>>>>> cae19804
         pageUrlRelative
       }
     }
   }
-<<<<<<< HEAD
-=======
   karmaChangeLastOpened
->>>>>>> cae19804
   shortformFeedId
 `);
 
