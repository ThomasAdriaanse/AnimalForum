--- conflicted
+++ resolved
@@ -1,132 +1,3 @@
-<<<<<<< HEAD
-import getMuiTheme from 'material-ui/styles/getMuiTheme';
-import Users from 'meteor/vulcan:users';
-import { Posts } from '../../collections/posts';
-import Sequences from '../../collections/sequences/collection'
-import { getSetting } from 'meteor/vulcan:core';
-
-const getHeaderColorPost = (postId, store) => {
-  const post = Posts.findOneInStore(store, postId)
-  if (post && (post.frontpageDate || post.meta)) {
-    if (post.meta) {
-      return "#E6F2F1"//this.renderHeaderSection_Meta()
-    }
-    return "#fcfcfc"
-  } else if (post && post.userId) {
-    const user = Users.findOneInStore(store, post.userId)
-    if (user) {
-      return "#F4F4F4" //<Link className="header-site-section user" to={ Users.getProfileUrl(user) }>{ user.displayName }</Link>
-    }
-  }
-}
-
-const getHeaderColorSequence = (sequenceId, store) => {
-  if (store && sequenceId) {
-    const sequence = Sequences.findOneInStore(store, sequenceId)
-    if (sequence && sequence.canonicalCollectionSlug == "rationality") {
-      return "#F0F7F1"
-    } else if (sequence && sequence.canonicalCollectionSlug == "hpmor") {
-      return "#E8E8FA"
-    } else if (sequence && sequence.canonicalCollectionSlug == "codex") {
-      return "#EBF0F2"
-    }
-  }
-}
-
-
-export const customizeTheme = (router, userAgent, params, store) => {
-  let routeName = router.name;
-  let muiThemeDefault = {}
-  if (getSetting('AlignmentForum', false)) {
-    muiThemeDefault = {
-      "palette": {
-        "primary1Color": "#f5f5f5",
-        "primary2Color": "#eeeeee",
-        // TODO this is a bit hacky still
-        "accent1Color": "#0C869B",
-        "accent2Color": "#1B5266",
-        "accent3Color": "#0C869B",
-        "pickerHeaderColor": "#00B2BE",
-      },
-      "appBar": {
-        "textColor": "rgba(0, 0, 0, 0.54)"
-      },
-      "datePicker": {
-        "color": "rgba(0,0,0,0.54)",
-        "selectTextColor": "rgba(0,0,0,0.54)",
-      },
-      "flatButton": {
-        "primaryTextColor": "rgba(0,0,0,0.54)"
-      },
-      "checkbox": {
-        "checkedColor": "#0C869B",
-        "labelColor": "rgba(0,0,0,0.6)",
-        "boxColor": "rgba(0,0,0,0.6)"
-      },
-      userAgent: userAgent,
-    }
-  } else {
-    muiThemeDefault = {
-      "palette": {
-        "primary1Color": "#f5f5f5",
-        "primary2Color": "#eeeeee",
-        "accent1Color": "#0C869B",
-        "accent2Color": "#1B5266",
-        "accent3Color": "#0C869B",
-        "pickerHeaderColor": "#00B2BE",
-      },
-      "appBar": {
-        "textColor": "rgba(0, 0, 0, 0.54)"
-      },
-      "datePicker": {
-        "color": "rgba(0,0,0,0.54)",
-        "selectTextColor": "rgba(0,0,0,0.54)",
-      },
-      "flatButton": {
-        "primaryTextColor": "rgba(0,0,0,0.54)"
-      },
-      "checkbox": {
-        "checkedColor": "#0C869B",
-        "labelColor": "rgba(0,0,0,0.6)",
-        "boxColor": "rgba(0,0,0,0.6)"
-      },
-      userAgent: userAgent,
-    }
-  }
-  let muiTheme = getMuiTheme(muiThemeDefault);
-  muiTheme.palette.header = "#FCFCFC"
-
-  if (routeName == "users.single") {
-    muiTheme.palette.header = "#F4F4F4"
-    muiTheme.palette.accent1Color = "rgba(130,195,246,.5)"
-    muiTheme.palette.accent2Color = "rgba(130,195,246,1)"
-  } else if (routeName == "posts.single") {
-    muiTheme.palette.header = getHeaderColorPost(params._id, store)
-  } else if (routeName == "sequences.single") {
-    muiTheme.palette.header = getHeaderColorSequence(params._id, store)
-  } else if (routeName == "Rationality.posts.single" || routeName == "Rationality") {
-    muiTheme.palette.header = "#F0F7F1"
-  } else if (routeName == "HPMOR.posts.single" || routeName == "HPMOR") {
-    muiTheme.palette.header = "#E8E8FA"
-    muiTheme.palette.accent1Color = "rgba(117,123,165,.5)"
-    muiTheme.palette.accent2Color = "rgb(117,123,165)"
-
-  } else if (routeName == "Codex.posts.single" || routeName == "Codex") {
-    muiTheme.palette.header = "#EBF0F2"
-    muiTheme.palette.accent1Color = "rgba(136, 172, 184,.5)"
-    muiTheme.palette.accent2Color = "rgb(136, 172, 184)"
-
-  } else if (routeName == "Meta") {
-    muiTheme.palette.header = "#E6F0F0"
-    muiTheme.palette.accent1Color = "rgba(105,201,192,.5)"
-    muiTheme.palette.accent2Color = "rgba(105,201,192,1)"
-  }
-  
-  return muiTheme
-}
-=======
->>>>>>> c6c270f2
-
 // Legacy LW breakpoints
 // We are migrating away from these, towards material-UI's breakpoints. Also
 // defined as a set of SCSS mixin in _breakpoints.scss.
