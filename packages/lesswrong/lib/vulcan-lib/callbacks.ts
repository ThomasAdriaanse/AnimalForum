import { isServer, runAfterDelay, deferWithoutDelay } from '../executionEnvironment';
import * as _ from 'underscore';

import { isPromise } from './utils';
import { loggerConstructor } from '../utils/logging'

// TODO: It would be nice if callbacks could be enabled or disabled by collection
const logger = loggerConstructor(`callbacks`)

export class CallbackChainHook<IteratorType,ArgumentsType extends any[]> {
  name: string
  
  constructor(name: string) {
    this.name = name;
  }
  
  add = (fn: (doc: IteratorType, ...args: ArgumentsType)=>IteratorType|Promise<IteratorType>|undefined|void) => {
    addCallback(this.name, fn);
  }
  
  remove = (fn: (doc: IteratorType, ...args: ArgumentsType)=>IteratorType|Promise<IteratorType>|undefined|void) => {
    removeCallback(this.name, fn);
  }
  
  runCallbacks = ({iterator, properties, ignoreExceptions}: {iterator: IteratorType, properties: ArgumentsType, ignoreExceptions?: boolean}): Promise<IteratorType> => {
    return runCallbacks({
      name: this.name,
      iterator, properties, ignoreExceptions
    });
  }
}

export class CallbackHook<ArgumentsType extends any[]> {
  name: string
  
  constructor(name: string) {
    this.name = name;
  }
  
  add = (fn: (...args: ArgumentsType)=>void|Promise<void>) => {
    addCallback(this.name, fn);
  }
  
  runCallbacksAsync = async (properties: ArgumentsType): Promise<void> => {
    await runCallbacksAsync({
      name: this.name,
      properties
    });
  }
}

/**
 * @summary Format callback hook names
 */
const formatHookName = (hook: string|null|undefined): string => hook?.toLowerCase() || "";

/**
 * @summary Callback hooks provide an easy way to add extra steps to common operations.
 * @namespace Callbacks
 */
const Callbacks: Record<string,any> = {};

/**
 * @summary Add a callback function to a hook
 * @param {String} hook - The name of the hook
 * @param {Function} callback - The callback function
 */
export const addCallback = function (hook: string, callback) {

  const formattedHook = formatHookName(hook);

  // if callback array doesn't exist yet, initialize it
  if (typeof Callbacks[formattedHook] === 'undefined') {
    Callbacks[formattedHook] = [];
  }

  Callbacks[formattedHook].push(callback);
  
  if (Callbacks[formattedHook].length > 15) {
    // eslint-disable-next-line no-console
    console.log(`Warning: Excessively many callbacks (${Callbacks[formattedHook].length}) on hook ${formattedHook}.`);
  }
  
  return callback;
};

/**
 * @summary Remove a callback from a hook
 * @param {string} hookName - The name of the hook
 * @param {Function} callback - A reference to the function which was previously
 *   passed to addCallback.
 */
const removeCallback = function (hookName: string, callback) {
  const formattedHook = formatHookName(hookName);
  Callbacks[formattedHook] = _.reject(Callbacks[formattedHook],
    c => c === callback
  );
};

/**
 * @summary Successively run all of a hook's callbacks on an item
 * @param {String} hook - First argument: the name of the hook, or an array
 * @param {Object} item - Second argument: the post, comment, modifier, etc. on which to run the callbacks
 * @param {Any} args - Other arguments will be passed to each successive iteration
 * @param {Array} callbacks - Optionally, pass an array of callback functions instead of passing a hook name
 * @param {Boolean} ignoreExceptions - Only available as a named argument, default true. If true, exceptions
 *   thrown from callbacks will be logged but otherwise ignored. If false, exceptions thrown from callbacks
 *   will be rethrown.
 * @returns {Object} Returns the item after it's been through all the callbacks for this hook
 */
export const runCallbacks = function (this: any, options: {
  name?: string,
  iterator?: any,
  properties?: any,
  ignoreExceptions?: boolean,
}) {
  const hook = options.name;
  const formattedHook = formatHookName(hook);
  const item = options.iterator;
  const args = options.properties;
  let ignoreExceptions: boolean;
  if ("ignoreExceptions" in options)
    ignoreExceptions = !!options.ignoreExceptions;
  else
    ignoreExceptions = true;
  const callbacks = Callbacks[formattedHook];

  // flag used to detect the callback that initiated the async context
  let asyncContext = false;
  
  if (typeof callbacks !== 'undefined' && !!callbacks.length) { // if the hook exists, and contains callbacks to run

    const runCallback = (accumulator, callback) => {
<<<<<<< HEAD
      logger(`\x1b[32m>> Running callback [${callback.name}] on hook [${formattedHook}]\x1b[0m`);
      const newArguments = [accumulator].concat(args);

=======
      debug(`\x1b[32m>> Running callback [${callback.name}] on hook [${formattedHook}]\x1b[0m`);
>>>>>>> fd6e00fd
      try {
        const result = callback.apply(this, [accumulator].concat(args));

        if (typeof result === 'undefined') {
          // if result of current iteration is undefined, don't pass it on
          // logger(`// Warning: Sync callback [${callback.name}] in hook [${hook}] didn't return a result!`)
          return accumulator;
        } else {
          return result;
        }

      } catch (error) {
        // eslint-disable-next-line no-console
        console.log(`\x1b[31m// error at callback [${callback.name}] in hook [${formattedHook}]\x1b[0m`);
        // eslint-disable-next-line no-console
        console.log(error);
        if (error.break || (error.data && error.data.break) || !ignoreExceptions) {
          throw error;
        }
        // pass the unchanged accumulator to the next iteration of the loop
        return accumulator;
      }
    };

    return callbacks.reduce(function (accumulator, callback, index) {
      if (isPromise(accumulator)) {
        if (!asyncContext) {
          logger(`\x1b[32m>> Started async context in hook [${formattedHook}] by [${callbacks[index-1] && callbacks[index-1].name}]\x1b[0m`);
          asyncContext = true;
        }
        return new Promise((resolve, reject) => {
          accumulator
            .then(result => {
              try {
                // run this callback once we have the previous value
                resolve(runCallback(result, callback));
              } catch (error) {
                // error will be thrown only for breaking errors, so throw it up in the promise chain
                reject(error);
              }
            })
            .catch(reject);
        });
      } else {
        return runCallback(accumulator, callback);
      }
    }, item);

  } else { // else, just return the item unchanged
    return item;
  }
};

// Run a provided list of callback functions, in a chain. This is similar to
// runCallbacks (which does the same, except it gets the functions from a named
// hook). This is used only by vulcan-forms, which previously was using
// runCallbacks, but is new separated out in order to make runCallbacks more
// refactor-able.
export const runCallbacksList = function (this: any, options: {
  iterator?: any,
  properties?: any,
  callbacks: any,
}) {
  const item = options.iterator;
  const args = options.properties;
  const ignoreExceptions = true;
  const callbacks = options.callbacks;

  // flag used to detect the callback that initiated the async context
  let asyncContext = false;
  
  if (typeof callbacks !== 'undefined' && !!callbacks.length) {

    const runCallback = (accumulator, callback) => {
      try {
        const result = callback.apply(this, [accumulator].concat(args));

        if (typeof result === 'undefined') {
          // if result of current iteration is undefined, don't pass it on
          return accumulator;
        } else {
          return result;
        }

      } catch (error) {
        // eslint-disable-next-line no-console
        console.log(`error at callback [${callback.name}] in callbacks list`);
        // eslint-disable-next-line no-console
        console.log(error);
        if (error.break || (error.data && error.data.break) || !ignoreExceptions) {
          throw error;
        }
        // pass the unchanged accumulator to the next iteration of the loop
        return accumulator;
      }
    };

    return callbacks.reduce(function (accumulator, callback, index) {
      if (isPromise(accumulator)) {
        if (!asyncContext) {
          asyncContext = true;
        }
        return new Promise((resolve, reject) => {
          accumulator
            .then(result => {
              try {
                // run this callback once we have the previous value
                resolve(runCallback(result, callback));
              } catch (error) {
                // error will be thrown only for breaking errors, so throw it up in the promise chain
                reject(error);
              }
            })
            .catch(reject);
        });
      } else {
        return runCallback(accumulator, callback);
      }
    }, item);

  } else { // else, just return the item unchanged
    return item;
  }
}

/**
 * @summary Successively run all of a hook's callbacks on an item, in async mode (only works on server)
 * @param {String} hook - First argument: the name of the hook
 * @param {Any} args - Other arguments will be passed to each successive iteration
 */
export const runCallbacksAsync = function (options: {name: string, properties: Array<any>}) {
  const hook = formatHookName(options.name);
  const args = options.properties;

  const callbacks = Array.isArray(hook) ? hook : Callbacks[hook];

  if (isServer && typeof callbacks !== 'undefined' && !!callbacks.length) {
    let pendingDeferredCallbackStart = markCallbackStarted(hook);

    // use defer to avoid holding up client
    deferWithoutDelay(function () {
      // run all post submit server callbacks on post object successively
      callbacks.forEach(function (this: any, callback) {
        logger(`\x1b[32m>> Running async callback [${callback.name}] on hook [${hook}]\x1b[0m`);
        
        let pendingAsyncCallback = markCallbackStarted(hook);
        try {
          let callbackResult = callback.apply(this, args);
          if (isPromise(callbackResult)) {
            callbackResult
              .then(
                result => markCallbackFinished(pendingAsyncCallback),
                exception => {
                  markCallbackFinished(pendingAsyncCallback)
                  // eslint-disable-next-line no-console
                  console.log(`Error running async callback [${callback.name}] on hook [${hook}]`);
                  // eslint-disable-next-line no-console
                  console.log(exception);
                  throw exception;
                }
              )
          } else {
            markCallbackFinished(pendingAsyncCallback);
          }
        } finally {
          markCallbackFinished(pendingAsyncCallback);
        }
      });
      
      markCallbackFinished(pendingDeferredCallbackStart);
    });

  }
};


// For unit tests. Wait (in 20ms incremements) until there are no callbacks
// in progress. Many database operations trigger asynchronous callbacks to do
// things like generate notifications and add to search indexes; if you have a
// unit test that depends on the results of these async callbacks, writing them
// the naive way would create a race condition. But if you insert an
// `await waitUntilCallbacksFinished()`, it will wait for all the background
// processing to finish before proceeding with the rest of the test.
//
// This is NOT suitable for production (non-unit-test) use, because if other
// threads/fibers are doing things which trigger callbacks, it could wait for
// a long time. It DOES wait for callbacks that were triggered after
// `waitUntilCallbacksFinished` was called, and that were triggered from
// unrelated contexts.
//
// What this tracks specifically is that all callbacks which were registered
// with `addCallback` and run with `runCallbacksAsync` have returned. Note that
// it is possible for a callback to bypass this, by calling a function that
// should have been await'ed without the await, effectively spawning a new
// thread which isn't tracked.
export const waitUntilCallbacksFinished = () => {
  return new Promise(resolve => {
    function finishOrWait() {
      if (callbacksArePending()) {
        runAfterDelay(finishOrWait, 20);
      } else {
        resolve();
      }
    }
    
    finishOrWait();
  });
};

// Dictionary of all outstanding callbacks (key is an ID, value is `true`). If
// there are no outstanding callbacks, this should be an empty dictionary.
let pendingCallbacks = {};

// ID for a pending callback. Incremements with each call to
// `markCallbackStarted`.
let pendingCallbackKey = 0;

// Count of the number of outstanding callbacks. Used to check that this isn't
// leaking.
let numCallbacksPending = 0;

// When starting an async callback, assign it an ID, record the fact that it's
// running, and return the ID.
function markCallbackStarted(description)
{
  if (numCallbacksPending > 1000) {
    // eslint-disable-next-line no-console
    console.log(`Warning: Excessively many background callbacks running (numCallbacksPending=${numCallbacksPending}) while trying to add callback ${description}`);
  }
  numCallbacksPending++;
  
  if (pendingCallbackKey >= Number.MAX_SAFE_INTEGER)
    pendingCallbackKey = 0;
  else
    pendingCallbackKey++;
  pendingCallbacks[pendingCallbackKey] = true;
  return pendingCallbackKey;
}

// Record the fact that an async callback with the given ID has finished.
function markCallbackFinished(id)
{
  numCallbacksPending--;
  delete pendingCallbacks[id];
}

// Return whether there is at least one async callback running.
function callbacksArePending()
{
  for(let id in pendingCallbacks) {
    return true;
  }
  return false;
}<|MERGE_RESOLUTION|>--- conflicted
+++ resolved
@@ -131,13 +131,7 @@
   if (typeof callbacks !== 'undefined' && !!callbacks.length) { // if the hook exists, and contains callbacks to run
 
     const runCallback = (accumulator, callback) => {
-<<<<<<< HEAD
       logger(`\x1b[32m>> Running callback [${callback.name}] on hook [${formattedHook}]\x1b[0m`);
-      const newArguments = [accumulator].concat(args);
-
-=======
-      debug(`\x1b[32m>> Running callback [${callback.name}] on hook [${formattedHook}]\x1b[0m`);
->>>>>>> fd6e00fd
       try {
         const result = callback.apply(this, [accumulator].concat(args));
 
