--- conflicted
+++ resolved
@@ -9,11 +9,7 @@
             "name": "Comment"
           },
           {
-<<<<<<< HEAD
-            "name": "Comment"
-=======
             "name": "TagRel"
->>>>>>> 2e44e3a3
           },
           {
             "name": "Post"
