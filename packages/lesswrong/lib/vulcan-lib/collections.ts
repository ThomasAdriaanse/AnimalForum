--- conflicted
+++ resolved
@@ -7,14 +7,7 @@
 import { addGraphQLCollection } from './graphql';
 import { pluralize, camelCaseify } from './utils';
 export * from './getCollection';
-<<<<<<< HEAD
-
-// import { debug } from './debug';
-=======
-import { wrapAsync } from '../executionEnvironment';
-import { meteorUsersCollection } from '../meteorAccounts';
 import { loggerConstructor } from '../utils/logging'
->>>>>>> d248fec3
 
 // 'Maximum documents per request'
 const maxDocumentsPerRequestSetting = new DatabasePublicSetting<number>('maxDocumentsPerRequest', 5000)
