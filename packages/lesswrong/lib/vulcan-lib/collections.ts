import { Mongo } from 'meteor/mongo';
import SimpleSchema from 'simpl-schema';
import * as _ from 'underscore';
import merge from 'lodash/merge';
import { DatabasePublicSetting } from '../publicSettings';
import { getDefaultFragmentText, registerFragment } from './fragments';
import { Collections } from './getCollection';
import { addGraphQLCollection } from './graphql';
import { pluralize, camelCaseify } from './utils';
export * from './getCollection';
import { wrapAsync } from '../executionEnvironment';
<<<<<<< HEAD
import { meteorUsersCollection } from '../../platform/current/lib/meteorAccounts';
=======
import { meteorUsersCollection } from '../meteorAccounts';
import type { ApolloClient } from '@apollo/client';
>>>>>>> 0c09a3f4

// import { debug } from './debug';

// 'Maximum documents per request'
const maxDocumentsPerRequestSetting = new DatabasePublicSetting<number>('maxDocumentsPerRequest', 5000)

// When used in a view, set the query so that it returns rows where a field is
// null or is missing. Equivalent to a searech with mongo's `field:null`, except
// that null can't be used this way within Vulcan views because it's ambiguous
// between searching for null/missing, vs overriding the default view to allow
// any value.
export const viewFieldNullOrMissing = {nullOrMissing:true};

// When used in a view, set the query so that any value for this field is
// permitted, overriding constraints from the default view if they exist.
export const viewFieldAllowAny = {allowAny:true};

// TODO: find more reliable way to get collection name from type name?
export const getCollectionName = (typeName): CollectionNameString => pluralize(typeName) as CollectionNameString;

// TODO: find more reliable way to get type name from collection name?
export const getTypeName = (collectionName: CollectionNameString) => collectionName.slice(0, -1);

/**
 * @summary replacement for Collection2's attachSchema. Pass either a schema, to
 * initialize or replace the schema, or some fields, to extend the current schema
 * @class Mongo.Collection
 */
Mongo.Collection.prototype.attachSchema = function(schemaOrFields) {
  if (schemaOrFields instanceof SimpleSchema) {
    this.simpleSchema = () => schemaOrFields;
  } else {
    this.simpleSchema().extend(schemaOrFields);
  }
};

/**
 * @summary Add an additional field (or an array of fields) to a schema.
 * @param {Object|Object[]} field
 */
Mongo.Collection.prototype.addField = function(fieldOrFieldArray) {
  const collection = this;
  const schema = collection.simpleSchema()._schema;
  const fieldSchema = {};

  const fieldArray = Array.isArray(fieldOrFieldArray) ? fieldOrFieldArray : [fieldOrFieldArray];

  // loop over fields and add them to schema (or extend existing fields)
  fieldArray.forEach(function(field) {
    const newField = {...schema[field.fieldName], ...field.fieldSchema};
    fieldSchema[field.fieldName] = newField;
  });

  // add field schema to collection schema
  collection.attachSchema(fieldSchema);
};

/**
 * @summary Remove a field from a schema.
 * @param {String} fieldName
 */
Mongo.Collection.prototype.removeField = function(fieldName) {
  var collection = this;
  var schema = _.omit(collection.simpleSchema()._schema, fieldName);

  // add field schema to collection schema
  collection.attachSchema(new SimpleSchema(schema));
};

/**
 * @summary Add a default view function.
 * @param {Function} view
 */
Mongo.Collection.prototype.addDefaultView = function(view) {
  this.defaultView = view;
};

/**
 * @summary Add a named view function.
 * @param {String} viewName
 * @param {Function} view
 */
Mongo.Collection.prototype.addView = function(viewName, view) {
  this.views[viewName] = view;
};

/**
 * @summary Allow mongodb aggregation
 * @param {Array} pipelines mongodb pipeline
 * @param {Object} options mongodb option object
 */
Mongo.Collection.prototype.aggregate = function(pipelines, options) {
  var coll = this.rawCollection();
  return wrapAsync(coll.aggregate.bind(coll))(pipelines, options);
};

export const createCollection = <N extends CollectionNameString>(options: {
  typeName: string,
  collectionName: N,
  schema: any,
  generateGraphQLSchema?: boolean,
  dbCollectionName?: string,
  collection?: any,
  resolvers?: any,
  mutations?: any,
}): any => {
  type T = ObjectsByCollectionName[N];
  const {
    typeName,
    collectionName,
    schema,
    generateGraphQLSchema = true,
    dbCollectionName,
  } = options;

  // initialize new Mongo collection
  const collection: CollectionBase<T> =
    collectionName === 'Users' && meteorUsersCollection
      ? meteorUsersCollection
      : new Mongo.Collection(dbCollectionName ? dbCollectionName : collectionName.toLowerCase());

  // decorate collection with options
  collection.options = options as any;

  // add typeName if missing
  collection.typeName = typeName;
  collection.options.typeName = typeName;
  collection.options.singleResolverName = camelCaseify(typeName);
  collection.options.multiResolverName = camelCaseify(pluralize(typeName));

  // add collectionName if missing
  collection.collectionName = collectionName;
  collection.options.collectionName = collectionName;

  // add views
  collection.views = {};

  if (schema) {
    // attach schema to collection
    collection.attachSchema(new SimpleSchema(schema));
  }

  if (generateGraphQLSchema) {
    // add collection to list of dynamically generated GraphQL schemas
    addGraphQLCollection(collection);
  }

  // ------------------------------------- Default Fragment -------------------------------- //

  const defaultFragment = getDefaultFragmentText(collection);
  if (defaultFragment) registerFragment(defaultFragment);

  // ------------------------------------- Parameters -------------------------------- //

  collection.getParameters = ((terms: ViewTermsByCollectionName[N] = {}, apolloClient?: any, context?: ResolverContext): MergedViewQueryAndOptions<N,T> => {
    // console.log(terms);

    let parameters: any = {
      selector: {},
      options: {},
    };

    if (collection.defaultView) {
      parameters = merge(
        parameters,
        collection.defaultView(terms, apolloClient, context)
      );
    }

    // handle view option
    if (terms.view && collection.views[terms.view]) {
      const viewFn = collection.views[terms.view];
      const view = viewFn(terms, apolloClient, context);
      let mergedParameters = merge(parameters, view);

      if (
        mergedParameters.options &&
        mergedParameters.options.sort &&
        view.options &&
        view.options.sort
      ) {
        // If both the default view and the selected view have sort options,
        // don't merge them together; take the selected view's sort. (Otherwise
        // they merge in the wrong order, so that the default-view's sort takes
        // precedence over the selected view's sort.)
        mergedParameters.options.sort = view.options.sort;
      }
      parameters = mergedParameters;
    }

    // sort using terms.orderBy (overwrite defaultView's sort)
    if (terms.orderBy && !_.isEmpty(terms.orderBy)) {
      parameters.options.sort = terms.orderBy;
    }

    // if there is no sort, default to sorting by createdAt descending
    if (!parameters.options.sort) {
      parameters.options.sort = { createdAt: -1 } as any;
    }

    // extend sort to sort posts by _id to break ties, unless there's already an id sort
    // NOTE: always do this last to avoid overriding another sort
    if (!(parameters.options.sort && typeof parameters.options.sort._id !== undefined)) {
      parameters = merge(parameters, { options: { sort: { _id: -1 } } });
    }

    // remove any null fields (setting a field to null means it should be deleted)
    _.keys(parameters.selector).forEach(key => {
      if (_.isEqual(parameters.selector[key], viewFieldNullOrMissing)) {
        parameters.selector[key] = null;
      } else if (_.isEqual(parameters.selector[key], viewFieldAllowAny)) {
        delete parameters.selector[key];
      } else if (parameters.selector[key] === null || parameters.selector[key] === undefined) {
        //console.log(`Warning: Null key ${key} in query of collection ${collectionName} with view ${terms.view}.`);
        delete parameters.selector[key];
      }
    });
    if (parameters.options.sort) {
      _.keys(parameters.options.sort).forEach(key => {
        if (parameters.options.sort[key] === null) {
          delete parameters.options.sort[key];
        }
      });
    }

    // limit number of items to 1000 by default
    const maxDocuments = maxDocumentsPerRequestSetting.get();
    const limit = terms.limit || parameters.options.limit;
    parameters.options.limit = !limit || limit < 1 || limit > maxDocuments ? maxDocuments : limit;

    // console.log(parameters);

    return parameters;
  }) as any;

  Collections.push(collection);

  return collection;
};<|MERGE_RESOLUTION|>--- conflicted
+++ resolved
@@ -9,12 +9,7 @@
 import { pluralize, camelCaseify } from './utils';
 export * from './getCollection';
 import { wrapAsync } from '../executionEnvironment';
-<<<<<<< HEAD
 import { meteorUsersCollection } from '../../platform/current/lib/meteorAccounts';
-=======
-import { meteorUsersCollection } from '../meteorAccounts';
-import type { ApolloClient } from '@apollo/client';
->>>>>>> 0c09a3f4
 
 // import { debug } from './debug';
 
