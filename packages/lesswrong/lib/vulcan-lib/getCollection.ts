import sortBy from 'lodash/sortBy';

export const Collections: Array<CollectionBase<any>> = [];
<<<<<<< HEAD
const collectionsByName: Partial<Record<CollectionNameString,any>> = {};

export const registerCollection = (collection: CollectionBase<any>) => {
  Collections.push(collection);
  collectionsByName[collection.collectionName] = collection;
}

export const getCollection = <N extends CollectionNameString>(name: N): CollectionsByName[N] => {
  return collectionsByName[name]!;
}

export const getCollectionByTypeName = (typeName: string): CollectionBase<any> => {
  return Collections.find(c => c.typeName === typeName)!;
=======

const collectionsByName: Partial<Record<CollectionNameString,CollectionBase<any>>> = {};

export const getCollection = (name: CollectionNameString): CollectionBase<any> => {
  if (name in collectionsByName)
    return collectionsByName[name]!;
  
  // If the collection isn't in collectionsByName, recheck case-insensitive.
  // (This shouldn't ever come up, but it's hard to verify that it doesn't
  // because of legacy Vulcan stuff.)
  const collection = Collections.find(
    ({ options: { collectionName } }) =>
      name === collectionName || name === collectionName.toLowerCase()
  );
  
  // If we still can't find the collection, throw an exception. If the argument
  // really is a CollectionNameString, this can only happen early in
  // intiailization when createCollection calls haven't happened yet.
  if (!collection)
    throw new Error("Invalid collection name: "+name);
  
  return collection;
}

export const getCollectionByTypeName = (typeName: string): CollectionBase<any> => {
  const collection = Collections.find(c => c.typeName === typeName);
  if (!collection) throw new Error("Invalid typeName: "+typeName);
  return collection;
}

export const isValidCollectionName = (name: string): name is CollectionNameString => {
  if (name in collectionsByName)
    return true;
  
  // Case-insensitive search fallback, similar to getCollection.
  return !!Collections.find(
    ({ options: { collectionName } }) =>
      name === collectionName || name === collectionName.toLowerCase()
  );
}

// Add a collection to Collections and collectionsByName. Should only be called
// from createCollection.
export const registerCollection = (collection: CollectionBase<any>): void => {
  Collections.push(collection);
  collectionsByName[collection.collectionName] = collection;
}

// Get a list of all collections, sorted by collection name.
export const getAllCollections = (): Array<CollectionBase<any>> => {
  return sortBy(Collections, c=>c.collectionName);
>>>>>>> ef000ff3
}<|MERGE_RESOLUTION|>--- conflicted
+++ resolved
@@ -1,22 +1,6 @@
 import sortBy from 'lodash/sortBy';
 
 export const Collections: Array<CollectionBase<any>> = [];
-<<<<<<< HEAD
-const collectionsByName: Partial<Record<CollectionNameString,any>> = {};
-
-export const registerCollection = (collection: CollectionBase<any>) => {
-  Collections.push(collection);
-  collectionsByName[collection.collectionName] = collection;
-}
-
-export const getCollection = <N extends CollectionNameString>(name: N): CollectionsByName[N] => {
-  return collectionsByName[name]!;
-}
-
-export const getCollectionByTypeName = (typeName: string): CollectionBase<any> => {
-  return Collections.find(c => c.typeName === typeName)!;
-=======
-
 const collectionsByName: Partial<Record<CollectionNameString,CollectionBase<any>>> = {};
 
 export const getCollection = (name: CollectionNameString): CollectionBase<any> => {
@@ -67,5 +51,4 @@
 // Get a list of all collections, sorted by collection name.
 export const getAllCollections = (): Array<CollectionBase<any>> => {
   return sortBy(Collections, c=>c.collectionName);
->>>>>>> ef000ff3
 }