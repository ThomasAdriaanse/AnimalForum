$header-mobile: 43px !important;

.users-menu{
  display: inline-block;
  vertical-align: text-bottom;
  margin-top: 5px;

  color: rgba(0,0,0,0.5) !important;
  .dropdown-toggle{
    @include flex-center;
    padding: 0;
    background: none;
    img{
      margin-right: 5px;
    }
  }
}

// Used in vulcan-accounts
.accounts-ui{
  padding: $vmargin;
  width: 240px;
  margin:auto;
  .buttons{
    .btn{
      display: block;
      width: 100%;
      text-align: center;
      margin-bottom: $vmargin;
      &:last-child{
        margin-bottom: 0;
      }
    }
  }
}

// TODO: Figure out if this is used
.search {
  display: inline-block;
}

.notifications-menu {
  display: inline-block;
  vertical-align: top;
}

.notifications-menu-container {
  @include max-tiny() {
    top: $header-mobile;
  }
}

<<<<<<< HEAD
.notifications-menu-inbox-button {
  height: 40px;
  font-size: 14px;
  width: 100%;
  text-align: center;
  color: #1B5266;
  &:hover {
    text-decoration: none !important;
    color: #0C869B !important;
  }
}

.notifications-menu-inbox-button-text {
  height: 40px;
  font-size: 14px;
  padding-top: 8px;
}

.notifications-menu-top {
  padding: 10px;
}

.notifications-menu-actions {
  float: right;
  a {
    color: rgba(0,0,0,0.5) !important;
    margin-left:8px;
  }
  a:hover {
    color: rgba(0,0,0,0.3) !important;
    text-decoration: none;
  }
}
=======
>>>>>>> 34d2a280
.notifications-menu-hidden-tab {
  pointer-events: none;
}
.notifications-hide-button {
  position:absolute;
  top:0;
  right:5px;
}

.notifications-list-empty {
  padding: 10px;
}

.notifications-item {
  &:hover {
    background-color: rgba(0,0,0,0.02) !important;
  }
  &.read:hover {
    background-color: rgba(0,0,0,0.08) !important;
  }
}<|MERGE_RESOLUTION|>--- conflicted
+++ resolved
@@ -50,42 +50,6 @@
   }
 }
 
-<<<<<<< HEAD
-.notifications-menu-inbox-button {
-  height: 40px;
-  font-size: 14px;
-  width: 100%;
-  text-align: center;
-  color: #1B5266;
-  &:hover {
-    text-decoration: none !important;
-    color: #0C869B !important;
-  }
-}
-
-.notifications-menu-inbox-button-text {
-  height: 40px;
-  font-size: 14px;
-  padding-top: 8px;
-}
-
-.notifications-menu-top {
-  padding: 10px;
-}
-
-.notifications-menu-actions {
-  float: right;
-  a {
-    color: rgba(0,0,0,0.5) !important;
-    margin-left:8px;
-  }
-  a:hover {
-    color: rgba(0,0,0,0.3) !important;
-    text-decoration: none;
-  }
-}
-=======
->>>>>>> 34d2a280
 .notifications-menu-hidden-tab {
   pointer-events: none;
 }
