--- conflicted
+++ resolved
@@ -393,20 +393,6 @@
 .show-highlight-button {
   top:4px;
   transform: rotate(-90deg);
-}
-
-<<<<<<< HEAD
-.posts-item-meta{
-  display: inline;
-  font-size: 1rem;
-  line-height: 1.4rem;
-  .users-name, .posts-item-date, .posts-item-comments, .posts-item-admin, .posts-actions, .posts-item-user, .posts-item-unread-dot {
-    display: inline;
-  }
-=======
-.posts-categories{
-  display: inline;
->>>>>>> aa45a3a7
 }
 
 .posts-commenters-avatars{
