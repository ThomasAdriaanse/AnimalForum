--- conflicted
+++ resolved
@@ -230,26 +230,6 @@
 // Other Elements                                   //
 //////////////////////////////////////////////////////
 
-<<<<<<< HEAD
-.posts-day{
-  margin-bottom: $vmargin * 2;
-  max-width:700px;
-  margin:auto;
-  .posts-load-more{
-    border: none;
-    padding: 0;
-    .posts-load-more-link{
-      &:hover{
-        text-decoration: none !important;
-        background: inherit;
-        color: #0C869B;
-      }
-    }
-  }
-
-}
-=======
->>>>>>> 1e96c5f8
 .posts-no-results{
   margin-left:10px;
   margin-top: $vmargin;
