
<<<<<<< HEAD
$comments-font: Calibri, "Gill Sans", "Gill Sans MT", "Myriad Pro", Myriad, "DejaVu Sans Condensed", "Liberation Sans", "Nimbus Sans L", Tahoma, Geneva, "Helvetica Neue", Helvetica, Arial, sans-serif;
$ea-blue: #0c869b;
=======
$comments-font: Calibri, "Gill Sans", "Gill Sans MT", "Myriad Pro", Myriad, "Liberation Sans", "Nimbus Sans L", Tahoma, Geneva, "Helvetica Neue", Helvetica, Arial, sans-serif;
$lw-green: #588f27;
>>>>>>> af2e0f7a

@keyframes ea-blue-fade {
  from {
    background: #00B2BE;
  }
  to {
    background: rgba(255, 255, 255, 0);
  }
}

.comments-node-root {
  margin-bottom:1.3em;

  @include max-small() {
    margin-bottom:10px;
  }
  @include max-tiny() {
    margin-bottom:8px;
    padding-top:5px;
  }
}
.comments-node .comments-node {
  @include max-tiny() {
    margin-left:5px;
    margin-bottom:5px;
  }
}

.comments-edit-form {
  position:relative;
  padding-bottom:12px;
  .form-submit {
    text-align: right;
    margin-right:10px;
  }
}

.comments-load-more {
  margin-left: 10px;
}

.comments-node-even {
  background-color: rgb(242,242,242);
}
.comments-node-odd {
  background-color: rgb(252,252,252);
}
.comments-node-root {
  background-color: white;
}
.comments-node-its-getting-nested-here {
  margin-left:7px !important;
  margin-bottom:7px !important;
}
.comments-node-so-take-off-all-your-margins {
  margin-left:6px !important;
  margin-bottom:6px !important;
}
.comments-node-im-getting-so-nested {
  margin-left:5px !important;
  margin-bottom:5px !important;
}
.comments-node-im-gonna-drop-my-margins {
  margin-left:5px !important;
  margin-bottom:5px !important;
}
.comments-node-what-are-you-even-arguing-about {
  margin-left:4px !important;
  margin-bottom:4px !important;
}
.comments-node-are-you-sure-this-is-a-good-idea {
  margin-left:3px !important;
  margin-bottom:3px !important;
}
.comments-node-seriously-what-the-fuck {
  margin-left:2px !important;
  margin-bottom:2px !important;
  transform: rotate(.5deg);
}
.comments-node-are-you-curi-and-lumifer-specifically {
  margin-left:1px !important;
  margin-bottom:1px !important;
  transform: rotate(1deg);
}
.comments-node-cuz-i-guess-that-makes-sense-but-like-really-tho {
  margin-left:1px !important;
  margin-bottom:1px !important;
  transform: rotate(-1deg);
}

.recent-comments-node {
  &.loading {
    min-height:80px;
    padding:35px;
    background-color: rgb(242,242,242);
  }

  .comments-node {
    margin:0;
  }
  &.comments-node-root {
    background-color:none;
    margin-bottom:.8em;
    position:inherit;
  }
}<|MERGE_RESOLUTION|>--- conflicted
+++ resolved
@@ -1,11 +1,6 @@
 
-<<<<<<< HEAD
-$comments-font: Calibri, "Gill Sans", "Gill Sans MT", "Myriad Pro", Myriad, "DejaVu Sans Condensed", "Liberation Sans", "Nimbus Sans L", Tahoma, Geneva, "Helvetica Neue", Helvetica, Arial, sans-serif;
+$comments-font: Calibri, "Gill Sans", "Gill Sans MT", "Myriad Pro", Myriad, "Liberation Sans", "Nimbus Sans L", Tahoma, Geneva, "Helvetica Neue", Helvetica, Arial, sans-serif;
 $ea-blue: #0c869b;
-=======
-$comments-font: Calibri, "Gill Sans", "Gill Sans MT", "Myriad Pro", Myriad, "Liberation Sans", "Nimbus Sans L", Tahoma, Geneva, "Helvetica Neue", Helvetica, Arial, sans-serif;
-$lw-green: #588f27;
->>>>>>> af2e0f7a
 
 @keyframes ea-blue-fade {
   from {
