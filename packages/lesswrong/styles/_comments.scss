--- conflicted
+++ resolved
@@ -9,19 +9,7 @@
   color: rgba(0,0,0,0.87);
 }
 
-<<<<<<< HEAD
-.comments-item.deleted {
-  background-color: #ffefef;
-  .comments-item-text.content-body {
-    text-decoration: line-through;
-    padding-top:.25em;
-    padding-bottom:.25em;
-  }
-}
 @keyframes ea-blue-fade {
-=======
-@keyframes lw-green-fade {
->>>>>>> e3bbb384
   from {
     background: #00B2BE;
   }
@@ -154,4 +142,4 @@
     margin-bottom:.8em;
     position:inherit;
   }
-}
+}