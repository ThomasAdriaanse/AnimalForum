--- conflicted
+++ resolved
@@ -2,18 +2,7 @@
 $comments-font: Calibri, "Gill Sans", "Gill Sans MT", "Myriad Pro", Myriad, "DejaVu Sans Condensed", "Liberation Sans", "Nimbus Sans L", Tahoma, Geneva, "Helvetica Neue", Helvetica, Arial, sans-serif;
 $ea-blue: #0c869b;
 
-<<<<<<< HEAD
-.comments-item{
-  padding:2px 12px 3px 12px;
-  position: relative;
-  line-height: 1.25;
-  color: rgba(0,0,0,0.87);
-}
-
 @keyframes ea-blue-fade {
-=======
-@keyframes lw-green-fade {
->>>>>>> 5f471776
   from {
     background: #00B2BE;
   }
