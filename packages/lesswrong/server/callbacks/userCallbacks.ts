--- conflicted
+++ resolved
@@ -4,16 +4,10 @@
 import { Comments } from '../../lib/collections/comments'
 import request from 'request';
 import { bellNotifyEmailVerificationRequired } from '../notificationCallbacks';
-<<<<<<< HEAD
-import { Meteor } from 'meteor/meteor';
-import { Random } from 'meteor/random';
-import { Accounts } from 'meteor/accounts-base';
-import { getCollectionHooks } from '../mutationCallbacks';
-=======
 import { isAnyTest } from '../../lib/executionEnvironment';
 import { randomId } from '../../lib/random';
+import { getCollectionHooks } from '../mutationCallbacks';
 import { Accounts } from '../../lib/meteorAccounts';
->>>>>>> b8405440
 
 const MODERATE_OWN_PERSONAL_THRESHOLD = 50
 const TRUSTLEVEL1_THRESHOLD = 2000
@@ -169,13 +163,8 @@
 // When creating a new account, populate their A/B test group key from their
 // client ID, so that their A/B test groups will persist from when they were
 // logged out.
-<<<<<<< HEAD
 getCollectionHooks("Users").newAsync.add(async function setABTestKeyOnSignup (user) {
-  const abTestKey = user.profile?.clientId || Random.id();
-=======
-async function setABTestKeyOnSignup (user) {
   const abTestKey = user.profile?.clientId || randomId();
->>>>>>> b8405440
   Users.update(user._id, {$set: {abTestKey: abTestKey}});
 });
 
