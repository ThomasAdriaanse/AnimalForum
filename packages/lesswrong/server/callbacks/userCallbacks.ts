import Users from "../../lib/collections/users/collection";
import { userGetGroups } from '../../lib/vulcan-users/permissions';
import { updateMutator } from '../vulcan-lib';
import { Posts } from '../../lib/collections/posts'
import { Comments } from '../../lib/collections/comments'
import request from 'request';
import { bellNotifyEmailVerificationRequired } from '../notificationCallbacks';
import { isAnyTest } from '../../lib/executionEnvironment';
import { randomId } from '../../lib/random';
<<<<<<< HEAD
import { getCollectionHooks } from '../mutationCallbacks';
import { sendVerificationEmail } from '../../lib/meteorAccounts';
=======
import { Accounts } from '../../lib/meteorAccounts';
import { getCollectionHooks } from '../mutationCallbacks';
import { voteCallbacks, VoteDocTuple } from '../../lib/voting/vote';
>>>>>>> ef000ff3

const MODERATE_OWN_PERSONAL_THRESHOLD = 50
const TRUSTLEVEL1_THRESHOLD = 2000
import { addEditableCallbacks } from '../editor/make_editable_callbacks'
import { makeEditableOptionsModeration } from '../../lib/collections/users/custom_fields'
import { DatabaseServerSetting } from "../databaseSettings";

voteCallbacks.castVoteAsync.add(function updateTrustedStatus ({newDocument, vote}: VoteDocTuple) {
  const user = Users.findOne(newDocument.userId)
  if (user && user.karma >= TRUSTLEVEL1_THRESHOLD && (!userGetGroups(user).includes('trustLevel1'))) {
    Users.update(user._id, {$push: {groups: 'trustLevel1'}});
    const updatedUser = Users.findOne(newDocument.userId)
    //eslint-disable-next-line no-console
    console.info("User gained trusted status", updatedUser?.username, updatedUser?._id, updatedUser?.karma, updatedUser?.groups)
  }
});

voteCallbacks.castVoteAsync.add(function updateModerateOwnPersonal({newDocument, vote}: VoteDocTuple) {
  const user = Users.findOne(newDocument.userId)
  if (!user) throw Error("Couldn't find user")
  if (user.karma >= MODERATE_OWN_PERSONAL_THRESHOLD && (!userGetGroups(user).includes('canModeratePersonal'))) {
    Users.update(user._id, {$push: {groups: 'canModeratePersonal'}});
    const updatedUser = Users.findOne(newDocument.userId)
    if (!updatedUser) throw Error("Couldn't find user to update")
    //eslint-disable-next-line no-console
    console.info("User gained trusted status", updatedUser.username, updatedUser._id, updatedUser.karma, updatedUser.groups)
  }
});

getCollectionHooks("Users").editSync.add(function maybeSendVerificationEmail (modifier, user: DbUser)
{
  if(modifier.$set.whenConfirmationEmailSent
      && (!user.whenConfirmationEmailSent
          || user.whenConfirmationEmailSent.getTime() !== modifier.$set.whenConfirmationEmailSent.getTime()))
  {
    sendVerificationEmail(user._id);
  }
});

addEditableCallbacks({collection: Users, options: makeEditableOptionsModeration})

getCollectionHooks("Users").editAsync.add(async function approveUnreviewedSubmissions (newUser: DbUser, oldUser: DbUser)
{
  if(newUser.reviewedByUserId && !oldUser.reviewedByUserId)
  {
    // For each post by this author which has the authorIsUnreviewed flag set,
    // clear the authorIsUnreviewed flag so it's visible, and update postedAt
    // to now so that it goes to the right place int he latest posts list.
    const unreviewedPosts = Posts.find({userId:newUser._id, authorIsUnreviewed:true}).fetch();
    for (let post of unreviewedPosts) {
      await updateMutator<DbPost>({
        collection: Posts,
        documentId: post._id,
        set: {
          authorIsUnreviewed: false,
          postedAt: new Date(),
        },
        validate: false
      });
    }
    
    // Also clear the authorIsUnreviewed flag on comments. We don't want to
    // reset the postedAt for comments, since those are by default visible
    // almost everywhere. This can bypass the mutation system fine, because the
    // flag doesn't control whether they're indexed in Algolia.
    Comments.update({userId:newUser._id, authorIsUnreviewed:true}, {$set:{authorIsUnreviewed:false}}, {multi: true})
  }
});

// When the very first user account is being created, add them to Sunshine
// Regiment. Patterned after a similar callback in
// vulcan-users/lib/server/callbacks.js which makes the first user an admin.
getCollectionHooks("Users").newSync.add(function makeFirstUserAdminAndApproved (user: DbUser) {
  const realUsersCount = Users.find({}).count();
  if (realUsersCount === 0) {
    user.reviewedByUserId = "firstAccount"; //HACK
    
    // Add the first user to the Sunshine Regiment
    if (!user.groups) user.groups = [];
    user.groups.push("sunshineRegiment");
  }
  return user;
});

getCollectionHooks("Users").editSync.add(function clearKarmaChangeBatchOnSettingsChange (modifier, user: DbUser)
{
  if (modifier.$set && modifier.$set.karmaChangeNotifierSettings) {
    if (!user.karmaChangeNotifierSettings.updateFrequency
      || modifier.$set.karmaChangeNotifierSettings.updateFrequency !== user.karmaChangeNotifierSettings.updateFrequency) {
      modifier.$set.karmaChangeLastOpened = null;
      modifier.$set.karmaChangeBatchStart = null;
    }
  }
});

const reCaptchaSecretSetting = new DatabaseServerSetting<string | null>('reCaptcha.secret', null) // ReCaptcha Secret
const getCaptchaRating = async (token): Promise<string> => {
  // Make an HTTP POST request to get reply text
  return new Promise((resolve, reject) => {
    request.post({url: 'https://www.google.com/recaptcha/api/siteverify',
        form: {
          secret: reCaptchaSecretSetting.get(),
          response: token
        }
      },
      function(err, httpResponse, body) {
        if (err) reject(err);
        return resolve(body);
      }
    );
  });
}
getCollectionHooks("Users").newAsync.add(async function addReCaptchaRating (user: DbUser) {
  if (reCaptchaSecretSetting.get()) {
    const reCaptchaToken = user?.profile?.reCaptchaToken 
    if (reCaptchaToken) {
      const reCaptchaResponse = await getCaptchaRating(reCaptchaToken)
      const reCaptchaData = JSON.parse(reCaptchaResponse)
      if (reCaptchaData.success && reCaptchaData.action == "login/signup") {
        Users.update(user._id, {$set: {signUpReCaptchaRating: reCaptchaData.score}})
      } else {
        // eslint-disable-next-line no-console
        console.log("reCaptcha check failed:", reCaptchaData)
      }
    }
  }
});

getCollectionHooks("Users").newAsync.add(async function subscribeOnSignup (user: DbUser) {
  // If the subscribed-to-curated checkbox was checked, set the corresponding config setting
  const subscribeToCurated = user.profile?.subscribeToCurated;
  if (subscribeToCurated) {
    Users.update(user._id, {$set: {emailSubscribedToCurated: true}});
  }
  
  // Regardless of the config setting, try to confirm the user's email address
  // (But not in unit-test contexts, where this function is unavailable and sending
  // emails doesn't make sense.)
  if (!isAnyTest) {
    sendVerificationEmail(user._id);
    
    if (subscribeToCurated) {
      await bellNotifyEmailVerificationRequired(user);
    }
  }
});

// When creating a new account, populate their A/B test group key from their
// client ID, so that their A/B test groups will persist from when they were
// logged out.
getCollectionHooks("Users").newAsync.add(async function setABTestKeyOnSignup (user) {
  const abTestKey = user.profile?.clientId || randomId();
  Users.update(user._id, {$set: {abTestKey: abTestKey}});
});

getCollectionHooks("Users").editAsync.add(async function handleSetShortformPost (newUser: DbUser, oldUser: DbUser) {
  if (newUser.shortformFeedId !== oldUser.shortformFeedId)
  {
    const post = await Posts.findOne({_id: newUser.shortformFeedId});
    if (!post)
      throw new Error("Invalid post ID for shortform");
    if (post.userId !== newUser._id)
      throw new Error("Post can only be an author's short-form post if they are the post's author");
    if (post.draft)
      throw new Error("Draft post cannot be a user's short-form post");
    // @ts-ignore -- this should be something with post.status; post.deleted doesn't exist
    if (post.deleted)
      throw new Error("Deleted post cannot be a user's short-form post");
    
    // In theory, we should check here whether the user already had a short-form
    // post which is getting un-set, and clear the short-form flag from it. But
    // in the long run we won't need to do this, because creation of short-form
    // posts will be automatic-only, and as admins we can just not click the
    // set-as-shortform button on posts for users that already have a shortform.
    // So, don't bother checking for an old post in the shortformFeedId field.
    
    // Mark the post as shortform
    await updateMutator({
      collection: Posts,
      documentId: post._id,
      set: { shortform: true },
      unset: {},
      validate: false,
    });
  }
});<|MERGE_RESOLUTION|>--- conflicted
+++ resolved
@@ -7,14 +7,9 @@
 import { bellNotifyEmailVerificationRequired } from '../notificationCallbacks';
 import { isAnyTest } from '../../lib/executionEnvironment';
 import { randomId } from '../../lib/random';
-<<<<<<< HEAD
 import { getCollectionHooks } from '../mutationCallbacks';
 import { sendVerificationEmail } from '../../lib/meteorAccounts';
-=======
-import { Accounts } from '../../lib/meteorAccounts';
-import { getCollectionHooks } from '../mutationCallbacks';
 import { voteCallbacks, VoteDocTuple } from '../../lib/voting/vote';
->>>>>>> ef000ff3
 
 const MODERATE_OWN_PERSONAL_THRESHOLD = 50
 const TRUSTLEVEL1_THRESHOLD = 2000
