--- conflicted
+++ resolved
@@ -8,12 +8,8 @@
  * @param {object} collection - The collection the item belongs to
  * @param {string} operation - The operation being performed
  */
-<<<<<<< HEAD
 const collectionsThatAffectKarma = ["Posts", "Comments"]
-function updateKarma({newDocument, vote}, collection, user, context) {
-=======
 voteCallbacks.castVoteAsync.add(function updateKarma({newDocument, vote}: VoteDocTuple, collection: CollectionBase<DbVoteableType>, user: DbUser) {
->>>>>>> 2e44e3a3
   // only update karma is the operation isn't done by the item's author
   if (newDocument.userId !== vote.userId && collectionsThatAffectKarma.includes(vote.collectionName)) {
     Users.update({_id: newDocument.userId}, {$inc: {"karma": vote.power}});
