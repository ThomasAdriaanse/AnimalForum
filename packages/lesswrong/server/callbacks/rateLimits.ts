import { Posts } from '../../lib/collections/posts'
import { userIsAdmin, userIsMemberOf } from '../../lib/vulcan-users/permissions';
import { DatabasePublicSetting } from '../../lib/publicSettings';
import { getCollectionHooks } from '../mutationCallbacks';
import { userTimeSinceLast, userNumberOfItemsInPast24Hours, userNumberOfItemsInPastTimeframe } from '../../lib/vulcan-users/helpers';
import Comments from '../../lib/collections/comments/collection';
import { MODERATOR_ACTION_TYPES, RATE_LIMIT_THREE_COMMENTS_PER_POST_PER_WEEK, postAndCommentRateLimits, RateLimitType } from '../../lib/collections/moderatorActions/schema';
import { getModeratorRateLimit, getTimeframeForRateLimit, userHasActiveModeratorActionOfType } from '../../lib/collections/moderatorActions/helpers';
import { isInFuture } from '../../lib/utils/timeUtil';
import moment from 'moment';
import Users from '../../lib/collections/users/collection';
import { captureEvent } from '../../lib/analyticsEvents';
import { isEAForum } from '../../lib/instanceSettings';

const countsTowardsRateLimitFilter = {
  draft: false,
};


const postIntervalSetting = new DatabasePublicSetting<number>('forum.postInterval', 30) // How long users should wait between each posts, in seconds
const maxPostsPer24HoursSetting = new DatabasePublicSetting<number>('forum.maxPostsPerDay', 5) // Maximum number of posts a user can create in a day

// Rate limit the number of comments a user can post per 30 min if they have under this much karma
const commentRateLimitKarmaThresholdSetting = new DatabasePublicSetting<number|null>('commentRateLimitKarmaThreshold', null)
const commentRateLimitDownvoteRatioSetting = new DatabasePublicSetting<number|null>('commentRateLimitDownvoteRatio', null)

// Post rate limiting
getCollectionHooks("Posts").createValidate.add(async function PostsNewRateLimit (validationErrors, { newDocument: post, currentUser }) {
  if (!post.draft) {
    await enforcePostRateLimit(currentUser!);
  }
  
  return validationErrors;
});

getCollectionHooks("Posts").updateValidate.add(async function PostsUndraftRateLimit (validationErrors, { oldDocument, newDocument, currentUser }) {
  // Only undrafting is rate limited, not other edits
  if (oldDocument.draft && !newDocument.draft) {
    await enforcePostRateLimit(currentUser!);
  }
  
  return validationErrors;
});

const commentIntervalSetting = new DatabasePublicSetting<number>('commentInterval', 8) // How long users should wait in between comments (in seconds)
getCollectionHooks("Comments").createValidate.add(async function CommentsNewRateLimit (validationErrors, { newDocument: comment, currentUser }) {
  if (!currentUser) {
    throw new Error(`Can't comment while logged out.`);
  }
  await enforceCommentRateLimit({user: currentUser, comment});

  return validationErrors;
});

getCollectionHooks("Comments").createAsync.add(async ({document}: {document: DbComment}) => {
  const user = await Users.findOne(document.userId)
  
  if (user) {
    const rateLimit = await rateLimitDateWhenUserNextAbleToComment(user, null)
    // if the user has created a comment that makes them hit the rate limit, record an event
    // (ignore the universal 8 sec rate limit)
    if (rateLimit && rateLimit.rateLimitType !== 'universal') {
      captureEvent("commentRateLimitHit", {
        rateLimitType: rateLimit.rateLimitType,
        userId: document.userId,
        commentId: document._id
      })
    }
  }
})

export const getNthMostRecentItemDate = async function<
  T extends DbObject & {createdAt:Date}
>({user, collection, cutoffHours, n, filter}: {
  user: DbUser,
  collection: CollectionBase<T>,
  n: number,
  cutoffHours?: number,
  filter?: MongoSelector<T>
}): Promise<Date|null> {
  var mNow = moment();
  const items = await collection.find({
    userId: user._id,
    ...filter,
    ...(cutoffHours && {
      createdAt: {
        $gte: mNow.subtract(cutoffHours, 'hours').toDate(),
      },
    })
  }, {
    sort: ({createdAt: -1} as Partial<Record<keyof T,number>>),
    limit: n,
    projection: {createdAt:1},
  }).fetch();

  if (items.length < n)
    return null;
  else
    return items[n-1].createdAt;

};


// Check whether the given user can post a post right now. If they can, does
// nothing; if they would exceed a rate limit, throws an exception.
async function enforcePostRateLimit (user: DbUser) {
  // Admins and Sunshines aren't rate-limited
  if (userIsAdmin(user) || userIsMemberOf(user, "sunshineRegiment") || userIsMemberOf(user, "canBypassPostRateLimit"))
    return;
  
  const moderatorRateLimit = await getModeratorRateLimit(user)
  if (moderatorRateLimit) {
    const hours = getTimeframeForRateLimit(moderatorRateLimit.type)

    const postsInPastTimeframe = await userNumberOfItemsInPastTimeframe(user, Posts, hours)
  
    if (postsInPastTimeframe > 0) {
      throw new Error(MODERATOR_ACTION_TYPES[moderatorRateLimit.type]);
    }
  }

  const timeSinceLastPost = await userTimeSinceLast(user, Posts, countsTowardsRateLimitFilter);
  const numberOfPostsInPast24Hours = await userNumberOfItemsInPast24Hours(user, Posts, countsTowardsRateLimitFilter);
  
  // check that the user doesn't post more than Y posts per day
  if(numberOfPostsInPast24Hours >= maxPostsPer24HoursSetting.get()) {
    throw new Error(`Sorry, you cannot submit more than ${maxPostsPer24HoursSetting.get()} posts per day.`);
  }
  // check that user waits more than X seconds between posts
  if(timeSinceLastPost < postIntervalSetting.get()) {
    throw new Error(`Please wait ${postIntervalSetting.get()-timeSinceLastPost} seconds before posting again.`);
  }


}

const userNumberOfCommentsOnOthersPostsInPastTimeframe = async (user: DbUser, hours: number) => {
  const mNow = moment();
  const comments = await Comments.find({
    userId: user._id,
    createdAt: {
      $gte: mNow.subtract(hours, 'hours').toDate(),
    },
  }).fetch();
  const postIds = comments.map(comment => comment.postId)
  const postsNotAuthoredByCommenter = await Posts.find(
    { _id: {$in: postIds}, $or: [{userId: {$ne: user._id}}, {"coauthorStatuses.userId": {$ne: user._id}}]}, {projection: {_id:1}
  }).fetch()
  const postsNotAuthoredByCommenterIds = postsNotAuthoredByCommenter.map(post => post._id)
  const commentsOnNonauthorPosts = comments.filter(comment => postsNotAuthoredByCommenterIds.includes(comment.postId))
  return commentsOnNonauthorPosts.length
}

/**
 * Checks if the user is exempt from commenting rate limits (optionally, for the given post).
 *
 * Admins and mods are always exempt.
 * If the post has "ignoreRateLimits" set, then all users are exempt.
 * On forums other than the EA Forum, the post author is always exempt on their own posts.
 */
async function shouldIgnoreCommentRateLimit (user: DbUser, postId: string | null): Promise<boolean> {
  if (userIsAdmin(user) || userIsMemberOf(user, "sunshineRegiment")) {
    return true
  }
  if (postId) {
    const post = await Posts.findOne({_id: postId})
    const commenterIsPostAuthor = post && user._id === post.userId
    if (post?.ignoreRateLimits || (!isEAForum && commenterIsPostAuthor)) {
      return true
    }
  }
  return false
}


async function enforceCommentRateLimit({user, comment}:{user: DbUser, comment: DbComment}) {
  const rateLimit = await rateLimitDateWhenUserNextAbleToComment(user, comment.postId);
  if (rateLimit) {
    const {nextEligible, rateLimitType:_} = rateLimit;
    if (nextEligible > new Date()) {
      throw new Error(`Rate limit: You cannot comment until ${nextEligible}`);
    }
  }
  
  if (comment.postId) {
    const postSpecificRateLimit = await rateLimitGetPostSpecificCommentLimit(user, comment.postId);
    if (postSpecificRateLimit) {
      const {nextEligible, rateLimitType:_} = postSpecificRateLimit;
      if (nextEligible > new Date()) {
        throw new Error(`Rate limit: You cannot comment on this post until ${nextEligible}`);
      }
    }
  }
}

/**
 * Check if the user has hit the commenting rate limit for low karma users.
 * (Currently, this is 4 comments every 30 min.)
 * If so, then return the date at which the rate limit will expire.
 */
const checkLowKarmaOrDownvotedCommentRateLimit = async (user: DbUser): Promise<Date|null> => {
  const karmaThreshold = commentRateLimitKarmaThresholdSetting.get()
  const belowKarmaThreshold = karmaThreshold !== null && user.karma < karmaThreshold

  const voteCountsAreValid = user.voteReceivedCount > 0 && !(user.smallDownvoteReceivedCount < 0) && !(user.bigDownvoteReceivedCount < 0)
  // If vote counts are not valid (i.e. they are negative or voteReceivedCount is 0), then do nothing
  const downvoteRatio = voteCountsAreValid ? (user.smallDownvoteReceivedCount + user.bigDownvoteReceivedCount) / user.voteReceivedCount : 0
  const downvoteRatioThreshold = commentRateLimitDownvoteRatioSetting.get()
  const aboveDownvoteRatioThreshold = downvoteRatioThreshold !== null && downvoteRatio > downvoteRatioThreshold

  if (belowKarmaThreshold || aboveDownvoteRatioThreshold) {
    const fourthMostRecentCommentDate = await getNthMostRecentItemDate({
      user,
      collection: Comments,
      n: 4,
      cutoffHours: 0.5,
    })
    if (!fourthMostRecentCommentDate) return null
    // if the user has hit the limit, then they are eligible to comment again
    // 30 min after their fourth most recent comment
    return moment(fourthMostRecentCommentDate).add(0.5, 'hours').toDate()
  }
  return null
}

type RateLimitReason = "moderator"|"lowKarma"|"universal"

/**
 * If the user is rate-limited, return the date/time they will next be able to
 * comment. If they can comment now, returns null.
 */
export async function rateLimitDateWhenUserNextAbleToComment(user: DbUser, postId: string | null): Promise<{
  nextEligible: Date,
  rateLimitType: RateLimitReason
}|null> {
  // if this user is a mod/admin or (on non-EAF forums) is the post author,
  // then they are exempt from all rate limits except for the "universal" 8 sec one
  const ignoreRateLimits = await shouldIgnoreCommentRateLimit(user, postId)
  
  if (!ignoreRateLimits) {
    // If moderators have imposed a rate limit on this user, enforce that
    const moderatorRateLimit = await getModeratorRateLimit(user)
    if (moderatorRateLimit) {
      const hours = getTimeframeForRateLimit(moderatorRateLimit.type)

      // moderatorRateLimits should only apply to comments on posts by people other than the comment author
      const commentsInPastTimeframe = await userNumberOfCommentsOnOthersPostsInPastTimeframe(user, hours)
    
      if (commentsInPastTimeframe > 0) {
        throw new Error(MODERATOR_ACTION_TYPES[moderatorRateLimit.type]);
      }

      const mostRecentInTimeframe = await getNthMostRecentItemDate({
        user, collection: Comments,
        n: 1,
        cutoffHours: hours,
      });
      if (mostRecentInTimeframe) {
        return {
          nextEligible: moment(mostRecentInTimeframe).add(hours, 'hours').toDate(),
          rateLimitType: "moderator",
        }
      }
    }
<<<<<<< HEAD
  }
  
  // If less than 30 karma, you are also limited to no more than 4 comments per
  // 0.5 hours.
  const nextEligible = await checkLowKarmaOrDownvotedCommentRateLimit(user)
  if (nextEligible && isInFuture(nextEligible)) {
    return {
      nextEligible,
      rateLimitType: "lowKarma",
    };
=======
    
    // If less than 30 karma, you are also limited to no more than 4 comments per
    // 0.5 hours.
    const nextEligible = await checkLowKarmaCommentRateLimit(user)
    if (nextEligible && isInFuture(nextEligible)) {
      return {
        nextEligible,
        rateLimitType: "lowKarma",
      };
    }
>>>>>>> d874bb34
  }

  const commentInterval = Math.abs(parseInt(""+commentIntervalSetting.get()));
  // check that user waits more than 8 seconds between comments
  const mostRecentCommentDate = await getNthMostRecentItemDate({
    user, collection: Comments,
    n: 1,
    cutoffHours: commentInterval/(60.0*60.0)
  });
  if (mostRecentCommentDate) {
    return {
      nextEligible: moment(mostRecentCommentDate).add(commentInterval, 'seconds').toDate(),
      rateLimitType: "universal",
    };
  }
  
  return null;
}

export async function rateLimitGetPostSpecificCommentLimit(user: DbUser, postId: string): Promise<{
  nextEligible: Date,
  rateLimitType: RateLimitReason,
}|null> {
  if (await shouldIgnoreCommentRateLimit(user, postId)) {
    return null
  }

  if (postId && await userHasActiveModeratorActionOfType(user, RATE_LIMIT_THREE_COMMENTS_PER_POST_PER_WEEK)) {
    const hours = 24 * 7
    const num_comments = 3
    const thirdMostRecentCommentDate = await getNthMostRecentItemDate({
      user, collection: Comments,
      n: num_comments,
      cutoffHours: hours,
      filter: { postId },
    });
    if (thirdMostRecentCommentDate) {
      return {
        nextEligible: moment(thirdMostRecentCommentDate).add(hours, 'hours').toDate(),
        rateLimitType: "moderator",
      };
    }
  }
  return null;
}<|MERGE_RESOLUTION|>--- conflicted
+++ resolved
@@ -193,37 +193,77 @@
   }
 }
 
+const checkDownvoteRatioCommentRateLimit = (user: DbUser): boolean => {
+  const sumOfVoteCounts = user.smallUpvoteReceivedCount + user.bigUpvoteReceivedCount + user.smallDownvoteReceivedCount + user.bigDownvoteReceivedCount;
+  const denormalizedVoteCountSumDiff = Math.abs(sumOfVoteCounts - user.voteReceivedCount);
+
+  const voteCountsAreValid = user.voteReceivedCount > 0
+    && (denormalizedVoteCountSumDiff / user.voteReceivedCount) <= 0.05;
+  
+  const totalDownvoteCount = user.smallDownvoteReceivedCount + user.bigDownvoteReceivedCount;
+
+  // If vote counts are not valid (i.e. they are negative or voteReceivedCount is 0), then do nothing
+  const downvoteRatio = voteCountsAreValid ? (totalDownvoteCount / user.voteReceivedCount) : 0
+  const downvoteRatioThreshold = commentRateLimitDownvoteRatioSetting.get()
+  const aboveDownvoteRatioThreshold = downvoteRatioThreshold !== null && downvoteRatio > downvoteRatioThreshold
+
+  return aboveDownvoteRatioThreshold;
+};
+
+
 /**
  * Check if the user has hit the commenting rate limit for low karma users.
  * (Currently, this is 4 comments every 30 min.)
  * If so, then return the date at which the rate limit will expire.
  */
-const checkLowKarmaOrDownvotedCommentRateLimit = async (user: DbUser): Promise<Date|null> => {
+const checkLowKarmaCommentRateLimit = (user: DbUser): boolean => {
   const karmaThreshold = commentRateLimitKarmaThresholdSetting.get()
   const belowKarmaThreshold = karmaThreshold !== null && user.karma < karmaThreshold
-
-  const voteCountsAreValid = user.voteReceivedCount > 0 && !(user.smallDownvoteReceivedCount < 0) && !(user.bigDownvoteReceivedCount < 0)
-  // If vote counts are not valid (i.e. they are negative or voteReceivedCount is 0), then do nothing
-  const downvoteRatio = voteCountsAreValid ? (user.smallDownvoteReceivedCount + user.bigDownvoteReceivedCount) / user.voteReceivedCount : 0
-  const downvoteRatioThreshold = commentRateLimitDownvoteRatioSetting.get()
-  const aboveDownvoteRatioThreshold = downvoteRatioThreshold !== null && downvoteRatio > downvoteRatioThreshold
-
-  if (belowKarmaThreshold || aboveDownvoteRatioThreshold) {
-    const fourthMostRecentCommentDate = await getNthMostRecentItemDate({
-      user,
-      collection: Comments,
-      n: 4,
-      cutoffHours: 0.5,
-    })
-    if (!fourthMostRecentCommentDate) return null
-    // if the user has hit the limit, then they are eligible to comment again
-    // 30 min after their fourth most recent comment
-    return moment(fourthMostRecentCommentDate).add(0.5, 'hours').toDate()
-  }
-  return null
-}
-
-type RateLimitReason = "moderator"|"lowKarma"|"universal"
+  return belowKarmaThreshold;
+
+  // const voteCountsAreValid = user.voteReceivedCount > 0 && !(user.smallDownvoteReceivedCount < 0) && !(user.bigDownvoteReceivedCount < 0)
+  // const sumOfVoteCounts = user.smallUpvoteReceivedCount + user.bigUpvoteReceivedCount + user.smallDownvoteReceivedCount + user.bigDownvoteReceivedCount;
+  // const denormalizedVoteCountSumDiff = Math.abs(sumOfVoteCounts - user.voteReceivedCount);
+
+  // const voteCountsAreValid = user.voteReceivedCount > 0
+  //   && (denormalizedVoteCountSumDiff / user.voteReceivedCount) <= 0.05;
+  
+  // const totalDownvoteCount = user.smallDownvoteReceivedCount + user.bigDownvoteReceivedCount;
+
+  // // If vote counts are not valid (i.e. they are negative or voteReceivedCount is 0), then do nothing
+  // const downvoteRatio = voteCountsAreValid ? (totalDownvoteCount / user.voteReceivedCount) : 0
+  // const downvoteRatioThreshold = commentRateLimitDownvoteRatioSetting.get()
+  // const aboveDownvoteRatioThreshold = downvoteRatioThreshold !== null && downvoteRatio > downvoteRatioThreshold
+
+  // if (belowKarmaThreshold) {
+  //   const fourthMostRecentCommentDate = await getNthMostRecentItemDate({
+  //     user,
+  //     collection: Comments,
+  //     n: 4,
+  //     cutoffHours: 0.5,
+  //   })
+  //   if (!fourthMostRecentCommentDate) return null
+  //   // if the user has hit the limit, then they are eligible to comment again
+  //   // 30 min after their fourth most recent comment
+  //   return moment(fourthMostRecentCommentDate).add(0.5, 'hours').toDate()
+  // }
+  // return null
+}
+
+const getFourthMostRecentCommentDate = async (user: DbUser): Promise<Date | null> => {
+  const fourthMostRecentCommentDate = await getNthMostRecentItemDate({
+    user,
+    collection: Comments,
+    n: 4,
+    cutoffHours: 0.5,
+  })
+  if (!fourthMostRecentCommentDate) return null
+  // if the user has hit the limit, then they are eligible to comment again
+  // 30 min after their fourth most recent comment
+  return moment(fourthMostRecentCommentDate).add(0.5, 'hours').toDate()
+};
+
+type RateLimitReason = "moderator"|"lowKarma"|"downvoteRatio"|"universal"
 
 /**
  * If the user is rate-limited, return the date/time they will next be able to
@@ -262,29 +302,22 @@
         }
       }
     }
-<<<<<<< HEAD
-  }
-  
-  // If less than 30 karma, you are also limited to no more than 4 comments per
-  // 0.5 hours.
-  const nextEligible = await checkLowKarmaOrDownvotedCommentRateLimit(user)
-  if (nextEligible && isInFuture(nextEligible)) {
-    return {
-      nextEligible,
-      rateLimitType: "lowKarma",
-    };
-=======
-    
-    // If less than 30 karma, you are also limited to no more than 4 comments per
-    // 0.5 hours.
-    const nextEligible = await checkLowKarmaCommentRateLimit(user)
-    if (nextEligible && isInFuture(nextEligible)) {
+  }
+  
+  // If less than 30 karma, or ratio of received downvotes to total votes is too high,
+  // you are also limited to no more than 4 comments per 0.5 hours.
+  const hasLowKarma = checkLowKarmaCommentRateLimit(user)
+  const hasHighDownvoteRatio = checkDownvoteRatioCommentRateLimit(user)
+  if (hasLowKarma || hasHighDownvoteRatio) {
+    const nextEligible = await getFourthMostRecentCommentDate(user);
+    if (nextEligible) {
+      const rateLimitType: RateLimitReason = hasLowKarma ? "lowKarma" : "downvoteRatio";
+
       return {
         nextEligible,
-        rateLimitType: "lowKarma",
-      };
-    }
->>>>>>> d874bb34
+        rateLimitType
+      };  
+    }
   }
 
   const commentInterval = Math.abs(parseInt(""+commentIntervalSetting.get()));
