import * as _ from 'underscore';
import { Comments } from '../../lib/collections/comments/collection';
import Conversations from '../../lib/collections/conversations/collection';
import Messages from '../../lib/collections/messages/collection';
import { Posts } from "../../lib/collections/posts/collection";
import { Tags } from "../../lib/collections/tags/collection";
import Users from "../../lib/collections/users/collection";
import { userIsAdmin, userCanDo } from '../../lib/vulcan-users/permissions';
import { userTimeSinceLast } from '../../lib/vulcan-users/helpers';
import { DatabasePublicSetting } from "../../lib/publicSettings";
import { performVoteServer } from '../voteServer';
import { updateMutator, createMutator, deleteMutator, Globals } from '../vulcan-lib';
import { recalculateAFCommentMetadata } from './alignment-forum/alignmentCommentCallbacks';
import { newDocumentMaybeTriggerReview } from './postCallbacks';
import { getCollectionHooks } from '../mutationCallbacks';


const MINIMUM_APPROVAL_KARMA = 5

const getLessWrongAccount = async () => {
  let account = await Users.findOne({username: "AdminTeam"});
  if (!account) {
    const userData = {
      // TODO nicer solution
      username: "AdminTeam",
      email: "forum@effectivealtruism.org",
    }
    const newAccount = await createMutator({
      collection: Users,
      document: userData,
      validate: false,
    })
    return newAccount.data
  }
  return account;
}

// Return the IDs of all ancestors of the given comment (not including the provided
// comment itself).
const getCommentAncestorIds = async (comment: DbComment): Promise<string[]> => {
  const ancestorIds: string[] = [];
  
  let currentComment: DbComment|null = comment;
  while (currentComment?.parentCommentId) {
    currentComment = await Comments.findOne({_id: currentComment.parentCommentId});
    if (currentComment)
      ancestorIds.push(currentComment._id);
  }
  
  return ancestorIds;
}

// Return all comments in a subtree, given its root.
export const getCommentSubtree = async (rootComment: DbComment, projection: any): Promise<any[]> => {
  const comments: DbComment[] = [rootComment];
  let visited = new Set<string>();
  let unvisited: string[] = [rootComment._id];
  
  while(unvisited.length > 0) {
    const childComments = await Comments.find({parentCommentId: {$in: unvisited}}, projection).fetch();
    for (let commentId of unvisited)
      visited.add(commentId);
    unvisited = [];
    
    for (let childComment of childComments) {
      if (!visited.has(childComment._id)) {
        comments.push(childComment);
        unvisited.push(childComment._id);
      }
    }
  }
  
  return comments;
}
Globals.getCommentSubtree = getCommentSubtree;


getCollectionHooks("Comments").newValidate.add(async function createShortformPost (comment: DbComment, currentUser: DbUser) {
  if (comment.shortform && !comment.postId) {
    if (currentUser.shortformFeedId) {
      return ({
        ...comment,
        postId: currentUser.shortformFeedId
      });
    }
    
    const post = await createMutator({
      collection: Posts,
      document: {
        userId: currentUser._id,
        shortform: true,
        title: `${ currentUser.displayName }'s Shortform`,
        af: currentUser.groups?.includes('alignmentForum'),
      },
      currentUser,
      validate: false,
    })
    await updateMutator({
      collection: Users,
      documentId: currentUser._id,
      set: {
        shortformFeedId: post.data._id
      },
      unset: {},
      validate: false,
    })

    return ({
      ...comment,
      postId: post.data._id
    })
  }
  return comment
});

getCollectionHooks("Comments").newSync.add(async function CommentsNewOperations (comment: DbComment) {
  // update lastCommentedAt field on post or tag
  if (comment.postId) {
    await Posts.update(comment.postId, {
      $set: {lastCommentedAt: new Date()},
    });
  } else if (comment.tagId) {
    await Tags.update(comment.tagId, {
      $set: {lastCommentedAt: new Date()},
    });
  }

  return comment;
});

//////////////////////////////////////////////////////
// comments.remove.async                            //
//////////////////////////////////////////////////////

getCollectionHooks("Comments").removeAsync.add(async function CommentsRemovePostCommenters (comment: DbComment, currentUser: DbUser) {
  const { postId } = comment;

  if (postId) {
    const postComments = await Comments.find({postId}, {sort: {postedAt: -1}}).fetch();
    const lastCommentedAt = postComments[0] && postComments[0].postedAt;
  
    // update post with a decremented comment count, and corresponding last commented at date
    await Posts.update(postId, {
      $set: {lastCommentedAt},
    });
  }
});

getCollectionHooks("Comments").removeAsync.add(async function CommentsRemoveChildrenComments (comment: DbComment, currentUser: DbUser) {

  const childrenComments = await Comments.find({parentCommentId: comment._id}).fetch();

  childrenComments.forEach(childComment => {
    void deleteMutator({
      collection: Comments,
      documentId: childComment._id,
      currentUser: currentUser,
      validate: false
    });
  });
});

//////////////////////////////////////////////////////
// other                                            //
//////////////////////////////////////////////////////

getCollectionHooks("Comments").createBefore.add(function AddReferrerToComment(comment, properties)
{
  if (properties && properties.context && properties.context.headers) {
    let referrer = properties.context.headers["referer"];
    let userAgent = properties.context.headers["user-agent"];
    
    return {
      ...comment,
      referrer: referrer,
      userAgent: userAgent,
    };
  }
});


const commentIntervalSetting = new DatabasePublicSetting<number>('commentInterval', 15) // How long users should wait in between comments (in seconds)
getCollectionHooks("Comments").newValidate.add(async function CommentsNewRateLimit (comment: DbComment, user: DbUser) {
  if (!userIsAdmin(user)) {
    const timeSinceLastComment = await userTimeSinceLast(user, Comments);
    const commentInterval = Math.abs(parseInt(""+commentIntervalSetting.get()));

    // check that user waits more than 15 seconds between comments
    if((timeSinceLastComment < commentInterval)) {
      throw new Error(`Please wait ${commentInterval-timeSinceLastComment} seconds before commenting again.`);
    }
  }
  return comment;
});


//////////////////////////////////////////////////////
// LessWrong callbacks                              //
//////////////////////////////////////////////////////

getCollectionHooks("Comments").editAsync.add(async function CommentsEditSoftDeleteCallback (comment: DbComment, oldComment: DbComment, currentUser: DbUser) {
  if (comment.deleted && !oldComment.deleted) {
    await moderateCommentsPostUpdate(comment, currentUser);
  }
});

export async function moderateCommentsPostUpdate (comment: DbComment, currentUser: DbUser) {
  await recalculateAFCommentMetadata(comment.postId)
  
  if (comment.postId) {
    const comments = await Comments.find({postId:comment.postId, deleted: false}).fetch()
  
    const lastComment:DbComment = _.max(comments, (c) => c.postedAt)
    const lastCommentedAt = (lastComment && lastComment.postedAt) || (await Posts.findOne({_id:comment.postId}))?.postedAt || new Date()
  
    void updateMutator({
      collection:Posts,
      documentId: comment.postId,
      set: {
        lastCommentedAt:new Date(lastCommentedAt),
      },
      unset: {},
      validate: false,
    })
  }
  
  void commentsDeleteSendPMAsync(comment, currentUser);
}

getCollectionHooks("Comments").newValidate.add(function NewCommentsEmptyCheck (comment: DbComment) {
  const { data } = (comment.contents && comment.contents.originalContents) || {}
  if (!data) {
    throw new Error("You cannot submit an empty comment");
  }
  return comment;
});

<<<<<<< HEAD
export async function commentsDeleteSendPMAsync (comment: DbComment, currentUser: DbUser | undefined) {
  if (currentUser?._id !== comment.userId && comment.deleted && comment.contents?.html) {
=======
export async function commentsDeleteSendPMAsync (comment: DbComment, currentUser: DbUser) {
  if ((!comment.deletedByUserId || comment.deletedByUserId !== comment.userId) && comment.deleted && comment.contents && comment.contents.html) {
>>>>>>> 8a6b4fa2
    const onWhat = comment.tagId
      ? (await Tags.findOne(comment.tagId))?.name
      : (comment.postId
        ? (await Posts.findOne(comment.postId))?.title
        : null
      );
    const moderatingUser = comment.deletedByUserId ? await Users.findOne(comment.deletedByUserId) : null;
    const lwAccount = await getLessWrongAccount();

    const conversationData = {
      participantIds: [comment.userId, lwAccount._id],
      title: `Comment deleted on ${onWhat}`
    }
    const conversation = await createMutator({
      collection: Conversations,
      document: conversationData,
      currentUser: lwAccount,
      validate: false
    });

    let firstMessageContents =
        `One of your comments on "${onWhat}" has been removed by ${(moderatingUser?.displayName) || "the Akismet spam integration"}. We've sent you another PM with the content. If this deletion seems wrong to you, please send us a message on Intercom (the icon in the bottom-right of the page); we will not see replies to this conversation.`
    if (comment.deletedReason && moderatingUser) {
      firstMessageContents += ` They gave the following reason: "${comment.deletedReason}".`;
    }

    const firstMessageData = {
      userId: lwAccount._id,
      contents: {
        originalContents: {
          type: "html",
          data: firstMessageContents
        }
      },
      conversationId: conversation.data._id
    }

    const secondMessageData = {
      userId: lwAccount._id,
      contents: comment.contents,
      conversationId: conversation.data._id
    }

    await createMutator({
      collection: Messages,
      document: firstMessageData,
      currentUser: lwAccount,
      validate: false
    })

    await createMutator({
      collection: Messages,
      document: secondMessageData,
      currentUser: lwAccount,
      validate: false
    })

    // eslint-disable-next-line no-console
    console.log("Sent moderation messages for comment", comment)
  }
}

// Duplicate of PostsNewUserApprovedStatus
getCollectionHooks("Comments").newSync.add(async function CommentsNewUserApprovedStatus (comment: DbComment) {
  const commentAuthor = await Users.findOne(comment.userId);
  if (!commentAuthor?.reviewedByUserId && (commentAuthor?.karma || 0) < MINIMUM_APPROVAL_KARMA) {
    return {...comment, authorIsUnreviewed: true}
  }
  return comment;
});

// Make users upvote their own new comments
getCollectionHooks("Comments").newAfter.add(async function LWCommentsNewUpvoteOwnComment(comment: DbComment) {
  var commentAuthor = await Users.findOne(comment.userId);
  const votedComment = commentAuthor && await performVoteServer({ document: comment, voteType: 'smallUpvote', collection: Comments, user: commentAuthor })
  return {...comment, ...votedComment} as DbComment;
});

getCollectionHooks("Comments").newAsync.add(async function NewCommentNeedsReview (comment: DbComment) {
  const user = await Users.findOne({_id:comment.userId})
  const karma = user?.karma || 0
  if (karma < 100) {
    await Comments.update({_id:comment._id}, {$set: {needsReview: true}});
  }
});

getCollectionHooks("Comments").editSync.add(async function validateDeleteOperations (modifier, comment: DbComment, currentUser: DbUser) {
  if (modifier.$set) {
    const { deleted, deletedPublic, deletedReason } = modifier.$set
    if (deleted || deletedPublic || deletedReason) {
      if (deletedPublic && !deleted) {
        throw new Error("You cannot publicly delete a comment without also deleting it")
      }

      if (deletedPublic && !deletedReason) {
        throw new Error("Publicly deleted comments need to have a deletion reason");
      }

      if (
        (comment.deleted || comment.deletedPublic) &&
        (deletedPublic || deletedReason) &&
        !userCanDo(currentUser, 'comments.remove.all') &&
        comment.deletedByUserId !== currentUser._id) {
          throw new Error("You cannot edit the deleted status of a comment that's been deleted by someone else")
      }

      if (deletedReason && !deleted && !deletedPublic) {
        throw new Error("You cannot set a deleted reason without deleting a comment")
      }

      const childrenComments = await Comments.find({parentCommentId: comment._id}).fetch()
      const filteredChildrenComments = _.filter(childrenComments, (c) => !(c && c.deleted))
      if (
        filteredChildrenComments &&
        (filteredChildrenComments.length > 0) &&
        (deletedPublic || deleted) &&
        !userCanDo(currentUser, 'comment.remove.all')
      ) {
        throw new Error("You cannot delete a comment that has children")
      }
    }
  }
  return modifier
});

getCollectionHooks("Comments").editSync.add(async function moveToAnswers (modifier, comment: DbComment) {
  if (modifier.$set) {
    if (modifier.$set.answer === true) {
      await Comments.update({topLevelCommentId: comment._id}, {$set:{parentAnswerId:comment._id}}, { multi: true })
    } else if (modifier.$set.answer === false) {
      await Comments.update({topLevelCommentId: comment._id}, {$unset:{parentAnswerId:true}}, { multi: true })
    }
  }
  return modifier
});

getCollectionHooks("Comments").createBefore.add(async function HandleReplyToAnswer (comment: DbComment, properties)
{
  if (comment.parentCommentId) {
    let parentComment = await Comments.findOne(comment.parentCommentId)
    if (parentComment) {
      let modifiedComment = {...comment};
      
      if (parentComment.answer) {
        modifiedComment.parentAnswerId = parentComment._id;
      }
      if (parentComment.parentAnswerId) {
        modifiedComment.parentAnswerId = parentComment.parentAnswerId;
      }
      if (parentComment.tagId) {
        modifiedComment.tagId = parentComment.tagId;
      }
      if (parentComment.topLevelCommentId) {
        modifiedComment.topLevelCommentId = parentComment.topLevelCommentId;
      }
      
      return modifiedComment;
    }
  }
  return comment;
});

getCollectionHooks("Comments").createBefore.add(async function SetTopLevelCommentId (comment: DbComment, context)
{
  let visited: Partial<Record<string,boolean>> = {};
  let rootComment: DbComment|null = comment;
  while (rootComment?.parentCommentId) {
    // This relies on Meteor fibers (rather than being async/await) because
    // Vulcan callbacks aren't async-safe.
    rootComment = await Comments.findOne({_id: rootComment.parentCommentId});
    if (rootComment && visited[rootComment._id])
      throw new Error("Cyclic parent-comment relations detected!");
    if (rootComment)
      visited[rootComment._id] = true;
  }
  
  if (rootComment && rootComment._id !== comment._id) {
    return {
      ...comment,
      topLevelCommentId: rootComment._id
    };
  }
  return comment;
});

getCollectionHooks("Comments").createAfter.add(async function UpdateDescendentCommentCounts (comment: DbComment) {
  const ancestorIds: string[] = await getCommentAncestorIds(comment);
  
  await Comments.update({ _id: {$in: ancestorIds} }, {
    $set: {lastSubthreadActivity: new Date()},
    $inc: {descendentCount:1},
  });
  
  return comment;
});

getCollectionHooks("Comments").updateAfter.add(async function UpdateDescendentCommentCounts (comment, context) {
  if (context.oldDocument.deleted !== context.newDocument.deleted) {
    const ancestorIds: string[] = await getCommentAncestorIds(comment);
    const increment = context.oldDocument.deleted ? 1 : -1;
    await Comments.update({_id: {$in: ancestorIds}}, {$inc: {descendentCount: increment}})
  }
  return comment;
});

getCollectionHooks("Comments").createAfter.add(async (document: DbComment) => {
  await newDocumentMaybeTriggerReview(document);
  return document;
})<|MERGE_RESOLUTION|>--- conflicted
+++ resolved
@@ -235,13 +235,8 @@
   return comment;
 });
 
-<<<<<<< HEAD
 export async function commentsDeleteSendPMAsync (comment: DbComment, currentUser: DbUser | undefined) {
-  if (currentUser?._id !== comment.userId && comment.deleted && comment.contents?.html) {
-=======
-export async function commentsDeleteSendPMAsync (comment: DbComment, currentUser: DbUser) {
-  if ((!comment.deletedByUserId || comment.deletedByUserId !== comment.userId) && comment.deleted && comment.contents && comment.contents.html) {
->>>>>>> 8a6b4fa2
+  if ((!comment.deletedByUserId || comment.deletedByUserId !== comment.userId) && comment.deleted && comment.contents?.html) {
     const onWhat = comment.tagId
       ? (await Tags.findOne(comment.tagId))?.name
       : (comment.postId
