--- conflicted
+++ resolved
@@ -388,7 +388,6 @@
   },
 });
 
-<<<<<<< HEAD
 export const NewCommentOnDraftNotification = serverRegisterNotificationType({
   name: "newCommentOnDraft",
   canCombineEmails: true,
@@ -421,7 +420,8 @@
       </div>)}
     </div>
   }
-=======
+});
+
 export const NewGroupOrganizerNotification = serverRegisterNotificationType({
   name: "newGroupOrganizer",
   canCombineEmails: false,
@@ -451,5 +451,4 @@
       </p>
     </div>
   },
->>>>>>> 965ec590
 });