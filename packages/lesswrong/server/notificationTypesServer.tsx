import React from 'react';
import { Components } from '../lib/vulcan-lib/components';
import { makeAbsolute } from '../lib/vulcan-lib/utils';
import { Posts } from '../lib/collections/posts/collection';
import { postGetPageUrl } from '../lib/collections/posts/helpers';
import { Comments } from '../lib/collections/comments/collection';
import { Localgroups } from '../lib/collections/localgroups/collection';
import { Messages } from '../lib/collections/messages/collection';
import { TagRels } from '../lib/collections/tagRels/collection';
import { Conversations } from '../lib/collections/conversations/collection';
import { accessFilterMultiple } from '../lib/utils/schemaUtils';
import keyBy from 'lodash/keyBy';
import Users from '../lib/collections/users/collection';
import { userGetDisplayName } from '../lib/collections/users/helpers';
import * as _ from 'underscore';
import './emailComponents/EmailComment';
import './emailComponents/PrivateMessagesEmail';
import './emailComponents/EventUpdatedEmail';
import './emailComponents/EmailUsernameByID';
import { taggedPostMessage } from '../lib/notificationTypes';
import { commentGetPageUrlFromIds } from "../lib/collections/comments/helpers";
import { REVIEW_NAME_TITLE } from '../lib/reviewUtils';
import { ForumOptions, forumSelect } from '../lib/forumTypeUtils';
import { capitalize, getSiteUrl } from '../lib/vulcan-lib/utils';
import { forumTitleSetting, siteNameWithArticleSetting } from '../lib/instanceSettings';

interface ServerNotificationType {
  name: string,
  from?: string,
  canCombineEmails?: boolean,
  loadData?: ({user, notifications}: {user: DbUser, notifications: DbNotification[]}) => Promise<any>,
  emailSubject: ({user, notifications}: {user: DbUser, notifications: DbNotification[]}) => Promise<string>,
  emailBody: ({user, notifications}: {user: DbUser, notifications: DbNotification[]}) => Promise<React.ReactNode>,
}

const notificationTypes: {string?: ServerNotificationType} = {};

export const getNotificationTypeByNameServer = (name: string): ServerNotificationType => {
  if (name in notificationTypes)
    return notificationTypes[name];
  else
    throw new Error(`Invalid notification type: ${name}`);
}

const serverRegisterNotificationType = (notificationTypeClass: ServerNotificationType): ServerNotificationType => {
  const name = notificationTypeClass.name;
  notificationTypes[name] = notificationTypeClass;
  return notificationTypeClass;
}

export const NewPostNotification = serverRegisterNotificationType({
  name: "newPost",
  canCombineEmails: false,
  emailSubject: async ({ user, notifications }: {user: DbUser, notifications: DbNotification[]}) => {
    const postId = notifications[0].documentId;
    const post = await Posts.findOne({_id: postId});
    if (!post) throw Error(`Can't find post to generate subject-line for: ${postId}`)
    return post.title;
  },
  emailBody: async ({ user, notifications }: {user: DbUser, notifications: DbNotification[]}) => {
    const postId = notifications[0].documentId;
    return <Components.NewPostEmail documentId={postId}/>
  },
});

// Vulcan notification that we don't really use
export const PostApprovedNotification = serverRegisterNotificationType({
  name: "postApproved",
  emailSubject: async ({ user, notifications }: {user: DbUser, notifications: DbNotification[]}) => {
    return "LessWrong notification";
  },
  emailBody: async ({ user, notifications }: {user: DbUser, notifications: DbNotification[]}) => null
});

export const NewEventNotification = serverRegisterNotificationType({
  name: "newEvent",
  canCombineEmails: false,
  emailSubject: async ({ user, notifications }: {user: DbUser, notifications: DbNotification[]}) => {
    const post = await Posts.findOne(notifications[0].documentId);
    if (!post) throw Error(`Can't find post to generate subject-line for: ${notifications}`)
    return `New event: ${post.title}`;
  },
  emailBody: async ({ user, notifications }: {user: DbUser, notifications: DbNotification[]}) => {
    const postId = notifications[0].documentId;
    return <Components.NewPostEmail documentId={postId} hideRecommendations={true} reason="you are subscribed to this group"/>
  },
});

export const NewGroupPostNotification = serverRegisterNotificationType({
  name: "newGroupPost",
  canCombineEmails: false,
  emailSubject: async ({ user, notifications }: {user: DbUser, notifications: DbNotification[]}) => {
    const post = await Posts.findOne(notifications[0].documentId);
    const group = await Localgroups.findOne(post?.groupId);
    return `New post in group ${group?.name}`;
  },
  emailBody: async ({ user, notifications }: {user: DbUser, notifications: DbNotification[]}) => {
    const postId = notifications[0].documentId;
    return <Components.NewPostEmail documentId={postId} hideRecommendations={true} reason="you are subscribed to this group"/>
  },
});

export const NominatedPostNotification = serverRegisterNotificationType({
  name: "postNominated",
  canCombineEmails: false,
  emailSubject: async ({user, notifications}: {user: DbUser, notifications: DbNotification[]}) => {
    return `Your post was nominated for the ${REVIEW_NAME_TITLE}`
  },
  emailBody: async ({user, notifications}: {user: DbUser, notifications: DbNotification[]}) => {
    const postId = notifications[0].documentId;
    return <Components.PostNominatedEmail documentId={postId} />
  }
})

export const NewShortformNotification = serverRegisterNotificationType({
  name: "newShortform",
  canCombineEmails: false,
  emailSubject: async ({user, notifications}: {user: DbUser, notifications: DbNotification[]}) => {
    const comment = await Comments.findOne(notifications[0].documentId)
    const post = comment?.postId && await Posts.findOne(comment.postId)
    // This notification type should never be triggered on tag-comments, so we just throw an error here
    if (!post) throw Error(`Can't find post to generate subject-line for: ${comment}`)
    return 'New comment on "' + post.title + '"';
  },
  emailBody: async ({user, notifications}: {user: DbUser, notifications: DbNotification[]}) => {
    const comment = await Comments.findOne(notifications[0].documentId)
    if (!comment) throw Error(`Can't find comment for comment email notification: ${notifications[0]}`)
    return <Components.EmailCommentBatch comments={[comment]}/>;
  }
})

export const NewTagPostsNotification = serverRegisterNotificationType({
  name: "newTagPosts",
  canCombineEmails: false,
  emailSubject: async ({user, notifications}: {user: DbUser, notifications: DbNotification[]}) => {
    const {documentId, documentType} = notifications[0]
    return await taggedPostMessage({documentId, documentType})
  },
  emailBody: async ({user, notifications}: {user: DbUser, notifications: DbNotification[]}) => {
    const {documentId, documentType} = notifications[0]
    const tagRel = await TagRels.findOne({_id: documentId})
    if (tagRel) {
      return <Components.NewPostEmail documentId={ tagRel.postId}/>
    }
  }
})

export const NewCommentNotification = serverRegisterNotificationType({
  name: "newComment",
  canCombineEmails: true,
  emailSubject: async ({ user, notifications }: {user: DbUser, notifications: DbNotification[]}) => {
    if (notifications.length > 1) {
      return `${notifications.length} comments on posts you subscribed to`;
    } else {
      const comment = await Comments.findOne(notifications[0].documentId);
      if (!comment) throw Error(`Can't find comment for notification: ${notifications[0]}`)
      const author = await Users.findOne(comment.userId);
      if (!author) throw Error(`Can't find author for new comment notification: ${notifications[0]}`)
      return `${author.displayName} commented on a post you subscribed to`;
    }
  },
  emailBody: async ({ user, notifications }: {user: DbUser, notifications: DbNotification[]}) => {
    const commentIds = notifications.map(n => n.documentId);
    const commentsRaw = await Comments.find({_id: {$in: commentIds}}).fetch();
    const comments = await accessFilterMultiple(user, Comments, commentsRaw, null);
    
    return <Components.EmailCommentBatch comments={comments}/>;
  },
});

export const NewReplyNotification = serverRegisterNotificationType({
  name: "newReply",
  canCombineEmails: true,
  emailSubject: async ({ user, notifications }: {user: DbUser, notifications: DbNotification[]}) => {
    if (notifications.length > 1) {
      return `${notifications.length} replies to comments you're subscribed to`;
    } else {
      const comment = await Comments.findOne(notifications[0].documentId);
      if (!comment) throw Error(`Can't find comment for notification: ${notifications[0]}`)
      const author = await Users.findOne(comment.userId);
      if (!author) throw Error(`Can't find author for new comment notification: ${notifications[0]}`)
      return `${userGetDisplayName(author)} replied to a comment you're subscribed to`;
    }
  },
  emailBody: async ({ user, notifications }: {user: DbUser, notifications: DbNotification[]}) => {
    const commentIds = notifications.map(n => n.documentId);
    const commentsRaw = await Comments.find({_id: {$in: commentIds}}).fetch();
    const comments = await accessFilterMultiple(user, Comments, commentsRaw, null);
    
    return <Components.EmailCommentBatch comments={comments}/>;
  },
});

export const NewReplyToYouNotification = serverRegisterNotificationType({
  name: "newReplyToYou",
  canCombineEmails: true,
  emailSubject: async ({ user, notifications }: {user: DbUser, notifications: DbNotification[]}) => {
    if (notifications.length > 1) {
      return `${notifications.length} replies to your comments`;
    } else {
      const comment = await Comments.findOne(notifications[0].documentId);
      if (!comment) throw Error(`Can't find comment for notification: ${notifications[0]}`)
      const author = await Users.findOne(comment.userId);
      if (!author) throw Error(`Can't find author for new comment notification: ${notifications[0]}`)
      return `${userGetDisplayName(author)} replied to your comment`;
    }
  },
  emailBody: async ({ user, notifications }: {user: DbUser, notifications: DbNotification[]}) => {
    const commentIds = notifications.map(n => n.documentId);
    const commentsRaw = await Comments.find({_id: {$in: commentIds}}).fetch();
    const comments = await accessFilterMultiple(user, Comments, commentsRaw, null);
    
    return <Components.EmailCommentBatch comments={comments}/>;
  },
});

// Vulcan notification that we don't really use
export const NewUserNotification = serverRegisterNotificationType({
  name: "newUser",
  emailSubject: async ({ user, notifications }: {user: DbUser, notifications: DbNotification[]}) => {
    return "LessWrong notification";
  },
  emailBody: async ({ user, notifications }: {user: DbUser, notifications: DbNotification[]}) => null,
});

const newMessageEmails: ForumOptions<string | null> = {
  EAForum: 'forum-noreply@effectivealtruism.org',
  default: null,
}
const forumNewMessageEmail = forumSelect(newMessageEmails) ?? undefined

export const NewMessageNotification = serverRegisterNotificationType({
  name: "newMessage",
  from: forumNewMessageEmail, // passing in undefined will lead to default behavior
  loadData: async function({ user, notifications }: {user: DbUser, notifications: DbNotification[]}) {
    // Load messages
    const messageIds = notifications.map(notification => notification.documentId);
    const messagesRaw = await Messages.find({ _id: {$in: messageIds} }).fetch();
    const messages = await accessFilterMultiple(user, Messages, messagesRaw, null);
    
    // Load conversations
    const messagesByConversationId = keyBy(messages, message=>message.conversationId);
    const conversationIds = _.keys(messagesByConversationId);
    const conversationsRaw = await Conversations.find({ _id: {$in: conversationIds} }).fetch();
    const conversations = await accessFilterMultiple(user, Conversations, conversationsRaw, null);
    
    // Load participant users
    const participantIds = _.uniq(_.flatten(conversations.map(conversation => conversation.participantIds), true));
    const participantsRaw = await Users.find({ _id: {$in: participantIds} }).fetch();
    const participants = await accessFilterMultiple(user, Users, participantsRaw, null);
    const participantsById = keyBy(participants, u=>u._id);
    const otherParticipants = _.filter(participants, participant=>participant._id!=user._id);
    
    return { conversations, messages, participantsById, otherParticipants };
  },
  emailSubject: async function({ user, notifications }: {user: DbUser, notifications: DbNotification[]}) {
    const { conversations, otherParticipants } = await this.loadData!({ user, notifications });
    
    const otherParticipantNames = otherParticipants.map((u: DbUser)=>userGetDisplayName(u)).join(', ');
    
    return `Private message conversation${conversations.length>1 ? 's' : ''} with ${otherParticipantNames}`;
  },
  emailBody: async function({ user, notifications }: {user: DbUser, notifications: DbNotification[]}) {
    const { conversations, messages, participantsById } = await this.loadData!({ user, notifications });
    
    return <Components.PrivateMessagesEmail
      conversations={conversations}
      messages={messages}
      participantsById={participantsById}
    />
  },
});

// This notification type should never be emailed (but is displayed in the
// on-site UI).
export const EmailVerificationRequiredNotification = serverRegisterNotificationType({
  name: "emailVerificationRequired",
  canCombineEmails: false,
  emailSubject: async ({ user, notifications }: {user: DbUser, notifications: DbNotification[]}) => {
    throw new Error("emailVerificationRequired notification should never be emailed");
  },
  emailBody: async ({ user, notifications }: {user: DbUser, notifications: DbNotification[]}) => {
    throw new Error("emailVerificationRequired notification should never be emailed");
  },
});

export const PostSharedWithUserNotification = serverRegisterNotificationType({
  name: "postSharedWithUser",
  canCombineEmails: false,
  emailSubject: async ({ user, notifications }: {user: DbUser, notifications: DbNotification[]}) => {
    let post = await Posts.findOne(notifications[0].documentId);
    if (!post) throw Error(`Can't find post for notification: ${notifications[0]}`)
    return `You have been shared on the ${post.draft ? "draft" : "post"} ${post.title}`;
  },
  emailBody: async ({ user, notifications }: {user: DbUser, notifications: DbNotification[]}) => {
    const post = await Posts.findOne(notifications[0].documentId);
    if (!post) throw Error(`Can't find post for notification: ${notifications[0]}`)
    const link = postGetPageUrl(post, true);
    return <p>
      You have been shared on the {post.draft ? "draft" : "post"} <a href={link}>{post.title}</a>.
    </p>
  },
});

export const isComment = (document: DbPost | DbComment) : document is DbComment => {
  if (document.hasOwnProperty("answer")) return true //only comments can be answers
  return false
}

export const AlignmentSubmissionApprovalNotification = serverRegisterNotificationType({
  name: "alignmentSubmissionApproved",
  canCombineEmails: false,
  emailSubject: async ({ user, notifications }: {user: DbUser, notifications: DbNotification[]}) => {
    return "Your submission to the Alignment Forum has been approved!";
  },
  emailBody: async ({ user, notifications }: {user: DbUser, notifications: DbNotification[]}) => {
    let document: DbPost|DbComment|null 
    document = await Posts.findOne(notifications[0].documentId);
    if (!document) {
      document = await Comments.findOne(notifications[0].documentId)
    }
    if (!document) throw Error(`Can't find document for notification: ${notifications[0]}`)

    if (isComment(document)) {
      const link = commentGetPageUrlFromIds({postId: document.postId, commentId: document._id, isAbsolute: true})
      return <p>
        Your <a href={link}>comment submission</a> to the Alignment Forum has been approved.
      </p>
    }
    else {
      const link = postGetPageUrl(document, true)
      return <p>
        Your post, <a href={link}>{document.title}</a>, has been accepted to the Alignment Forum.
      </p>
    }
  },
});

export const NewEventInRadiusNotification = serverRegisterNotificationType({
  name: "newEventInRadius",
  canCombineEmails: false,
  emailSubject: async ({ user, notifications }: {user: DbUser, notifications: DbNotification[]}) => {
    let post = await Posts.findOne(notifications[0].documentId);
    if (!post) throw Error(`Can't find post for notification: ${notifications[0]}`)
    return `New event in your area: ${post.title}`;
  },
  emailBody: async ({ user, notifications }: {user: DbUser, notifications: DbNotification[]}) => {
    const postId = notifications[0].documentId;
    return <Components.NewPostEmail documentId={postId} hideRecommendations={true} reason="you are subscribed to nearby events notifications"/>
  },
});

export const EditedEventInRadiusNotification = serverRegisterNotificationType({
  name: "editedEventInRadius",
  canCombineEmails: false,
  emailSubject: async ({ user, notifications }: {user: DbUser, notifications: DbNotification[]}) => {
    let post = await Posts.findOne(notifications[0].documentId);
    if (!post) throw Error(`Can't find post for notification: ${notifications[0]}`)
    return `Event in your area updated: ${post.title}`;
  },
  emailBody: async ({ user, notifications }: {user: DbUser, notifications: DbNotification[]}) => {
    return <Components.EventUpdatedEmail
      postId={notifications[0].documentId}
    />
  },
});


export const NewRSVPNotification = serverRegisterNotificationType({
  name: "newRSVP",
  canCombineEmails: false,
  emailSubject: async ({ user, notifications }: {user: DbUser, notifications: DbNotification[]}) => {
    let post = await Posts.findOne(notifications[0].documentId);
    if (!post) throw Error(`Can't find post for notification: ${notifications[0]}`)
    return `New RSVP for your event: ${post.title}`;
  },
  emailBody: async ({ user, notifications }: {user: DbUser, notifications: DbNotification[]}) => {
    let post = await Posts.findOne(notifications[0].documentId);
    if (!post) throw Error(`Can't find post for notification: ${notifications[0]}`)
    return <div>
      <p>
        {notifications[0].message}
      </p>
      <p>
        <a href={postGetPageUrl(post,true)}>Event Link</a>
      </p>
    </div>
  },
});

export const NewCommentOnDraftNotification = serverRegisterNotificationType({
  name: "newCommentOnDraft",
  canCombineEmails: true,
  
  emailSubject: async ({ user, notifications }: {user: DbUser, notifications: DbNotification[]}) => {
    const firstNotification = notifications[0];
    const post = await Posts.findOne({_id: firstNotification.documentId});
    if (notifications.length===1) {
      const { senderUserID, commentHtml } = firstNotification.extraData;
      const senderUser = await Users.findOne({_id: senderUserID});
      
      return `${senderUser?.displayName} commented on ${post?.title}`;
    } else {
      return `${notifications.length} comments on ${post?.title}`;
    }
  },
  emailBody: async ({ user, notifications }: {user: DbUser, notifications: DbNotification[]}) => {
    const firstNotification = notifications[0];
    const post = await Posts.findOne({_id: firstNotification.documentId});
    const postTitle = post?.title;
    const postLink = makeAbsolute(`/editPost?postId=${firstNotification.documentId}`);
    const { EmailUsernameByID } = Components;
    
    return <div>
      {notifications.map((notification,i) => <div key={i}>
        <div><EmailUsernameByID userID={notification.extraData?.senderUserID}/> commented on <a href={postLink}>{postTitle}</a>:</div>
        <div>
          <blockquote dangerouslySetInnerHTML={{__html: notification.extraData?.commentHtml}}/>
        </div>
      </div>)}
    </div>
  }
<<<<<<< HEAD
});

export const NewGroupOrganizerNotification = serverRegisterNotificationType({
  name: "newGroupOrganizer",
  canCombineEmails: false,
  emailSubject: async ({ user, notifications }: {user: DbUser, notifications: DbNotification[]}) => {
    const localGroup = await Localgroups.findOne(notifications[0].documentId)
    if (!localGroup) throw new Error("Cannot find local group for which this notification is being sent")
    return `You've been added as an organizer of ${localGroup.name}`;
  },
  emailBody: async ({ user, notifications }: {user: DbUser, notifications: DbNotification[]}) => {
    const localGroup = await Localgroups.findOne(notifications[0].documentId)
    if (!localGroup) throw new Error("Cannot find local group for which this notification is being sent")
    
    const groupLink = `${getSiteUrl().slice(0,-1)}/groups/${localGroup._id}`
    
    return <div>
      <p>
        Hi {user.displayName},
      </p>
      <p>
        You've been assigned as a group organizer for <a href={groupLink}>{localGroup.name}</a> on {siteNameWithArticleSetting.get()}.
      </p>
      <p>
        We recommend you check the group's info and update it if necessary. You can also post your group's events on the forum, which get advertised to users based on relevance.
      </p>
      <p>
        - The {forumTitleSetting.get()} Team
      </p>
    </div>
  },
=======
>>>>>>> ddfaf859
});<|MERGE_RESOLUTION|>--- conflicted
+++ resolved
@@ -1,6 +1,6 @@
 import React from 'react';
 import { Components } from '../lib/vulcan-lib/components';
-import { makeAbsolute } from '../lib/vulcan-lib/utils';
+import { makeAbsolute, capitalize, getSiteUrl } from '../lib/vulcan-lib/utils';
 import { Posts } from '../lib/collections/posts/collection';
 import { postGetPageUrl } from '../lib/collections/posts/helpers';
 import { Comments } from '../lib/collections/comments/collection';
@@ -21,7 +21,6 @@
 import { commentGetPageUrlFromIds } from "../lib/collections/comments/helpers";
 import { REVIEW_NAME_TITLE } from '../lib/reviewUtils';
 import { ForumOptions, forumSelect } from '../lib/forumTypeUtils';
-import { capitalize, getSiteUrl } from '../lib/vulcan-lib/utils';
 import { forumTitleSetting, siteNameWithArticleSetting } from '../lib/instanceSettings';
 
 interface ServerNotificationType {
@@ -420,7 +419,6 @@
       </div>)}
     </div>
   }
-<<<<<<< HEAD
 });
 
 export const NewGroupOrganizerNotification = serverRegisterNotificationType({
@@ -452,6 +450,4 @@
       </p>
     </div>
   },
-=======
->>>>>>> ddfaf859
 });