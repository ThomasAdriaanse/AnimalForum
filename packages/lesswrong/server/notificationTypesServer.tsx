import React from 'react';
import { Components } from '../lib/vulcan-lib/components';
import { makeAbsolute, capitalize, getSiteUrl } from '../lib/vulcan-lib/utils';
import { Posts } from '../lib/collections/posts/collection';
import { postGetPageUrl, postGetAuthorName } from '../lib/collections/posts/helpers';
import { Comments } from '../lib/collections/comments/collection';
import { Localgroups } from '../lib/collections/localgroups/collection';
import { Messages } from '../lib/collections/messages/collection';
import { TagRels } from '../lib/collections/tagRels/collection';
import { Conversations } from '../lib/collections/conversations/collection';
import { accessFilterMultiple } from '../lib/utils/schemaUtils';
import keyBy from 'lodash/keyBy';
import Users from '../lib/collections/users/collection';
import { userGetDisplayName } from '../lib/collections/users/helpers';
import * as _ from 'underscore';
import './emailComponents/EmailComment';
import './emailComponents/PrivateMessagesEmail';
import './emailComponents/EventUpdatedEmail';
import './emailComponents/EmailUsernameByID';
import { taggedPostMessage } from '../lib/notificationTypes';
import { commentGetPageUrlFromIds } from "../lib/collections/comments/helpers";
import { REVIEW_NAME_TITLE } from '../lib/reviewUtils';
import { ForumOptions, forumSelect } from '../lib/forumTypeUtils';
import { forumTitleSetting, siteNameWithArticleSetting } from '../lib/instanceSettings';

interface ServerNotificationType {
  name: string,
  from?: string,
  canCombineEmails?: boolean,
  loadData?: ({user, notifications}: {user: DbUser, notifications: DbNotification[]}) => Promise<any>,
  emailSubject: ({user, notifications}: {user: DbUser, notifications: DbNotification[]}) => Promise<string>,
  emailBody: ({user, notifications}: {user: DbUser, notifications: DbNotification[]}) => Promise<React.ReactNode>,
}

const notificationTypes: {string?: ServerNotificationType} = {};

export const getNotificationTypeByNameServer = (name: string): ServerNotificationType => {
  if (name in notificationTypes)
    return notificationTypes[name];
  else
    throw new Error(`Invalid notification type: ${name}`);
}

const serverRegisterNotificationType = (notificationTypeClass: ServerNotificationType): ServerNotificationType => {
  const name = notificationTypeClass.name;
  notificationTypes[name] = notificationTypeClass;
  return notificationTypeClass;
}

export const NewPostNotification = serverRegisterNotificationType({
  name: "newPost",
  canCombineEmails: false,
  emailSubject: async ({ user, notifications }: {user: DbUser, notifications: DbNotification[]}) => {
    const postId = notifications[0].documentId;
    const post = await Posts.findOne({_id: postId});
    if (!post) throw Error(`Can't find post to generate subject-line for: ${postId}`)
    return post.title;
  },
  emailBody: async ({ user, notifications }: {user: DbUser, notifications: DbNotification[]}) => {
    const postId = notifications[0].documentId;
    return <Components.NewPostEmail documentId={postId}/>
  },
});

// Vulcan notification that we don't really use
export const PostApprovedNotification = serverRegisterNotificationType({
  name: "postApproved",
  emailSubject: async ({ user, notifications }: {user: DbUser, notifications: DbNotification[]}) => {
    return "LessWrong notification";
  },
  emailBody: async ({ user, notifications }: {user: DbUser, notifications: DbNotification[]}) => null
});

export const NewEventNotification = serverRegisterNotificationType({
  name: "newEvent",
  canCombineEmails: false,
  emailSubject: async ({ user, notifications }: {user: DbUser, notifications: DbNotification[]}) => {
    const post = await Posts.findOne(notifications[0].documentId);
    if (!post) throw Error(`Can't find post to generate subject-line for: ${notifications}`)
    return `New event: ${post.title}`;
  },
  emailBody: async ({ user, notifications }: {user: DbUser, notifications: DbNotification[]}) => {
    const postId = notifications[0].documentId;
    return <Components.NewPostEmail documentId={postId} hideRecommendations={true} reason="you are subscribed to this group"/>
  },
});

export const NewGroupPostNotification = serverRegisterNotificationType({
  name: "newGroupPost",
  canCombineEmails: false,
  emailSubject: async ({ user, notifications }: {user: DbUser, notifications: DbNotification[]}) => {
    const post = await Posts.findOne(notifications[0].documentId);
    const group = await Localgroups.findOne(post?.groupId);
    return `New post in group ${group?.name}`;
  },
  emailBody: async ({ user, notifications }: {user: DbUser, notifications: DbNotification[]}) => {
    const postId = notifications[0].documentId;
    return <Components.NewPostEmail documentId={postId} hideRecommendations={true} reason="you are subscribed to this group"/>
  },
});

export const NominatedPostNotification = serverRegisterNotificationType({
  name: "postNominated",
  canCombineEmails: false,
  emailSubject: async ({user, notifications}: {user: DbUser, notifications: DbNotification[]}) => {
    return `Your post was nominated for the ${REVIEW_NAME_TITLE}`
  },
  emailBody: async ({user, notifications}: {user: DbUser, notifications: DbNotification[]}) => {
    const postId = notifications[0].documentId;
    return <Components.PostNominatedEmail documentId={postId} />
  }
})

export const NewShortformNotification = serverRegisterNotificationType({
  name: "newShortform",
  canCombineEmails: false,
  emailSubject: async ({user, notifications}: {user: DbUser, notifications: DbNotification[]}) => {
    const comment = await Comments.findOne(notifications[0].documentId)
    const post = comment?.postId && await Posts.findOne(comment.postId)
    // This notification type should never be triggered on tag-comments, so we just throw an error here
    if (!post) throw Error(`Can't find post to generate subject-line for: ${comment}`)
    return 'New comment on "' + post.title + '"';
  },
  emailBody: async ({user, notifications}: {user: DbUser, notifications: DbNotification[]}) => {
    const comment = await Comments.findOne(notifications[0].documentId)
    if (!comment) throw Error(`Can't find comment for comment email notification: ${notifications[0]}`)
    return <Components.EmailCommentBatch comments={[comment]}/>;
  }
})

export const NewTagPostsNotification = serverRegisterNotificationType({
  name: "newTagPosts",
  canCombineEmails: false,
  emailSubject: async ({user, notifications}: {user: DbUser, notifications: DbNotification[]}) => {
    const {documentId, documentType} = notifications[0]
    return await taggedPostMessage({documentId, documentType})
  },
  emailBody: async ({user, notifications}: {user: DbUser, notifications: DbNotification[]}) => {
    const {documentId, documentType} = notifications[0]
    const tagRel = await TagRels.findOne({_id: documentId})
    if (tagRel) {
      return <Components.NewPostEmail documentId={ tagRel.postId}/>
    }
  }
})

export const NewCommentNotification = serverRegisterNotificationType({
  name: "newComment",
  canCombineEmails: true,
  emailSubject: async ({ user, notifications }: {user: DbUser, notifications: DbNotification[]}) => {
    if (notifications.length > 1) {
      return `${notifications.length} comments on posts you subscribed to`;
    } else {
      const comment = await Comments.findOne(notifications[0].documentId);
      if (!comment) throw Error(`Can't find comment for notification: ${notifications[0]}`)
      const author = await Users.findOne(comment.userId);
      if (!author) throw Error(`Can't find author for new comment notification: ${notifications[0]}`)
      return `${author.displayName} commented on a post you subscribed to`;
    }
  },
  emailBody: async ({ user, notifications }: {user: DbUser, notifications: DbNotification[]}) => {
    const commentIds = notifications.map(n => n.documentId);
    const commentsRaw = await Comments.find({_id: {$in: commentIds}}).fetch();
    const comments = await accessFilterMultiple(user, Comments, commentsRaw, null);
    
    return <Components.EmailCommentBatch comments={comments}/>;
  },
});

export const NewReplyNotification = serverRegisterNotificationType({
  name: "newReply",
  canCombineEmails: true,
  emailSubject: async ({ user, notifications }: {user: DbUser, notifications: DbNotification[]}) => {
    if (notifications.length > 1) {
      return `${notifications.length} replies to comments you're subscribed to`;
    } else {
      const comment = await Comments.findOne(notifications[0].documentId);
      if (!comment) throw Error(`Can't find comment for notification: ${notifications[0]}`)
      const author = await Users.findOne(comment.userId);
      if (!author) throw Error(`Can't find author for new comment notification: ${notifications[0]}`)
      return `${userGetDisplayName(author)} replied to a comment you're subscribed to`;
    }
  },
  emailBody: async ({ user, notifications }: {user: DbUser, notifications: DbNotification[]}) => {
    const commentIds = notifications.map(n => n.documentId);
    const commentsRaw = await Comments.find({_id: {$in: commentIds}}).fetch();
    const comments = await accessFilterMultiple(user, Comments, commentsRaw, null);
    
    return <Components.EmailCommentBatch comments={comments}/>;
  },
});

export const NewReplyToYouNotification = serverRegisterNotificationType({
  name: "newReplyToYou",
  canCombineEmails: true,
  emailSubject: async ({ user, notifications }: {user: DbUser, notifications: DbNotification[]}) => {
    if (notifications.length > 1) {
      return `${notifications.length} replies to your comments`;
    } else {
      const comment = await Comments.findOne(notifications[0].documentId);
      if (!comment) throw Error(`Can't find comment for notification: ${notifications[0]}`)
      const author = await Users.findOne(comment.userId);
      if (!author) throw Error(`Can't find author for new comment notification: ${notifications[0]}`)
      return `${userGetDisplayName(author)} replied to your comment`;
    }
  },
  emailBody: async ({ user, notifications }: {user: DbUser, notifications: DbNotification[]}) => {
    const commentIds = notifications.map(n => n.documentId);
    const commentsRaw = await Comments.find({_id: {$in: commentIds}}).fetch();
    const comments = await accessFilterMultiple(user, Comments, commentsRaw, null);
    
    return <Components.EmailCommentBatch comments={comments}/>;
  },
});

// Vulcan notification that we don't really use
export const NewUserNotification = serverRegisterNotificationType({
  name: "newUser",
  emailSubject: async ({ user, notifications }: {user: DbUser, notifications: DbNotification[]}) => {
    return "LessWrong notification";
  },
  emailBody: async ({ user, notifications }: {user: DbUser, notifications: DbNotification[]}) => null,
});

const newMessageEmails: ForumOptions<string | null> = {
  EAForum: 'forum-noreply@effectivealtruism.org',
  default: null,
}
const forumNewMessageEmail = forumSelect(newMessageEmails) ?? undefined

export const NewMessageNotification = serverRegisterNotificationType({
  name: "newMessage",
  from: forumNewMessageEmail, // passing in undefined will lead to default behavior
  loadData: async function({ user, notifications }: {user: DbUser, notifications: DbNotification[]}) {
    // Load messages
    const messageIds = notifications.map(notification => notification.documentId);
    const messagesRaw = await Messages.find({ _id: {$in: messageIds} }).fetch();
    const messages = await accessFilterMultiple(user, Messages, messagesRaw, null);
    
    // Load conversations
    const messagesByConversationId = keyBy(messages, message=>message.conversationId);
    const conversationIds = _.keys(messagesByConversationId);
    const conversationsRaw = await Conversations.find({ _id: {$in: conversationIds} }).fetch();
    const conversations = await accessFilterMultiple(user, Conversations, conversationsRaw, null);
    
    // Load participant users
    const participantIds = _.uniq(_.flatten(conversations.map(conversation => conversation.participantIds), true));
    const participantsRaw = await Users.find({ _id: {$in: participantIds} }).fetch();
    const participants = await accessFilterMultiple(user, Users, participantsRaw, null);
    const participantsById = keyBy(participants, u=>u._id);
    const otherParticipants = _.filter(participants, participant=>participant._id!=user._id);
    
    return { conversations, messages, participantsById, otherParticipants };
  },
  emailSubject: async function({ user, notifications }: {user: DbUser, notifications: DbNotification[]}) {
    const { conversations, otherParticipants } = await this.loadData!({ user, notifications });
    
    const otherParticipantNames = otherParticipants.map((u: DbUser)=>userGetDisplayName(u)).join(', ');
    
    return `Private message conversation${conversations.length>1 ? 's' : ''} with ${otherParticipantNames}`;
  },
  emailBody: async function({ user, notifications }: {user: DbUser, notifications: DbNotification[]}) {
    const { conversations, messages, participantsById } = await this.loadData!({ user, notifications });
    
    return <Components.PrivateMessagesEmail
      conversations={conversations}
      messages={messages}
      participantsById={participantsById}
    />
  },
});

// This notification type should never be emailed (but is displayed in the
// on-site UI).
export const EmailVerificationRequiredNotification = serverRegisterNotificationType({
  name: "emailVerificationRequired",
  canCombineEmails: false,
  emailSubject: async ({ user, notifications }: {user: DbUser, notifications: DbNotification[]}) => {
    throw new Error("emailVerificationRequired notification should never be emailed");
  },
  emailBody: async ({ user, notifications }: {user: DbUser, notifications: DbNotification[]}) => {
    throw new Error("emailVerificationRequired notification should never be emailed");
  },
});

export const PostSharedWithUserNotification = serverRegisterNotificationType({
  name: "postSharedWithUser",
  canCombineEmails: false,
  emailSubject: async ({ user, notifications }: {user: DbUser, notifications: DbNotification[]}) => {
    let post = await Posts.findOne(notifications[0].documentId);
    if (!post) throw Error(`Can't find post for notification: ${notifications[0]}`)
    return `You have been shared on the ${post.draft ? "draft" : "post"} ${post.title}`;
  },
  emailBody: async ({ user, notifications }: {user: DbUser, notifications: DbNotification[]}) => {
    const post = await Posts.findOne(notifications[0].documentId);
    if (!post) throw Error(`Can't find post for notification: ${notifications[0]}`)
    const link = postGetPageUrl(post, true);
    return <p>
      You have been shared on the {post.draft ? "draft" : "post"} <a href={link}>{post.title}</a>.
    </p>
  },
});

export const isComment = (document: DbPost | DbComment) : document is DbComment => {
  if (document.hasOwnProperty("answer")) return true //only comments can be answers
  return false
}

export const AlignmentSubmissionApprovalNotification = serverRegisterNotificationType({
  name: "alignmentSubmissionApproved",
  canCombineEmails: false,
  emailSubject: async ({ user, notifications }: {user: DbUser, notifications: DbNotification[]}) => {
    return "Your submission to the Alignment Forum has been approved!";
  },
  emailBody: async ({ user, notifications }: {user: DbUser, notifications: DbNotification[]}) => {
    let document: DbPost|DbComment|null 
    document = await Posts.findOne(notifications[0].documentId);
    if (!document) {
      document = await Comments.findOne(notifications[0].documentId)
    }
    if (!document) throw Error(`Can't find document for notification: ${notifications[0]}`)

    if (isComment(document)) {
      const link = commentGetPageUrlFromIds({postId: document.postId, commentId: document._id, isAbsolute: true})
      return <p>
        Your <a href={link}>comment submission</a> to the Alignment Forum has been approved.
      </p>
    }
    else {
      const link = postGetPageUrl(document, true)
      return <p>
        Your post, <a href={link}>{document.title}</a>, has been accepted to the Alignment Forum.
      </p>
    }
  },
});

export const NewEventInRadiusNotification = serverRegisterNotificationType({
  name: "newEventInRadius",
  canCombineEmails: false,
  emailSubject: async ({ user, notifications }: {user: DbUser, notifications: DbNotification[]}) => {
    let post = await Posts.findOne(notifications[0].documentId);
    if (!post) throw Error(`Can't find post for notification: ${notifications[0]}`)
    return `New event in your area: ${post.title}`;
  },
  emailBody: async ({ user, notifications }: {user: DbUser, notifications: DbNotification[]}) => {
    const postId = notifications[0].documentId;
    return <Components.NewPostEmail documentId={postId} hideRecommendations={true} reason="you are subscribed to nearby events notifications"/>
  },
});

export const EditedEventInRadiusNotification = serverRegisterNotificationType({
  name: "editedEventInRadius",
  canCombineEmails: false,
  emailSubject: async ({ user, notifications }: {user: DbUser, notifications: DbNotification[]}) => {
    let post = await Posts.findOne(notifications[0].documentId);
    if (!post) throw Error(`Can't find post for notification: ${notifications[0]}`)
    return `Event in your area updated: ${post.title}`;
  },
  emailBody: async ({ user, notifications }: {user: DbUser, notifications: DbNotification[]}) => {
    return <Components.EventUpdatedEmail
      postId={notifications[0].documentId}
    />
  },
});


export const NewRSVPNotification = serverRegisterNotificationType({
  name: "newRSVP",
  canCombineEmails: false,
  emailSubject: async ({ user, notifications }: {user: DbUser, notifications: DbNotification[]}) => {
    let post = await Posts.findOne(notifications[0].documentId);
    if (!post) throw Error(`Can't find post for notification: ${notifications[0]}`)
    return `New RSVP for your event: ${post.title}`;
  },
  emailBody: async ({ user, notifications }: {user: DbUser, notifications: DbNotification[]}) => {
    let post = await Posts.findOne(notifications[0].documentId);
    if (!post) throw Error(`Can't find post for notification: ${notifications[0]}`)
    return <div>
      <p>
        {notifications[0].message}
      </p>
      <p>
        <a href={postGetPageUrl(post,true)}>Event Link</a>
      </p>
    </div>
  },
});

export const NewGroupOrganizerNotification = serverRegisterNotificationType({
  name: "newGroupOrganizer",
  canCombineEmails: false,
  emailSubject: async ({ user, notifications }: {user: DbUser, notifications: DbNotification[]}) => {
    const localGroup = await Localgroups.findOne(notifications[0].documentId)
    if (!localGroup) throw new Error("Cannot find local group for which this notification is being sent")
    return `You've been added as an organizer of ${localGroup.name}`;
  },
  emailBody: async ({ user, notifications }: {user: DbUser, notifications: DbNotification[]}) => {
    const localGroup = await Localgroups.findOne(notifications[0].documentId)
    if (!localGroup) throw new Error("Cannot find local group for which this notification is being sent")
    
    const groupLink = `${getSiteUrl().slice(0,-1)}/groups/${localGroup._id}`
    
    return <div>
      <p>
        Hi {user.displayName},
      </p>
      <p>
        You've been assigned as a group organizer for <a href={groupLink}>{localGroup.name}</a> on {siteNameWithArticleSetting.get()}.
      </p>
      <p>
        We recommend you check the group's info and update it if necessary. You can also post your group's events on the forum, which get advertised to users based on relevance.
      </p>
      <p>
        - The {forumTitleSetting.get()} Team
      </p>
    </div>
  },
});

<<<<<<< HEAD
export const NewCommentOnDraftNotification = serverRegisterNotificationType({
  name: "newCommentOnDraft",
  canCombineEmails: true,
  
  emailSubject: async ({ user, notifications }: {user: DbUser, notifications: DbNotification[]}) => {
    const firstNotification = notifications[0];
    const post = await Posts.findOne({_id: firstNotification.documentId});
    if (notifications.length===1) {
      const { senderUserID, commentHtml } = firstNotification.extraData;
      const senderUser = await Users.findOne({_id: senderUserID});
      
      return `${senderUser?.displayName} commented on ${post?.title}`;
    } else {
      return `${notifications.length} comments on ${post?.title}`;
    }
  },
  emailBody: async ({ user, notifications }: {user: DbUser, notifications: DbNotification[]}) => {
    const firstNotification = notifications[0];
    const post = await Posts.findOne({_id: firstNotification.documentId});
    const postTitle = post?.title;
    const postLink = makeAbsolute(`/editPost?postId=${firstNotification.documentId}`);
    const { EmailUsernameByID } = Components;
    
    return <div>
      {notifications.map((notification,i) => <div key={i}>
        <div><EmailUsernameByID userID={notification.extraData?.senderUserID}/> commented on <a href={postLink}>{postTitle}</a>:</div>
        <div>
          <blockquote dangerouslySetInnerHTML={{__html: notification.extraData?.commentHtml}}/>
        </div>
      </div>)}
    </div>
  }
=======
export const PostCoauthorRequestNotification = serverRegisterNotificationType({
  name: "coauthorRequestNotification",
  canCombineEmails: false,
  emailSubject: async ({ user, notifications }: {user: DbUser, notifications: DbNotification[]}) => {
    let post = await Posts.findOne(notifications[0].documentId);
    if (!post) {
      throw Error(`Can't find post for notification: ${notifications[0]}`);
    }
    return  `${user.displayName} requested that you co-author their post: ${post.title}`;
  },
  emailBody: async ({ user, notifications }: {user: DbUser, notifications: DbNotification[]}) => {
    const post = await Posts.findOne(notifications[0].documentId);
    if (!post) {
      throw Error(`Can't find post for notification: ${notifications[0]}`);
    }
    const link = postGetPageUrl(post, true);
    const name = await postGetAuthorName(post);
    return (
      <p>
        {name} requested that you co-author their post <a href={link}>{post.title}</a>.
      </p>
    );
  },
});

export const PostCoauthorAcceptNotification = serverRegisterNotificationType({
  name: "coauthorAcceptNotification",
  canCombineEmails: false,
  emailSubject: async ({ user, notifications }: {user: DbUser, notifications: DbNotification[]}) => {
    let post = await Posts.findOne(notifications[0].documentId);
    if (!post) {
      throw Error(`Can't find post for notification: ${notifications[0]}`);
    }
    return `Your co-author request for '${post.title}' was accepted`;
  },
  emailBody: async ({ user, notifications }: {user: DbUser, notifications: DbNotification[]}) => {
    const post = await Posts.findOne(notifications[0].documentId);
    if (!post) {
      throw Error(`Can't find post for notification: ${notifications[0]}`);
    }
    const link = postGetPageUrl(post, true);
    return (
      <p>
        Your co-author request for <a href={link}>{post.title}</a> was accepted.
      </p>
    );
  },
>>>>>>> 092b01d1
});<|MERGE_RESOLUTION|>--- conflicted
+++ resolved
@@ -418,7 +418,6 @@
   },
 });
 
-<<<<<<< HEAD
 export const NewCommentOnDraftNotification = serverRegisterNotificationType({
   name: "newCommentOnDraft",
   canCombineEmails: true,
@@ -451,7 +450,8 @@
       </div>)}
     </div>
   }
-=======
+});
+
 export const PostCoauthorRequestNotification = serverRegisterNotificationType({
   name: "coauthorRequestNotification",
   canCombineEmails: false,
@@ -499,5 +499,4 @@
       </p>
     );
   },
->>>>>>> 092b01d1
 });