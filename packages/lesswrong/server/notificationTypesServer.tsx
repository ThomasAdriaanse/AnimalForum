--- conflicted
+++ resolved
@@ -388,7 +388,6 @@
   },
 });
 
-<<<<<<< HEAD
 export const NewGroupOrganizerNotification = serverRegisterNotificationType({
   name: "newGroupOrganizer",
   canCombineEmails: false,
@@ -418,7 +417,8 @@
       </p>
     </div>
   },
-=======
+});
+
 export const NewCommentOnDraftNotification = serverRegisterNotificationType({
   name: "newCommentOnDraft",
   canCombineEmails: true,
@@ -451,5 +451,4 @@
       </div>)}
     </div>
   }
->>>>>>> 1b170122
 });