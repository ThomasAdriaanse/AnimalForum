--- conflicted
+++ resolved
@@ -28,12 +28,8 @@
 });
 
 const NewPostEmail = ({document, classes, reason}) => {
-<<<<<<< HEAD
   const { EmailPostAuthors, EmailContentItemBody, EmailPostDate } = Components;
-=======
-  const { EmailPostAuthors, EmailFormatDate } = Components;
   if (!document) return null;
->>>>>>> a4e739e1
   return (<React.Fragment>
     <div className={classes.heading}>
       <h1>
