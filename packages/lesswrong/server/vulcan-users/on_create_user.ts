--- conflicted
+++ resolved
@@ -1,10 +1,7 @@
 import Users from '../../lib/collections/users/collection';
-<<<<<<< HEAD
 import { userCanCreateField } from '../../lib/vulcan-users/permissions';
-=======
 import { getCollectionHooks } from '../mutationCallbacks';
 import { createAnonymousContext } from '../vulcan-lib/query';
->>>>>>> 8c927545
 import {
   runCallbacks,
   runCallbacksAsync,
