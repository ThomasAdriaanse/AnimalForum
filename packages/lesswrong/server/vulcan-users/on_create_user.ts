--- conflicted
+++ resolved
@@ -12,11 +12,8 @@
 import { encodeIntlError } from '../../lib/vulcan-lib/utils';
 import clone from 'lodash/clone';
 import { onStartup, wrapAsync } from '../../lib/executionEnvironment';
-<<<<<<< HEAD
-=======
 import { getSchema } from '../../lib/utils/getSchema';
-import { Accounts } from '../../lib/meteorAccounts';
->>>>>>> ef000ff3
+//import { Accounts } from '../../lib/meteorAccounts';
 import * as _ from 'underscore';
 
 // Takes a function that returns a promise and wraps it with Meteor.wrapAsync
@@ -43,15 +40,9 @@
 //   debug(`Options: ${JSON.stringify(options)}`);
 //   debug(`User: ${JSON.stringify(user)}`);
 
-<<<<<<< HEAD
 //   const hooks = getCollectionHooks("Users");
 //   const context = createAnonymousContext();
 //   const schema = Users.simpleSchema()._schema;
-=======
-  const hooks = getCollectionHooks("Users");
-  const context = createAnonymousContext();
-  const schema = getSchema(Users);
->>>>>>> ef000ff3
 
 //   delete options.password; // we don't need to store the password digest
 //   delete options.username; // username is already in user object
@@ -96,7 +87,6 @@
 //   });
 //   // TODO: Handle validationErrors
 
-<<<<<<< HEAD
 //   // run onCreate step
 //   for (let fieldName of Object.keys(schema)) {
 //     let autoValue;
@@ -113,25 +103,6 @@
 //       user[fieldName] = autoValue;
 //     }
 //   }
-=======
-  // run onCreate step
-  for (let fieldName of Object.keys(schema)) {
-    let autoValue;
-    const schemaField = schema[fieldName];
-    if (schemaField.onCreate) {
-      const document = clone(user);
-      // eslint-disable-next-line no-await-in-loop
-      autoValue = asyncWrapper(schemaField.onCreate)({ document, newDocument: document, fieldName });
-    } else if (schemaField.onInsert) {
-      // OpenCRUD backwards compatibility
-      // eslint-disable-next-line no-await-in-loop
-      autoValue = schemaField.onInsert(clone(user), user);
-    }
-    if (typeof autoValue !== 'undefined') {
-      user[fieldName] = autoValue;
-    }
-  }
->>>>>>> ef000ff3
 
 //   // TODO: Make these vaguely typesafe
 //   user = asyncWrapper(runCallbacks)({ name: 'user.create.before', iterator: user, properties: {} });
