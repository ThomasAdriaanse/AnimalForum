--- conflicted
+++ resolved
@@ -40,11 +40,8 @@
 import { parseRoute, parsePath } from '../lib/vulcan-core/appContext';
 import { getMergedStylesheet } from './styleGeneration';
 import { globalExternalStylesheets } from '../themes/globalStyles/externalStyles';
-<<<<<<< HEAD
+import { addCrosspostRoutes } from './fmCrosspost';
 import { getUserEmail } from "../lib/collections/users/helpers";
-=======
-import { addCrosspostRoutes } from './fmCrosspost';
->>>>>>> 5e9be75d
 
 const loadClientBundle = () => {
   const bundlePath = path.join(__dirname, "../../client/js/bundle.js");
