import { ApolloServer } from 'apollo-server-express';
import { GraphQLError, GraphQLFormattedError } from 'graphql';

import { isDevelopment, getInstanceSettings } from '../lib/executionEnvironment';
import { renderWithCache } from './vulcan-lib/apollo-ssr/renderPage';

import bodyParser from 'body-parser';
import { pickerMiddleware } from './vendor/picker';
import voyagerMiddleware from 'graphql-voyager/middleware/express';
import { graphiqlMiddleware } from './vulcan-lib/apollo-server/graphiql';
import getPlaygroundConfig from './vulcan-lib/apollo-server/playground';

import { getExecutableSchema } from './vulcan-lib/apollo-server/initGraphQL';
import { getUserFromReq, computeContextFromUser, configureSentryScope } from './vulcan-lib/apollo-server/context';

import universalCookiesMiddleware from 'universal-cookie-express';

import { formatError } from 'apollo-errors';

import * as Sentry from '@sentry/node';
import express from 'express'
import { app } from './expressServer';
import path from 'path'
import { getPublicSettingsLoaded } from '../lib/settingsCache';
import { embedAsGlobalVar } from './vulcan-lib/apollo-ssr/renderUtil';
import { addStripeMiddleware } from './stripeMiddleware';
import { addAuthMiddlewares, expressSessionSecretSetting } from './authenticationMiddlewares';
import { addSentryMiddlewares, logGraphqlQueryStarted, logGraphqlQueryFinished } from './logging';
import { addClientIdMiddleware } from './clientIdMiddleware';
import { addStaticRoute } from './vulcan-lib/staticRoutes';
import { classesForAbTestGroups } from '../lib/abTestImpl';
import fs from 'fs';
import crypto from 'crypto';
import expressSession from 'express-session';
import MongoStore from 'connect-mongo'
import { ckEditorTokenHandler } from './ckEditorToken';
import { getMongoClient } from '../lib/mongoCollection';

const loadClientBundle = () => {
  const bundlePath = path.join(__dirname, "../../client/js/bundle.js");
  const bundleText = fs.readFileSync(bundlePath, 'utf8');
  const lastModified = fs.statSync(bundlePath).mtimeMs;
  return {
    bundlePath,
    bundleHash: crypto.createHash('sha256').update(bundleText, 'utf8').digest('hex'),
    lastModified,
    bundleText,
  };
}
let clientBundle: {bundlePath: string, bundleHash: string, lastModified: number, bundleText: string}|null = null;
const getClientBundle = () => {
  if (!clientBundle) {
    clientBundle = loadClientBundle();
    return clientBundle;
  }
  
  const lastModified = fs.statSync(clientBundle.bundlePath).mtimeMs;
  if (clientBundle.lastModified !== lastModified) {
    clientBundle = loadClientBundle();
    return clientBundle;
  }
  
  return clientBundle;
}

class ApolloServerLogging {
  requestDidStart(context: any) {
    const {request} = context;
    const {operationName, query, variables} = request;
    logGraphqlQueryStarted(operationName, query, variables);
    
    return {
      willSendResponse(props) {
        logGraphqlQueryFinished(operationName, query);
      }
    };
  }
}

export function startWebserver() {
  const addMiddleware = (...args) => app.use(...args);
  const config = { path: '/graphql' };
  const expressSessionSecret = expressSessionSecretSetting.get()

  app.use(universalCookiesMiddleware());
  // Required for passport-auth0, and for login redirects
  if (expressSessionSecret) {
    const store = MongoStore.create({
      client: getMongoClient()
    })
    app.use(expressSession({
      secret: expressSessionSecret,
      resave: false,
      saveUninitialized: false,
      store,
      cookie: {
        // NB: Although the Set-Cookie HTTP header takes seconds,
        // express-session wants milliseconds for some reason
        maxAge: 1000 * 60 * 60 * 24 * 365 * 10
      }
    }))
  }
  app.use(bodyParser.urlencoded({ extended: true })) // We send passwords + username via urlencoded form parameters
  app.use('/analyticsEvent', bodyParser.json({ limit: '50mb' }));
  app.use(pickerMiddleware);

  addStripeMiddleware(addMiddleware);
  addAuthMiddlewares(addMiddleware);
  addSentryMiddlewares(addMiddleware);
  addClientIdMiddleware(addMiddleware);
  
  //eslint-disable-next-line no-console
  console.log("Starting ForumMagnum server. Versions: "+JSON.stringify(process.versions));
  
  // create server
  // given options contains the schema
  const apolloServer = new ApolloServer({
    // graphql playground (replacement to graphiql), available on the app path
    playground: getPlaygroundConfig(config.path),
    introspection: true,
    debug: isDevelopment,
    
    schema: getExecutableSchema(),
    formatError: (e: GraphQLError): GraphQLFormattedError => {
      Sentry.captureException(e);
      // eslint-disable-next-line no-console
      console.error(e);
      // TODO: Replace sketchy apollo-errors package with something first-party
      // and that doesn't require a cast here
      return formatError(e) as any;
    },
    //tracing: isDevelopment,
    tracing: false,
    cacheControl: true,
    context: async ({ req, res }) => {
      const user = await getUserFromReq(req);
      const context = await computeContextFromUser(user, req, res);
      configureSentryScope(context);
      return context;
    },
    plugins: [new ApolloServerLogging()]
  });

  app.use('/graphql', bodyParser.json({ limit: '50mb' }));
  app.use('/graphql', bodyParser.text({ type: 'application/graphql' }));
  apolloServer.applyMiddleware({ app })

  addStaticRoute("/js/bundle.js", ({query}, req, res, context) => {
    const {bundleHash, bundleText} = getClientBundle();
    if (query.hash && query.hash !== bundleHash) {
      // If the query specifies a hash, but it's wrong, this probably means there's a
      // version upgrade in progress, and the SSR and the bundle were handled by servers
      // on different versions. Serve whatever bundle we have (there's really not much
      // else to do), but set the Cache-Control header differently so that it will be
      // fixed on the next refresh.
      res.writeHead(200, {
        "Cache-Control": "public, max-age=60",
        "Content-Type": "text/javascript; charset=utf-8"
      });
      res.end(bundleText);
    } else {
      res.writeHead(200, {
        "Cache-Control": "public, max-age=604800, immutable",
        "Content-Type": "text/javascript; charset=utf-8"
      });
      res.end(bundleText);
    }
  });
  // Setup CKEditor Token
  app.use("/ckeditor-token", ckEditorTokenHandler)
  
  // Static files folder
  // eslint-disable-next-line no-console
  console.log(`Serving static files from ${path.join(__dirname, '../../client')}`);
  app.use(express.static(path.join(__dirname, '../../client')))
  // eslint-disable-next-line no-console
  console.log(`Serving static files from ${path.join(__dirname, '../../../public')}`);
  app.use(express.static(path.join(__dirname, '../../../public')))
  
  // Voyager is a GraphQL schema visual explorer
  app.use("/graphql-voyager", voyagerMiddleware({
    endpointUrl: config.path,
  }));
  // Setup GraphiQL
  app.use("/graphiql", graphiqlMiddleware({
    endpointURL: config.path,
    passHeader: "'Authorization': localStorage['Meteor.loginToken']", // eslint-disable-line quotes
  }));
  

  app.get('*', async (request, response) => {
    const renderResult = await renderWithCache(request, response);
    
<<<<<<< HEAD
    const {ssrBody, headers, serializedApolloState, jssSheets, status, redirectUrl, allAbTestGroups, themeOptions } = renderResult;
=======
    const {ssrBody, headers, serializedApolloState, jssSheets, status, redirectUrl, renderedAt, allAbTestGroups} = renderResult;
>>>>>>> e119bc84
    const {bundleHash} = getClientBundle();

    const clientScript = `<script defer src="/js/bundle.js?hash=${bundleHash}"></script>`

    if (!getPublicSettingsLoaded()) throw Error('Failed to render page because publicSettings have not yet been initialized on the server')
    
    const instanceSettingsHeader = embedAsGlobalVar("publicInstanceSettings", getInstanceSettings().public);
    const themeOptionsHeader = embedAsGlobalVar("themeOptions", themeOptions);
    
    // Finally send generated HTML with initial data to the client
    if (redirectUrl) {
      // eslint-disable-next-line no-console
      console.log(`Redirecting to ${redirectUrl}`);
      response.status(status||301).redirect(redirectUrl);
    } else {
      return response.status(status||200).send(
        '<!doctype html>\n'
        + '<head>\n'
          + clientScript
          + headers.join('\n')
          + instanceSettingsHeader
          + themeOptionsHeader
          + jssSheets
        + '</head>\n'
        + '<body class="'+classesForAbTestGroups(allAbTestGroups)+'">\n'
          + ssrBody
        +'</body>\n'
        + embedAsGlobalVar("ssrRenderedAt", renderedAt)
        + serializedApolloState)
    }
  })

  // Start Server
  const port = process.env.PORT || 3000
  const env = process.env.NODE_ENV || 'production'
  const server = app.listen({ port }, () => {
    // eslint-disable-next-line no-console
    return console.info(`Server running on http://localhost:${port} [${env}]`)
  })
  server.keepAliveTimeout = 120000;
}<|MERGE_RESOLUTION|>--- conflicted
+++ resolved
@@ -191,11 +191,7 @@
   app.get('*', async (request, response) => {
     const renderResult = await renderWithCache(request, response);
     
-<<<<<<< HEAD
-    const {ssrBody, headers, serializedApolloState, jssSheets, status, redirectUrl, allAbTestGroups, themeOptions } = renderResult;
-=======
-    const {ssrBody, headers, serializedApolloState, jssSheets, status, redirectUrl, renderedAt, allAbTestGroups} = renderResult;
->>>>>>> e119bc84
+    const {ssrBody, headers, serializedApolloState, jssSheets, status, redirectUrl, themeOptions, renderedAt, allAbTestGroups} = renderResult;
     const {bundleHash} = getClientBundle();
 
     const clientScript = `<script defer src="/js/bundle.js?hash=${bundleHash}"></script>`
