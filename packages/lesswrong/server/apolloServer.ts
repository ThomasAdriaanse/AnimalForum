import { ApolloServer } from 'apollo-server-express';
import { GraphQLError, GraphQLFormattedError } from 'graphql';

import { isDevelopment, getInstanceSettings } from '../lib/executionEnvironment';
import { renderWithCache } from './vulcan-lib/apollo-ssr/renderPage';

import bodyParser from 'body-parser';
import { pickerMiddleware } from './vendor/picker';
import voyagerMiddleware from 'graphql-voyager/middleware/express';
import getVoyagerConfig from './vulcan-lib/apollo-server/voyager';
import { graphiqlMiddleware, getGraphiqlConfig } from './vulcan-lib/apollo-server/graphiql';
import getPlaygroundConfig from './vulcan-lib/apollo-server/playground';

import { getExecutableSchema } from './vulcan-lib/apollo-server/initGraphQL';
import { computeContextFromReq } from './vulcan-lib/apollo-server/context';

import universalCookiesMiddleware from 'universal-cookie-express';

import { formatError } from 'apollo-errors';

import * as Sentry from '@sentry/node';
import express from 'express'
import { app } from './expressServer';
import path from 'path'
import { getPublicSettingsLoaded } from '../lib/settingsCache';
import { embedAsGlobalVar } from './vulcan-lib/apollo-ssr/renderUtil';
import { addStripeMiddleware } from './stripeMiddleware';
import { addAuthMiddlewares } from './authenticationMiddlewares';
import { addSentryMiddlewares } from './logging';
import { addClientIdMiddleware } from './clientIdMiddleware';
import { addStaticRoute } from './vulcan-lib/staticRoutes';
import { classesForAbTestGroups } from '../lib/abTestImpl';
import fs from 'fs';
import crypto from 'crypto';
import { ckEditorTokenHandler } from './ckEditorToken';

const loadClientBundle = () => {
  const bundlePath = path.join(__dirname, "../../client/js/bundle.js");
  const bundleText = fs.readFileSync(bundlePath, 'utf8');
  const lastModified = fs.statSync(bundlePath).mtimeMs;
  return {
    bundlePath,
    bundleHash: crypto.createHash('sha256').update(bundleText, 'utf8').digest('hex'),
    lastModified,
    bundleText,
  };
}
let clientBundle: {bundlePath: string, bundleHash: string, lastModified: number, bundleText: string}|null = null;
const getClientBundle = () => {
  if (!clientBundle) {
    clientBundle = loadClientBundle();
    return clientBundle;
  }
  
  const lastModified = fs.statSync(clientBundle.bundlePath).mtimeMs;
  if (clientBundle.lastModified !== lastModified) {
    clientBundle = loadClientBundle();
    return clientBundle;
  }
  
  return clientBundle;
}

export function startWebserver() {
  const addMiddleware = (...args) => app.use(...args);
  const config = { path: '/graphql' };

  app.use(universalCookiesMiddleware());
  app.use(bodyParser.urlencoded({ extended: true })) // We send passwords + username via urlencoded form parameters
  app.use(pickerMiddleware);

  addStripeMiddleware(addMiddleware);
  addAuthMiddlewares(addMiddleware);
  addSentryMiddlewares(addMiddleware);
  addClientIdMiddleware(addMiddleware);
  
  //eslint-disable-next-line no-console
  console.log("Starting LessWrong server. Versions: "+JSON.stringify(process.versions));
  
  // create server
  // given options contains the schema
  const apolloServer = new ApolloServer({
    // graphql playground (replacement to graphiql), available on the app path
    playground: getPlaygroundConfig(config),
    introspection: true,
    debug: isDevelopment,
    
    schema: getExecutableSchema(),
    formatError: (e: GraphQLError): GraphQLFormattedError => {
      Sentry.captureException(e);
      // eslint-disable-next-line no-console
      console.error(e);
      // TODO: Replace sketchy apollo-errors package with something first-party
      // and that doesn't require a cast here
      return formatError(e) as any;
    },
    //tracing: isDevelopment,
    tracing: false,
    cacheControl: true,
    context: ({ req, res }) => computeContextFromReq(req, res),
  });

  app.use('/graphql', bodyParser.json({ limit: '50mb' }));
  app.use('/graphql', bodyParser.text({ type: 'application/graphql' }));
  apolloServer.applyMiddleware({ app })

  addStaticRoute("/js/bundle.js", ({query}, req, res, context) => {
    const {bundleHash, bundleText} = getClientBundle();
    if (query.hash && query.hash !== bundleHash) {
      // If the query specifies a hash, but it's wrong, this probably means there's a
      // version upgrade in progress, and the SSR and the bundle were handled by servers
      // on different versions. Serve whatever bundle we have (there's really not much
      // else to do), but set the Cache-Control header differently so that it will be
      // fixed on the next refresh.
      res.writeHead(200, {
        "Cache-Control": "public, max-age=60",
        "Content-Type": "text/javascript; charset=utf-8"
      });
      res.end(bundleText);
    } else {
      res.writeHead(200, {
        "Cache-Control": "public, max-age=604800, immutable",
        "Content-Type": "text/javascript; charset=utf-8"
      });
      res.end(bundleText);
    }
  });
  // Setup CKEditor Token
  app.use("/ckeditor-token", ckEditorTokenHandler)
  
  // Static files folder
  // eslint-disable-next-line no-console
  console.log(`Serving static files from ${path.join(__dirname, '../../client')}`);
  app.use(express.static(path.join(__dirname, '../../client')))
  // eslint-disable-next-line no-console
  console.log(`Serving static files from ${path.join(__dirname, '../../../public')}`);
  app.use(express.static(path.join(__dirname, '../../../public')))
  
  // Voyager is a GraphQL schema visual explorer
  app.use("/graphql-voyager", voyagerMiddleware(getVoyagerConfig(config)));
  // Setup GraphiQL
  app.use("/graphiql", graphiqlMiddleware(getGraphiqlConfig(config)));
  

  app.get('*', async (request, response) => {
    const renderResult = await renderWithCache(request, response);
    
<<<<<<< HEAD
    const {ssrBody, headers, serializedApolloState, jssSheets, status, redirectUrl, themeOptions } = renderResult;
=======
    const {ssrBody, headers, serializedApolloState, jssSheets, status, redirectUrl, allAbTestGroups} = renderResult;
>>>>>>> c9c68624
    const {bundleHash} = getClientBundle();

    const clientScript = `<script defer src="/js/bundle.js?hash=${bundleHash}"></script>`

    if (!getPublicSettingsLoaded()) throw Error('Failed to render page because publicSettings have not yet been initialized on the server')
    
    const instanceSettingsHeader = embedAsGlobalVar("publicInstanceSettings", getInstanceSettings().public);
    const themeOptionsHeader = embedAsGlobalVar("themeOptions", themeOptions);
    
    // Finally send generated HTML with initial data to the client
    if (redirectUrl) {
      // eslint-disable-next-line no-console
      console.log(`Redirecting to ${redirectUrl}`);
      response.status(status||301).redirect(redirectUrl);
    } else {
      return response.status(status||200).send(
        '<!doctype html>\n'
        + '<head>\n'
          + clientScript
          + headers.join('\n')
          + instanceSettingsHeader
          + themeOptionsHeader
          + jssSheets
        + '</head>\n'
        + '<body class="'+classesForAbTestGroups(allAbTestGroups)+'">\n'
          + ssrBody
        +'</body>\n'
        + serializedApolloState)
    }
  })

  // Start Server
  const port = process.env.PORT || 3000
  const env = process.env.NODE_ENV || 'production'
  app.listen({ port }, () => {
    // eslint-disable-next-line no-console
    return console.info(`Server running on http://localhost:${port} [${env}]`)
  })
}
<|MERGE_RESOLUTION|>--- conflicted
+++ resolved
@@ -145,11 +145,7 @@
   app.get('*', async (request, response) => {
     const renderResult = await renderWithCache(request, response);
     
-<<<<<<< HEAD
-    const {ssrBody, headers, serializedApolloState, jssSheets, status, redirectUrl, themeOptions } = renderResult;
-=======
-    const {ssrBody, headers, serializedApolloState, jssSheets, status, redirectUrl, allAbTestGroups} = renderResult;
->>>>>>> c9c68624
+    const {ssrBody, headers, serializedApolloState, jssSheets, status, redirectUrl, allAbTestGroups, themeOptions } = renderResult;
     const {bundleHash} = getClientBundle();
 
     const clientScript = `<script defer src="/js/bundle.js?hash=${bundleHash}"></script>`
