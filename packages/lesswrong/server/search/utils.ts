import algoliasearch from 'algoliasearch';
import htmlToText from 'html-to-text';
import chunk from 'lodash/chunk';
import keyBy from 'lodash/keyBy';
import { isAnyTest } from '../../lib/executionEnvironment';
import * as _ from 'underscore';
import { getAlgoliaIndexName, collectionIsAlgoliaIndexed, AlgoliaIndexCollectionName } from '../../lib/algoliaUtil';
import { Comments } from '../../lib/collections/comments';
import { Posts } from '../../lib/collections/posts';
import { postStatuses } from '../../lib/collections/posts/constants';
import RSSFeeds from '../../lib/collections/rssfeeds/collection';
import Sequences from '../../lib/collections/sequences/collection';
import { Tags } from '../../lib/collections/tags/collection';
import Users from '../../lib/collections/users/collection';
import { algoliaAppIdSetting } from '../../lib/publicSettings';
import { DatabaseServerSetting } from '../databaseSettings';
import { dataToMarkdown } from '../editor/conversionUtils';
import filter from 'lodash/filter';
import { asyncFilter } from '../../lib/utils/asyncUtils';
import { truncatise } from '../../lib/truncatise';
<<<<<<< HEAD
import { subBatchArray } from './subBatchArray';
=======
import moment from 'moment';
>>>>>>> e37cdc9b

export type AlgoliaIndexedDbObject = DbComment|DbPost|DbUser|DbSequence|DbTag;

export interface AlgoliaIndexedCollection<T extends AlgoliaIndexedDbObject> extends CollectionBase<T, AlgoliaIndexCollectionName> {
  toAlgolia: (document: T) => Promise<Array<AlgoliaDocument>|null>
}

const COMMENT_MAX_SEARCH_CHARACTERS = 18000
const USER_BIO_MAX_SEARCH_CHARACTERS = COMMENT_MAX_SEARCH_CHARACTERS
const TAG_MAX_SEARCH_CHARACTERS = COMMENT_MAX_SEARCH_CHARACTERS;

Comments.toAlgolia = async (comment: DbComment): Promise<Array<AlgoliaComment>|null> => {
  if (comment.deleted) return null;
  
  const algoliaComment: AlgoliaComment = {
    objectID: comment._id,
    _id: comment._id,
    userId: comment.userId,
    baseScore: comment.baseScore,
    isDeleted: comment.deleted,
    retracted: comment.retracted,
    deleted: comment.deleted,
    spam: comment.spam,
    legacy: comment.legacy,
    userIP: comment.userIP,
    createdAt: comment.createdAt,
    postedAt: comment.postedAt,
    publicDateMs: moment(comment.postedAt).valueOf(),
    af: comment.af,
    tags: comment.tagId ? [comment.tagId] : [],
    body: "",
  };
  const commentAuthor = await Users.findOne({_id: comment.userId});
  if (commentAuthor && !commentAuthor.deleted) {
    algoliaComment.authorDisplayName = commentAuthor.displayName;
    algoliaComment.authorUserName = commentAuthor.username;
    algoliaComment.authorSlug = commentAuthor.slug;
  }
  if (comment.postId) {
    const parentPost = await Posts.findOne({_id: comment.postId});
    if (parentPost) {
      algoliaComment.postId = comment.postId;
      algoliaComment.postTitle = parentPost.title;
      algoliaComment.postSlug = parentPost.slug;
      algoliaComment.postIsEvent = parentPost.isEvent;
      algoliaComment.postGroupId = parentPost.groupId;
      const tags = parentPost.tagRelevance ?
        Object.entries(parentPost.tagRelevance).filter(([tagId, relevance]:[string, number]) => relevance > 0).map(([tagId]) => tagId)
        : []
      algoliaComment.tags = tags
    }
  }
  if (comment.tagId) {
    const tag = await Tags.findOne({_id: comment.tagId});
    if (tag) {
      algoliaComment.tagId = comment.tagId;
      algoliaComment.tagCommentType = comment.tagCommentType;
      algoliaComment.tagName = tag.name;
      algoliaComment.tagSlug = tag.slug;
    }
  }

  let body = ""
  if (comment.contents?.originalContents?.type) {
    const { data, type } = comment.contents.originalContents
    body = dataToMarkdown(data, type)
  }
  //  Limit comment size to ensure we stay below Algolia search Limit
  //  TODO: Actually limit by encoding size as opposed to characters
  algoliaComment.body = body.slice(0, COMMENT_MAX_SEARCH_CHARACTERS)
  return [algoliaComment]
}

Sequences.toAlgolia = async (sequence: DbSequence): Promise<Array<AlgoliaSequence>|null> => {
  if (sequence.isDeleted || sequence.draft || sequence.hidden)
    return null;
  
  const algoliaSequence: AlgoliaSequence = {
    objectID: sequence._id,
    _id: sequence._id,
    title: sequence.title,
    userId: sequence.userId,
    createdAt: sequence.createdAt,
    publicDateMs: moment(sequence.createdAt).valueOf(),
    af: sequence.af,
    plaintextDescription: "",
    bannerImageId: sequence.bannerImageId,
  };
  const sequenceAuthor = await Users.findOne({_id: sequence.userId});
  if (sequenceAuthor) {
    algoliaSequence.authorDisplayName = sequenceAuthor.displayName;
    algoliaSequence.authorUserName = sequenceAuthor.username;
    algoliaSequence.authorSlug = sequenceAuthor.slug;
  }
  //  Limit comment size to ensure we stay below Algolia search Limit
  // TODO: Actually limit by encoding size as opposed to characters
  const { html = "" } = sequence.contents || {};
  const plaintextBody = htmlToText.fromString(html);
  algoliaSequence.plaintextDescription = plaintextBody.slice(0, 2000);
  return [algoliaSequence]
}

Users.toAlgolia = async (user: DbUser): Promise<Array<AlgoliaUser>|null> => {
  if (user.deleted) return null;
  if (user.deleteContent) return null;
  
  let howOthersCanHelpMe = ""
  if (user.howOthersCanHelpMe?.originalContents?.type) {
    const { data, type } = user.howOthersCanHelpMe.originalContents
    howOthersCanHelpMe = dataToMarkdown(data, type)
  }
  let howICanHelpOthers = ""
  if (user.howICanHelpOthers?.originalContents?.type) {
    const { data, type } = user.howICanHelpOthers.originalContents
    howICanHelpOthers = dataToMarkdown(data, type)
  }
  
  const bioOriginalContents = user.biography?.originalContents;
  const bio = bioOriginalContents ? dataToMarkdown(bioOriginalContents.data, bioOriginalContents.type) : "";
  const htmlBio = user.biography?.html || "";
  
  const algoliaUser: AlgoliaUser = {
    _id: user._id,
    objectID: user._id,
    username: user.username,
    displayName: user.displayName,
    createdAt: user.createdAt,
    publicDateMs: moment(user.createdAt).valueOf(),
    isAdmin: user.isAdmin,
    profileImageId: user.profileImageId,
    bio: bio.slice(0, USER_BIO_MAX_SEARCH_CHARACTERS),
    htmlBio: truncatise(htmlBio, {
      TruncateBy: 'characters',
      TruncateLength: USER_BIO_MAX_SEARCH_CHARACTERS - 500 // some buffer for HTML tags
    }),
    howOthersCanHelpMe: howOthersCanHelpMe.slice(0, USER_BIO_MAX_SEARCH_CHARACTERS),
    howICanHelpOthers: howICanHelpOthers.slice(0, USER_BIO_MAX_SEARCH_CHARACTERS),
    karma: user.karma,
    slug: user.slug,
    jobTitle: user.jobTitle,
    organization: user.organization,
    careerStage: user.careerStage,
    website: user.website,
    groups: user.groups,
    af: user.groups && user.groups.includes('alignmentForum'),
    tags: user.profileTagIds,
    ...(user.mapLocation?.geometry?.location?.lat && {_geoloc: {
      lat: user.mapLocation.geometry.location.lat,
      lng: user.mapLocation.geometry.location.lng,
    }}),
    ...(user.mapLocation?.formatted_address && {mapLocationAddress: user.mapLocation.formatted_address})
  }
  return [algoliaUser];
}

// TODO: Refactor this to no longer by this insane parallel code path, and instead just make a graphQL query and use all the relevant data
Posts.toAlgolia = async (post: DbPost): Promise<Array<AlgoliaPost>|null> => {
  if (post.status !== postStatuses.STATUS_APPROVED)
    return null;
  if (post.authorIsUnreviewed)
    return null;
  
  const tags = post.tagRelevance ? 
    Object.entries(post.tagRelevance).filter(([tagId, relevance]:[string, number]) => relevance > 0).map(([tagId]) => tagId)
    : []
  const algoliaMetaInfo: AlgoliaPost = {
    _id: post._id,
    userId: post.userId,
    url: post.url,
    title: post.title,
    slug: post.slug,
    baseScore: post.baseScore,
    status: post.status,
    curated: !!post.curatedDate,
    legacy: post.legacy,
    commentCount: post.commentCount,
    userIP: post.userIP,
    createdAt: post.createdAt,
    postedAt: post.postedAt,
    publicDateMs: moment(post.postedAt).valueOf(),
    isFuture: post.isFuture,
    isEvent: post.isEvent,
    viewCount: post.viewCount,
    lastCommentedAt: post.lastCommentedAt,
    draft: post.draft,
    af: post.af,
    tags,
    body: "",
    order: 0,
  };
  const postAuthor = await Users.findOne({_id: post.userId});
  if (postAuthor && !postAuthor.deleted) {
    algoliaMetaInfo.authorSlug = postAuthor.slug;
    algoliaMetaInfo.authorDisplayName = postAuthor.displayName;
    algoliaMetaInfo.authorFullName = postAuthor.fullName;
  }
  const postFeed = await RSSFeeds.findOne({_id: post.feedId});
  if (postFeed) {
    algoliaMetaInfo.feedName = postFeed.nickname;
    algoliaMetaInfo.feedLink = post.feedLink;
  }
  let postBatch: Array<AlgoliaPost> = [];
  let body = ""
  if (post.contents?.originalContents?.type) {
    const { data, type } = post.contents.originalContents
    body = dataToMarkdown(data, type)
  }
  if (body) {
    body.split("\n\n").forEach((paragraph, paragraphCounter) => {
      postBatch.push(_.clone({
        ...algoliaMetaInfo,
        objectID: post._id + "_" + paragraphCounter,
        
        // Algolia limits text to 20 KB. They don't say what encoding they use though. 
        // Some random tests seem to imply that they use UTF-8, which means between 1 and 4 bytes per character.
        // So limit to 18,000 characters under the assumption that we have ~1.1 bytes/character.
        body: paragraph.slice(0, 18000),
        order: paragraphCounter
      }));
    })
  } else {
    postBatch.push(_.clone({
      ...algoliaMetaInfo,
      objectID: post._id + "_0",
      body: "",
      order: 0
    }));
  }
  return postBatch
}

Tags.toAlgolia = async (tag: DbTag): Promise<Array<AlgoliaTag>|null> => {
  if (tag.deleted) return null;
  if (tag.adminOnly) return null;
  
  let description = ""
  if (tag.description?.originalContents?.type) {
    const { data, type } = tag.description.originalContents
    description = dataToMarkdown(data, type)
  }
  // Limit tag description  size to ensure we stay below Algolia search Limit
  // TODO: Actually limit by encoding size as opposed to characters
  description = description.slice(0, TAG_MAX_SEARCH_CHARACTERS)
  
  return [{
    _id: tag._id,
    objectID: tag._id,
    name: tag.name,
    slug: tag.slug,
    core: tag.core,
    defaultOrder: tag.defaultOrder,
    suggestedAsFilter: tag.suggestedAsFilter,
    postCount: tag.postCount,
    wikiOnly: tag.wikiOnly,
    isSubforum: tag.isSubforum,
    description,
    bannerImageId: tag.bannerImageId
  }];
}


// Do algoliaIndex.waitTask as an async function rather than a
// callback-accepting function.
async function algoliaWaitForTask(algoliaIndex: algoliasearch.Index, taskID: number) {
  return new Promise<void>((resolve,reject) => {
    algoliaIndex.waitTask(taskID, (err) => {
      if (err) reject(err);
      else resolve();
    });
  });
}

// Do algoliaIndex.addObjects as an async function rather than a
// callback-accepting function. Returns a content object with a taskID
// and a list objectIDs.
//
// https://www.algolia.com/doc/api-reference/api-methods/add-objects/
async function algoliaAddObjects(algoliaIndex: algoliasearch.Index, objects: Array<AlgoliaDocument>) {
  return new Promise((resolve,reject) => {
    algoliaIndex.addObjects(objects, (err, content) => {
      if (err) reject(err);
      else resolve(content);
    });
  });
}

// Do algoliaIndex.deleteObjects as an async function rather than a
// callback-accepting function. Returns a content object with a taskID
// and a list objectIDs.
// https://www.algolia.com/doc/api-reference/api-methods/delete-objects/
export async function algoliaDeleteIds(algoliaIndex: algoliasearch.Index, ids: Array<string>)
{
  return new Promise((resolve,reject) => {
    algoliaIndex.deleteObjects(ids, (err, content) => {
      if (err) reject(err);
      else resolve(content);
    });
  });
}

// Do algoliaIndex.getObjects as an async function rather than a
// callback-accepting function. Returns a content object with a results field.
// https://www.algolia.com/doc/api-reference/api-methods/get-objects/
async function algoliaGetObjects(algoliaIndex: algoliasearch.Index, ids: Array<string>): Promise<{results: Array<AlgoliaDocument>}>
{
  return new Promise((resolve: (result: {results: Array<AlgoliaDocument>})=>void, reject) => {
    algoliaIndex.getObjects(ids, (err,content) => {
      if (err) {
        reject(err);
      } else {
        // Downcast because Algolia doesn't guarantee an _id field, but our schema does
        resolve(content as {results: Array<AlgoliaDocument>});
      }
    });
  });
}

export async function algoliaDoSearch(algoliaIndex: algoliasearch.Index, query: algoliasearch.QueryParameters) {
  return new Promise((resolve,reject) => {
    algoliaIndex.search(query, (err,content) => {
      if (err) reject(err);
      else resolve(content);
    });
  });
}

// Do a query, but get all of the results, instead of just the first page of
// results. Since Algolia searches have a maximum page size of 1000, this
// requires doing multiple queries with pagination.
//
// Because it does multiple queries for different pages, this may return
// duplicate results or omit results, if the index is modified while it is
// running.
//
// IMPORTANT CAVEAT: If this index uses 'distinct', only one entry from each
// group will be returned.
async function algoliaDoCompleteSearch(algoliaIndex: algoliasearch.Index, query: algoliasearch.QueryParameters) {
  let allResults: Array<any> = [];
  let pageSize = 1000; // Max permitted by API
  
  let firstPageResults: any = await algoliaDoSearch(algoliaIndex, {
    ...query,
    hitsPerPage: pageSize,
  });
  for (let hit of firstPageResults.hits) {
    allResults.push(hit);
  }
  
  for (let i=1; i<firstPageResults.nbPages; i++) {
    let pageResults: any = await algoliaDoSearch(algoliaIndex, {
      ...query,
      hitsPerPage: pageSize,
      offset: pageSize*i,
    });
    
    for (let hit of pageResults.hits)
      allResults.push(hit);
  }
  
  return allResults;
}

export async function algoliaSetIndexSettings(algoliaIndex: algoliasearch.Index, settings: algoliasearch.IndexSettings) {
  return new Promise((resolve,reject) => {
    algoliaIndex.setSettings(settings,
      { forwardToReplicas: true },
      (err, content) => {
        if (err) reject(err);
        else resolve(content);
      }
    );
  });
}

export async function algoliaSetIndexSettingsAndWait(algoliaIndex: algoliasearch.Index, settings: algoliasearch.IndexSettings) {
  let result: any = await algoliaSetIndexSettings(algoliaIndex, settings);
  await algoliaWaitForTask(algoliaIndex, result.taskID);
}

export async function algoliaGetAllDocuments(algoliaIndex: algoliasearch.Index): Promise<Array<AlgoliaDocument>> {
  return new Promise((resolve,reject) => {
    let results: Array<AlgoliaDocument> = [];
    let browser = algoliaIndex.browseAll();
    
    browser.on('result', (content) => {
      for (let result of content.hits) {
        // Downcast because Algolia doesn't guarantee an _id field, but our schema does
        results.push(result as AlgoliaDocument);
      }
    });
    browser.on('end', () => {
      resolve(results);
    });
    browser.on('error', (err) => {
      reject(err);
    });
  });
}


// Given a list of objects that should be in the Algolia index, check whether
// they are, and whether all fields on them match. If there are any differences,
// correct them.
//
// (We do this rather than add blindly, because addObjects called are expensive
// -- both in the traditional performance sense, and also in the sense that
// Algolia's usage-based billing is built around it.)
// TODO: This used to return any errors encountered, but now throws them
async function addOrUpdateIfNeeded(algoliaIndex: algoliasearch.Index, objects: Array<AlgoliaDocument>) {
  if (objects.length == 0) return;
  
  const ids = _.map(objects, o=>o._id);
  const algoliaObjects: Array<AlgoliaDocument|null> = (await algoliaGetObjects(algoliaIndex, ids)).results;
  // Workaround for getting filter to properly typecheck: https://github.com/microsoft/TypeScript/issues/16069#issuecomment-392022894
  const isNotNull = <T extends {}>(x:undefined | null | T) : x is T => !!x
  const algoliaObjectsNonnull: Array<AlgoliaDocument> = filter(algoliaObjects, isNotNull);
  const algoliaObjectsById = keyBy(algoliaObjectsNonnull, o=>o._id);
  
  const objectsToSync = _.filter(objects,
    obj => !_.isEqual(obj, algoliaObjectsById[obj._id]));
  
  if (objectsToSync.length > 0) {
    const response: any = await algoliaAddObjects(algoliaIndex, objectsToSync);
    await algoliaWaitForTask(algoliaIndex, response.taskID);
  }
}

// Find the largest ID in this group. Unfortunately the only way to do this is
// to try retrieving different IDs, and see what does and doesn't come back.
async function getHighestGroupIndexInGroup(algoliaIndex: algoliasearch.Index, mongoId: string, lowerBound: number): Promise<number> {
  let largestIndex = lowerBound;
  while (await algoliaIdExists(algoliaIndex, `${mongoId}_${largestIndex+1}`)) {
    largestIndex++;
  }
  return largestIndex;
}

 /**
  * TODO-FIXME: Seems to be broken, based on bugged behavior. Fix with distinct
  * search instead.
  *
  * Given a set of objectIDs, some of which are of the form
  * (mongoId)_(groupIndex) and some of which aren't, some of which share
  * mongoIds but not groupIndexes, return all objectIDs in the algolia index
  * which share a mongoId with one of the provided objectIDs, but have a higher
  * groupIndex than any in the input.
  */
async function algoliaObjectIDsToHigherIDSet(algoliaIndex: algoliasearch.Index, ids: Array<string>): Promise<Array<string>> {
  const highestGroupIndexes: Record<string,number> = {};
  for (let id of ids) {
    if (id.indexOf('_') >= 0) {
      const [mongoId, groupIndexStr] = id.split('_');
      const groupIndex = parseInt(groupIndexStr);
      if (!(mongoId in highestGroupIndexes) || (groupIndex > highestGroupIndexes[mongoId]))
        highestGroupIndexes[mongoId] = groupIndex;
    }
  }
  
  let result: Array<string> = [];
  for (let mongoId of Object.keys(highestGroupIndexes)) {
    const largestIndexInInput = highestGroupIndexes[mongoId];
    const largestIndexInAlgolia = await getHighestGroupIndexInGroup(algoliaIndex, mongoId, largestIndexInInput);
    for (let i=largestIndexInInput+1; i<=largestIndexInAlgolia; i++)
      result.push(`${mongoId}_${i}`);
  }
  return result;
}

async function algoliaIdExists(algoliaIndex: algoliasearch.Index, id: string): Promise<boolean> {
  const response = await algoliaGetObjects(algoliaIndex, [id]);
  const nonnullResults = _.filter(response.results, r=>!!r);
  return nonnullResults.length>0;
}

// Given a list of mongo IDs that should *not* be in the Algolia index, check
// whether any are, and (if any are), delete them.
//
// We first do a series of queries, one per mongo ID, to collect the indexed
// pieces of the deleted documents (since they're split into multiple index
// entries by paragraph).
async function deleteIfPresent(algoliaIndex: algoliasearch.Index, ids: Array<string>) {
  let algoliaIdsToDelete: Array<any> = [];
  
  for (const mongoId of ids) {
    const results = await algoliaDoCompleteSearch(algoliaIndex, {
      query: mongoId,
      restrictSearchableAttributes: ["_id"],
      attributesToRetrieve: ['objectID','_id'],
      distinct: false,
    });
    for (const hit of results) {
      algoliaIdsToDelete.push(hit.objectID);
    }
  }
  
  if (algoliaIdsToDelete.length > 0) {
    const response: any = await algoliaDeleteIds(algoliaIndex, algoliaIdsToDelete);
    await algoliaWaitForTask(algoliaIndex, response.taskID);
  }
}

const algoliaAdminKeySetting = new DatabaseServerSetting<string | null>('algolia.adminKey', null)
export function getAlgoliaAdminClient()
{
  const algoliaAppId = algoliaAppIdSetting.get();
  const algoliaAdminKey = algoliaAdminKeySetting.get()
  
  if (!algoliaAppId || !algoliaAdminKey) {
    if (!isAnyTest) {
      //eslint-disable-next-line no-console
      console.info("No Algolia credentials found. To activate search please provide 'algolia.appId' and 'algolia.adminKey' in the settings")
    }
    return null;
  }
  
  let client = algoliasearch(algoliaAppId, algoliaAdminKey);
  return client;
}

export async function algoliaDocumentExport<T extends AlgoliaIndexedDbObject>({ documents, collection, updateFunction}: {
  documents: Array<AlgoliaIndexedDbObject>,
  collection: AlgoliaIndexedCollection<T>,
  updateFunction?: any,
}) {
  if (!collectionIsAlgoliaIndexed(collection.collectionName)) {
    // If this is a collection that isn't Algolia-indexed, don't index it. (This
    // gets called from voting code, which tried to update Algolia indexes to
    // change baseScore. tagRels have voting, but aren't Algolia-indexed.)
    return;
  }
  let client = getAlgoliaAdminClient();
  if (!client) {
    return;
  }
  let algoliaIndex = client.initIndex(getAlgoliaIndexName(collection.collectionName as AlgoliaIndexCollectionName));
  
  let totalErrors: any[] = [];
  
  await algoliaIndexDocumentBatch({
    documents,
    collection: collection as AlgoliaIndexedCollection<AlgoliaIndexedDbObject>,
    algoliaIndex,
    errors: totalErrors,
    updateFunction
  });
  
  if (totalErrors.length > 0) {
    //eslint-disable-next-line no-console
    console.error("Encountered the following errors while exporting to Algolia: ", totalErrors)
  }
}

export async function algoliaExportById<T extends AlgoliaIndexedDbObject>(collection: AlgoliaIndexedCollection<T>, documentId: string) {
  const document = await collection.findOne({_id: documentId});
  if (document) {
    await algoliaDocumentExport({ documents: [document], collection });
  }
}

export async function algoliaIndexDocumentBatch<T extends AlgoliaIndexedDbObject>({ documents, collection, algoliaIndex, errors, updateFunction }: {
  documents: Array<T>,
  collection: AlgoliaIndexedCollection<T>,
  algoliaIndex: algoliasearch.Index,
  errors: Array<any>,
  updateFunction: any,
})
{
  let importBatch: Array<AlgoliaDocument> = [];
  let itemsToDelete: Array<string> = [];

  for (let item of documents) {
    if (updateFunction) updateFunction(item)
    
    const canAccess = collection.checkAccess ? await collection.checkAccess(null, item, null) : true;
    let algoliaEntries: Array<AlgoliaDocument>|null = canAccess ? await collection.toAlgolia(item) : null;
    if (algoliaEntries && algoliaEntries.length>0) {
      importBatch.push.apply(importBatch, algoliaEntries); // Append all of algoliaEntries to importBatch
    } else {
      itemsToDelete.push(item._id);
    }
  }
  
  if (importBatch.length > 0) {
    const subBatches = subBatchArray(importBatch, 1000)
    for (const subBatch of subBatches) {
      const objectIdsAdded = _.map(subBatch, doc=>doc.objectID);
      const excessIdsToDelete = await algoliaObjectIDsToHigherIDSet(algoliaIndex, objectIdsAdded);
      
      let err
      try {
        if (excessIdsToDelete.length > 0) {
          const deleteResponse: any = await algoliaDeleteIds(algoliaIndex, excessIdsToDelete);
          await algoliaWaitForTask(algoliaIndex, deleteResponse.taskID);
        }
        
        err = await addOrUpdateIfNeeded(algoliaIndex, _.map(subBatch, _.clone));
      } catch (uncaughtErr) {
        err = uncaughtErr
      }
      if (err) errors.push(err)
    }
  }
  
  if (itemsToDelete.length > 0) {
    const err: any = await deleteIfPresent(algoliaIndex, itemsToDelete);
    if (err) errors.push(err)
  }
}


export async function subsetOfIdsAlgoliaShouldntIndex<T extends AlgoliaIndexedDbObject>(collection: AlgoliaIndexedCollection<T>, ids: Array<string>) {
  // Filter out duplicates
  const sortedIds = _.clone(ids).sort();
  const uniqueIds = _.uniq(sortedIds, true);
  const pages = chunk(uniqueIds, 1000);
  let itemsToIndexById: Record<string,boolean> = {};
  
  for (let page of pages) {
    let items: Array<T> = await collection.find({ _id: {$in: page} }).fetch();
    let itemsToIndex = await asyncFilter(items, async (item: T) => !!(await collection.toAlgolia(item)));
    for (let item of itemsToIndex) {
      itemsToIndexById[item._id] = true;
    }
  }
  
  return _.filter(ids, id => !(id in itemsToIndexById));
}<|MERGE_RESOLUTION|>--- conflicted
+++ resolved
@@ -18,11 +18,8 @@
 import filter from 'lodash/filter';
 import { asyncFilter } from '../../lib/utils/asyncUtils';
 import { truncatise } from '../../lib/truncatise';
-<<<<<<< HEAD
 import { subBatchArray } from './subBatchArray';
-=======
 import moment from 'moment';
->>>>>>> e37cdc9b
 
 export type AlgoliaIndexedDbObject = DbComment|DbPost|DbUser|DbSequence|DbTag;
 
