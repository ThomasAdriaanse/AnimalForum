--- conflicted
+++ resolved
@@ -14,10 +14,7 @@
 import { algoliaAppIdSetting } from '../../lib/publicSettings';
 import { DatabaseServerSetting } from '../databaseSettings';
 import { dataToMarkdown } from '../editor/make_editable_callbacks';
-<<<<<<< HEAD
-=======
 import filter from 'lodash/filter';
->>>>>>> c66493d0
 
 type AlgoliaDocument = {
   _id: string,
@@ -350,13 +347,9 @@
   
   const ids = _.map(objects, o=>o._id);
   const algoliaObjects: Array<AlgoliaDocument|null> = (await algoliaGetObjects(algoliaIndex, ids)).results;
-<<<<<<< HEAD
-  const algoliaObjectsNonnull: Array<AlgoliaDocument> = _.filter(algoliaObjects, o=>!!o) as Array<AlgoliaDocument>;
-=======
   // Workaround for getting filter to properly typecheck: https://github.com/microsoft/TypeScript/issues/16069#issuecomment-392022894
   const isNotNull = <T extends object>(x:undefined | null | T) : x is T => !!x
   const algoliaObjectsNonnull: Array<AlgoliaDocument> = filter(algoliaObjects, isNotNull);
->>>>>>> c66493d0
   const algoliaObjectsById = keyBy(algoliaObjectsNonnull, o=>o._id);
   
   const objectsToSync = _.filter(objects,
