--- conflicted
+++ resolved
@@ -55,18 +55,6 @@
     algoliaComment.authorUserName = commentAuthor.username;
     algoliaComment.authorSlug = commentAuthor.slug;
   }
-<<<<<<< HEAD
-  const parentPost = await Posts.findOne({_id: comment.postId});
-  if (parentPost) {
-    algoliaComment.postId = comment.postId;
-    algoliaComment.postTitle = parentPost.title;
-    algoliaComment.postSlug = parentPost.slug;
-    const tags = parentPost.tagRelevance ?
-      Object.entries(parentPost.tagRelevance).filter(([tagId, relevance]:[string, number]) => relevance > 0).map(([tagId]) => tagId)
-      : []
-    algoliaComment.tags = tags
-=======
-
   if (comment.postId) {
     const parentPost = await Posts.findOne({_id: comment.postId});
     if (parentPost) {
@@ -75,8 +63,11 @@
       algoliaComment.postSlug = parentPost.slug;
       algoliaComment.postIsEvent = parentPost.isEvent;
       algoliaComment.postGroupId = parentPost.groupId;
-    }
->>>>>>> 40827189
+      const tags = parentPost.tagRelevance ?
+        Object.entries(parentPost.tagRelevance).filter(([tagId, relevance]:[string, number]) => relevance > 0).map(([tagId]) => tagId)
+        : []
+      algoliaComment.tags = tags
+    }
   }
   if (comment.tagId) {
     const tag = await Tags.findOne({_id: comment.tagId});
