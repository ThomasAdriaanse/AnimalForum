import algoliasearch from 'algoliasearch';
import htmlToText from 'html-to-text';
import chunk from 'lodash/chunk';
import keyBy from 'lodash/keyBy';
import { isAnyTest } from '../../lib/executionEnvironment';
import * as _ from 'underscore';
import { algoliaIndexNames } from '../../lib/algoliaUtil';
import { Comments } from '../../lib/collections/comments';
import { Posts } from '../../lib/collections/posts';
import { postStatuses } from '../../lib/collections/posts/constants';
import RSSFeeds from '../../lib/collections/rssfeeds/collection';
import Sequences from '../../lib/collections/sequences/collection';
import { Tags } from '../../lib/collections/tags/collection';
import Users from '../../lib/collections/users/collection';
import { algoliaAppIdSetting } from '../../lib/publicSettings';
import { DatabaseServerSetting } from '../databaseSettings';
import { dataToMarkdown } from '../editor/make_editable_callbacks';
import filter from 'lodash/filter';
import { asyncFilter } from '../../lib/utils/asyncUtils';

export type AlgoliaIndexedDbObject = DbComment|DbPost|DbUser|DbSequence|DbTag;

<<<<<<< HEAD
export type AlgoliaDocument = {
  _id: string,
  [key: string]: any,
}

=======
>>>>>>> ef000ff3
export interface AlgoliaIndexedCollection<T extends DbObject> extends CollectionBase<T> {
  toAlgolia: (document: T) => Promise<Array<AlgoliaDocument>|null>
}

const COMMENT_MAX_SEARCH_CHARACTERS = 2000
const USER_BIO_MAX_SEARCH_CHARACTERS = COMMENT_MAX_SEARCH_CHARACTERS
const TAG_MAX_SEARCH_CHARACTERS = COMMENT_MAX_SEARCH_CHARACTERS;

Comments.toAlgolia = async (comment: DbComment): Promise<Array<AlgoliaComment>|null> => {
  if (comment.deleted) return null;
  
  const algoliaComment: AlgoliaComment = {
    objectID: comment._id,
    _id: comment._id,
    userId: comment.userId,
    baseScore: comment.baseScore,
    isDeleted: comment.isDeleted,
    retracted: comment.retracted,
    deleted: comment.deleted,
    spam: comment.spam,
    legacy: comment.legacy,
    userIP: comment.userIP,
    createdAt: comment.createdAt,
    postedAt: comment.postedAt,
    af: comment.af,
    body: "",
  };
  const commentAuthor = await Users.findOne({_id: comment.userId});
  if (commentAuthor && !commentAuthor.deleted) {
    algoliaComment.authorDisplayName = commentAuthor.displayName;
    algoliaComment.authorUserName = commentAuthor.username;
    algoliaComment.authorSlug = commentAuthor.slug;
  }
  const parentPost = await Posts.findOne({_id: comment.postId});
  if (parentPost) {
    algoliaComment.postId = comment.postId;
    algoliaComment.postTitle = parentPost.title;
    algoliaComment.postSlug = parentPost.slug;
  }
  let body = ""
  if (comment.contents?.originalContents?.type) {
    const { data, type } = comment.contents.originalContents
    body = dataToMarkdown(data, type)
  }
  //  Limit comment size to ensure we stay below Algolia search Limit
  //  TODO: Actually limit by encoding size as opposed to characters
  algoliaComment.body = body.slice(0, COMMENT_MAX_SEARCH_CHARACTERS)
  return [algoliaComment]
}

Sequences.toAlgolia = async (sequence: DbSequence): Promise<Array<AlgoliaSequence>|null> => {
  if (sequence.isDeleted || sequence.draft || sequence.hidden)
    return null;
  
  const algoliaSequence: AlgoliaSequence = {
    objectID: sequence._id,
    _id: sequence._id,
    title: sequence.title,
    userId: sequence.userId,
    baseScore: sequence.baseScore,
    createdAt: sequence.createdAt,
    af: sequence.af,
    plaintextDescription: "",
  };
  const sequenceAuthor = await Users.findOne({_id: sequence.userId});
  if (sequenceAuthor) {
    algoliaSequence.authorDisplayName = sequenceAuthor.displayName;
    algoliaSequence.authorUserName = sequenceAuthor.username;
    algoliaSequence.authorSlug = sequenceAuthor.slug;
  }
  //  Limit comment size to ensure we stay below Algolia search Limit
  // TODO: Actually limit by encoding size as opposed to characters
  const { html = "" } = sequence.contents || {};
  const plaintextBody = htmlToText.fromString(html);
  algoliaSequence.plaintextDescription = plaintextBody.slice(0, 2000);
  return [algoliaSequence]
}

Users.toAlgolia = async (user: DbUser): Promise<Array<AlgoliaUser>|null> => {
  if (user.deleted) return null;
  if (user.deleteContent) return null;
  
  const algoliaUser: AlgoliaUser = {
    _id: user._id,
    objectID: user._id,
    username: user.username,
    displayName: user.displayName,
    createdAt: user.createdAt,
    isAdmin: user.isAdmin,
    bio: user.bio?.slice(0, USER_BIO_MAX_SEARCH_CHARACTERS),
    karma: user.karma,
    slug: user.slug,
    website: user.website,
    groups: user.groups,
    af: user.groups && user.groups.includes('alignmentForum')
  }
  return [algoliaUser];
}

// TODO: Refactor this to no longer by this insane parallel code path, and instead just make a graphQL query and use all the relevant data
Posts.toAlgolia = async (post: DbPost): Promise<Array<AlgoliaPost>|null> => {
  if (post.status !== postStatuses.STATUS_APPROVED)
    return null;
  if (post.authorIsUnreviewed)
    return null;
  
  const tags = post.tagRelevance ? 
    Object.entries(post.tagRelevance).filter(([tagId, relevance]:[string, number]) => relevance > 0).map(([tagId]) => tagId)
    : []
  const algoliaMetaInfo: AlgoliaPost = {
    _id: post._id,
    userId: post.userId,
    url: post.url,
    title: post.title,
    slug: post.slug,
    baseScore: post.baseScore,
    status: post.status,
    legacy: post.legacy,
    commentCount: post.commentCount,
    userIP: post.userIP,
    createdAt: post.createdAt,
    postedAt: post.postedAt,
    isFuture: post.isFuture,
    viewCount: post.viewCount,
    lastCommentedAt: post.lastCommentedAt,
    draft: post.draft,
    af: post.af,
    tags,
    body: "",
  };
  const postAuthor = await Users.findOne({_id: post.userId});
  if (postAuthor && !postAuthor.deleted) {
    algoliaMetaInfo.authorSlug = postAuthor.slug;
    algoliaMetaInfo.authorDisplayName = postAuthor.displayName;
    algoliaMetaInfo.authorFullName = postAuthor.fullName;
  }
  const postFeed = await RSSFeeds.findOne({_id: post.feedId});
  if (postFeed) {
    algoliaMetaInfo.feedName = postFeed.nickname;
    algoliaMetaInfo.feedLink = post.feedLink;
  }
  let postBatch: Array<AlgoliaPost> = [];
  let body = ""
  if (post.contents?.originalContents?.type) {
    const { data, type } = post.contents.originalContents
    body = dataToMarkdown(data, type)
  }
  if (body) {
    body.split("\n\n").forEach((paragraph, paragraphCounter) => {
      postBatch.push(_.clone({
        ...algoliaMetaInfo,
        objectID: post._id + "_" + paragraphCounter,
        body: paragraph,
      }));
    })
  } else {
    postBatch.push(_.clone({
      ...algoliaMetaInfo,
      objectID: post._id + "_0",
      body: ""
    }));
  }
  return postBatch;
}

Tags.toAlgolia = async (tag: DbTag): Promise<Array<AlgoliaTag>|null> => {
  if (tag.deleted) return null;
  if (tag.adminOnly) return null;
  
  let description = ""
  if (tag.description?.originalContents?.type) {
    const { data, type } = tag.description.originalContents
    description = dataToMarkdown(data, type)
  }
  // Limit tag description  size to ensure we stay below Algolia search Limit
  // TODO: Actually limit by encoding size as opposed to characters
  description = description.slice(0, TAG_MAX_SEARCH_CHARACTERS)
  
  return [{
    _id: tag._id,
    objectID: tag._id,
    name: tag.name,
    slug: tag.slug,
    core: tag.core,
    defaultOrder: tag.defaultOrder,
    suggestedAsFilter: tag.suggestedAsFilter,
    postCount: tag.postCount,
    wikiOnly: tag.wikiOnly,
    description,
  }];
} 


// Do algoliaIndex.waitTask as an async function rather than a
// callback-accepting function.
async function algoliaWaitForTask(algoliaIndex: algoliasearch.Index, taskID: number) {
  return new Promise((resolve,reject) => {
    algoliaIndex.waitTask(taskID, (err) => {
      if (err) reject(err);
      else resolve();
    });
  });
}

// Do algoliaIndex.addObjects as an async function rather than a
// callback-accepting function. Returns a content object with a taskID
// and a list objectIDs.
//
// https://www.algolia.com/doc/api-reference/api-methods/add-objects/
async function algoliaAddObjects(algoliaIndex: algoliasearch.Index, objects: Array<AlgoliaDocument>) {
  return new Promise((resolve,reject) => {
    algoliaIndex.addObjects(objects, (err, content) => {
      if (err) reject(err);
      else resolve(content);
    });
  });
}

// Do algoliaIndex.deleteObjects as an async function rather than a
// callback-accepting function. Returns a content object with a taskID
// and a list objectIDs.
// https://www.algolia.com/doc/api-reference/api-methods/delete-objects/
export async function algoliaDeleteIds(algoliaIndex: algoliasearch.Index, ids: Array<string>)
{
  return new Promise((resolve,reject) => {
    algoliaIndex.deleteObjects(ids, (err, content) => {
      if (err) reject(err);
      else resolve(content);
    });
  });
}

// Do algoliaIndex.getObjects as an async function rather than a
// callback-accepting function. Returns a content object with a results field.
// https://www.algolia.com/doc/api-reference/api-methods/get-objects/
async function algoliaGetObjects(algoliaIndex: algoliasearch.Index, ids: Array<string>): Promise<{results: Array<AlgoliaDocument>}>
{
  return new Promise((resolve: (result: {results: Array<AlgoliaDocument>})=>void, reject) => {
    algoliaIndex.getObjects(ids, (err,content) => {
      if (err) {
        reject(err);
      } else {
        // Downcast because Algolia doesn't guarantee an _id field, but our schema does
        resolve(content as {results: Array<AlgoliaDocument>});
      }
    });
  });
}

export async function algoliaDoSearch(algoliaIndex: algoliasearch.Index, query: algoliasearch.QueryParameters) {
  return new Promise((resolve,reject) => {
    algoliaIndex.search(query, (err,content) => {
      if (err) reject(err);
      else resolve(content);
    });
  });
}

// Do a query, but get all of the results, instead of just the first page of
// results. Since Algolia searches have a maximum page size of 1000, this
// requires doing multiple queries with pagination.
//
// Because it does multiple queries for different pages, this may return
// duplicate results or omit results, if the index is modified while it is
// running.
//
// IMPORTANT CAVEAT: If this index uses 'distinct', only one entry from each
// group will be returned.
async function algoliaDoCompleteSearch(algoliaIndex: algoliasearch.Index, query: algoliasearch.QueryParameters) {
  let allResults: Array<any> = [];
  let pageSize = 1000; // Max permitted by API
  
  let firstPageResults: any = await algoliaDoSearch(algoliaIndex, {
    ...query,
    hitsPerPage: pageSize,
  });
  for (let hit of firstPageResults.hits) {
    allResults.push(hit);
  }
  
  for (let i=1; i<firstPageResults.nbPages; i++) {
    let pageResults: any = await algoliaDoSearch(algoliaIndex, {
      ...query,
      hitsPerPage: pageSize,
      offset: pageSize*i,
    });
    
    for (let hit of pageResults.hits)
      allResults.push(hit);
  }
  
  return allResults;
}

export async function algoliaSetIndexSettings(algoliaIndex: algoliasearch.Index, settings: algoliasearch.IndexSettings) {
  return new Promise((resolve,reject) => {
    algoliaIndex.setSettings(settings,
      { forwardToReplicas: true },
      (err, content) => {
        if (err) reject(err);
        else resolve(content);
      }
    );
  });
}

export async function algoliaSetIndexSettingsAndWait(algoliaIndex: algoliasearch.Index, settings: algoliasearch.IndexSettings) {
  let result: any = await algoliaSetIndexSettings(algoliaIndex, settings);
  await algoliaWaitForTask(algoliaIndex, result.taskID);
}

export async function algoliaGetAllDocuments(algoliaIndex: algoliasearch.Index): Promise<Array<AlgoliaDocument>> {
  return new Promise((resolve,reject) => {
    let results: Array<AlgoliaDocument> = [];
    let browser = algoliaIndex.browseAll();
    
    browser.on('result', (content) => {
      for (let result of content.hits) {
        // Downcast because Algolia doesn't guarantee an _id field, but our schema does
        results.push(result as AlgoliaDocument);
      }
    });
    browser.on('end', () => {
      resolve(results);
    });
    browser.on('error', (err) => {
      reject(err);
    });
  });
}


// Given a list of objects that should be in the Algolia index, check whether
// they are, and whether all fields on them match. If there are any differences,
// correct them.
//
// (We do this rather than add blindly, because addObjects called are expensive
// -- both in the traditional performance sense, and also in the sense that
// Algolia's usage-based billing is built around it.)
// TODO: This used to return any errors encountered, but now throws them
async function addOrUpdateIfNeeded(algoliaIndex: algoliasearch.Index, objects: Array<AlgoliaDocument>) {
  if (objects.length == 0) return;
  
  const ids = _.map(objects, o=>o._id);
  const algoliaObjects: Array<AlgoliaDocument|null> = (await algoliaGetObjects(algoliaIndex, ids)).results;
  // Workaround for getting filter to properly typecheck: https://github.com/microsoft/TypeScript/issues/16069#issuecomment-392022894
  const isNotNull = <T extends {}>(x:undefined | null | T) : x is T => !!x
  const algoliaObjectsNonnull: Array<AlgoliaDocument> = filter(algoliaObjects, isNotNull);
  const algoliaObjectsById = keyBy(algoliaObjectsNonnull, o=>o._id);
  
  const objectsToSync = _.filter(objects,
    obj => !_.isEqual(obj, algoliaObjectsById[obj._id]));
  
  if (objectsToSync.length > 0) {
    const response: any = await algoliaAddObjects(algoliaIndex, objectsToSync);
    await algoliaWaitForTask(algoliaIndex, response.taskID);
  }
}

// Given an objectID from an Algolia record, figure out whether this record is
// part of a group of records merged by `distinct`, and if so, return the set
// of objectIDs of records in that group. Otherwise return the given ID.
async function algoliaObjectIDtoIDgroup(algoliaIndex: algoliasearch.Index, id: string): Promise<Array<string>> {
  // Does the ID have an underscore in it? If so, it's (_id)_(group index)
  if (id.indexOf('_') >= 0) {
    const [mongoId, groupIndexStr] = id.split('_');
    const groupIndex = parseInt(groupIndexStr);
    const largestIndex = await getHighestGroupIndexInGroup(algoliaIndex, mongoId, groupIndex);
    
    return _.map(_.range(largestIndex+1), index=>`${mongoId}_${index}`);
  } else {
    return [id];
  }
}

// Find the largest ID in this group. Unfortunately the only way to do this is
// to try retrieving different IDs, and see what does and doesn't come back.
async function getHighestGroupIndexInGroup(algoliaIndex: algoliasearch.Index, mongoId: string, lowerBound: number): Promise<number> {
  let largestIndex = lowerBound;
  while (await algoliaIdExists(algoliaIndex, `${mongoId}_${largestIndex+1}`)) {
    largestIndex++;
  }
  return largestIndex;
}

// Given a set of objectIDs, some of which are of the form (mongoId)_(groupIndex)
// and some of which aren't, some of which share mongoIds but not groupIndexes,
// return all objectIDs in the algolia index which share a mongoId with one of
// the provided objectIDs, but have a higher groupIndex than any in the input.
async function algoliaObjectIDsToHigherIDSet(algoliaIndex: algoliasearch.Index, ids: Array<string>): Promise<Array<string>> {
  const highestGroupIndexes: Record<string,number> = {};
  for (let id of ids) {
    if (id.indexOf('_') >= 0) {
      const [mongoId, groupIndexStr] = id.split('_');
      const groupIndex = parseInt(groupIndexStr);
      if (!(mongoId in highestGroupIndexes) || (groupIndex > highestGroupIndexes[mongoId]))
        highestGroupIndexes[mongoId] = groupIndex;
    }
  }
  
  let result: Array<string> = [];
  for (let mongoId of Object.keys(highestGroupIndexes)) {
    const largestIndexInInput = highestGroupIndexes[mongoId];
    const largestIndexInAlgolia = await getHighestGroupIndexInGroup(algoliaIndex, mongoId, largestIndexInInput);
    for (let i=largestIndexInInput+1; i<=largestIndexInAlgolia; i++)
      result.push(`${mongoId}_${i}`);
  }
  return result;
}

async function algoliaIdExists(algoliaIndex: algoliasearch.Index, id: string): Promise<boolean> {
  const response = await algoliaGetObjects(algoliaIndex, [id]);
  const nonnullResults = _.filter(response.results, r=>!!r);
  return nonnullResults.length>0;
}

// Given a list of mongo IDs that should *not* be in the Algolia index, check
// whether any are, and (if any are), delete them.
//
// We first do a series of queries, one per mongo ID, to collect the indexed
// pieces of the deleted documents (since they're split into multiple index
// entries by paragraph).
async function deleteIfPresent(algoliaIndex: algoliasearch.Index, ids: Array<string>) {
  let algoliaIdsToDelete: Array<any> = [];
  
  for (const mongoId of ids) {
    const results = await algoliaDoCompleteSearch(algoliaIndex, {
      query: mongoId,
      restrictSearchableAttributes: ["_id"],
      attributesToRetrieve: ['objectID','_id'],
    });
    for (const hit of results) {
      const idGroup = await algoliaObjectIDtoIDgroup(algoliaIndex, hit.objectID)
      for (const id of idGroup)
        algoliaIdsToDelete.push(id);
    }
  }
  
  if (algoliaIdsToDelete.length > 0) {
    const response: any = await algoliaDeleteIds(algoliaIndex, algoliaIdsToDelete);
    await algoliaWaitForTask(algoliaIndex, response.taskID);
  }
}

const algoliaAdminKeySetting = new DatabaseServerSetting<string | null>('algolia.adminKey', null)
export function getAlgoliaAdminClient()
{
  const algoliaAppId = algoliaAppIdSetting.get();
  const algoliaAdminKey = algoliaAdminKeySetting.get()
  
  if (!algoliaAppId || !algoliaAdminKey) {
    if (!isAnyTest) {
      //eslint-disable-next-line no-console
      console.info("No Algolia credentials found. To activate search please provide 'algolia.appId' and 'algolia.adminKey' in the settings")
    }
    return null;
  }
  
  let client = algoliasearch(algoliaAppId, algoliaAdminKey);
  return client;
}

export async function algoliaDocumentExport<T extends AlgoliaIndexedDbObject>({ documents, collection, updateFunction}: {
  documents: Array<AlgoliaIndexedDbObject>,
  collection: AlgoliaIndexedCollection<T>,
  updateFunction?: any,
}) {
  if (!(collection.collectionName in algoliaIndexNames)) {
    // If this is a collection that isn't Algolia-indexed, don't index it. (This
    // gets called from voting code, which tried to update Algolia indexes to
    // change baseScore. tagRels have voting, but aren't Algolia-indexed.)
    return;
  }
  // if (isDevelopment) {  // Only run document export in production environment
  //   return null
  // }
  let client = getAlgoliaAdminClient();
  if (!client) {
    return;
  }
  let algoliaIndex = client.initIndex(algoliaIndexNames[collection.collectionName]);
  
  let totalErrors = [];
  
  await algoliaIndexDocumentBatch({ documents, collection, algoliaIndex,
    errors: totalErrors, updateFunction });
  
  if (totalErrors.length > 0) {
    //eslint-disable-next-line no-console
    console.error("Encountered the following errors while exporting to Algolia: ", totalErrors)
  }
}

export async function algoliaExportById<T extends AlgoliaIndexedDbObject>(collection: AlgoliaIndexedCollection<T>, documentId: string) {
  const document = await collection.findOne({_id: documentId});
  if (document) {
    await algoliaDocumentExport({ documents: [document], collection });
  }
}

// Sometimes 100 posts generate more index requests than algolia will willingly
// handle - split them up in that case
// Export for testing
export function subBatchArray<T>(arr: Array<T>, maxSize: number): Array<Array<T>> {
  const result: Array<Array<T>> = []
  while (arr.length > 0) {
    result.push(arr.slice(0, maxSize))
    arr = arr.slice(maxSize, arr.length)
  }
  return result
}

export async function algoliaIndexDocumentBatch<T extends AlgoliaIndexedDbObject>({ documents, collection, algoliaIndex, errors, updateFunction }: {
  documents: Array<T>,
  collection: AlgoliaIndexedCollection<T>,
  algoliaIndex: algoliasearch.Index,
  errors: Array<any>,
  updateFunction: any,
})
{
  let importBatch: Array<AlgoliaDocument> = [];
  let itemsToDelete: Array<string> = [];

  for (let item of documents) {
    if (updateFunction) updateFunction(item)
    
    const canAccess = collection.checkAccess ? await collection.checkAccess(null, item, null) : true;
    let algoliaEntries: Array<AlgoliaDocument>|null = canAccess ? await collection.toAlgolia(item) : null;
    if (algoliaEntries && algoliaEntries.length>0) {
      importBatch.push.apply(importBatch, algoliaEntries); // Append all of algoliaEntries to importBatch
    } else {
      itemsToDelete.push(item._id);
    }
  }
  
  if (importBatch.length > 0) {
    const subBatches = subBatchArray(importBatch, 1000)
    for (const subBatch of subBatches) {
      const objectIdsAdded = _.map(subBatch, doc=>doc.objectID);
      const excessIdsToDelete = await algoliaObjectIDsToHigherIDSet(algoliaIndex, objectIdsAdded);
      
      let err
      try {
        if (excessIdsToDelete.length > 0) {
          const deleteResponse: any = await algoliaDeleteIds(algoliaIndex, excessIdsToDelete);
          await algoliaWaitForTask(algoliaIndex, deleteResponse.taskID);
        }
        
        err = await addOrUpdateIfNeeded(algoliaIndex, _.map(subBatch, _.clone));
      } catch (uncaughtErr) {
        err = uncaughtErr
      }
      if (err) errors.push(err)
    }
  }
  
  if (itemsToDelete.length > 0) {
    const err: any = await deleteIfPresent(algoliaIndex, itemsToDelete);
    if (err) errors.push(err)
  }
}


export async function subsetOfIdsAlgoliaShouldntIndex<T extends DbObject>(collection: AlgoliaIndexedCollection<T>, ids: Array<string>) {
  // Filter out duplicates
  const sortedIds = _.clone(ids).sort();
  const uniqueIds = _.uniq(sortedIds, true);
  const pages = chunk(uniqueIds, 1000);
  let itemsToIndexById: Record<string,boolean> = {};
  
  for (let page of pages) {
    let items: Array<T> = await collection.find({ _id: {$in: page} }).fetch();
    let itemsToIndex = await asyncFilter(items, async (item: T) => !!(await collection.toAlgolia(item)));
    for (let item of itemsToIndex) {
      itemsToIndexById[item._id] = true;
    }
  }
  
  return _.filter(ids, id => !(id in itemsToIndexById));
}<|MERGE_RESOLUTION|>--- conflicted
+++ resolved
@@ -20,14 +20,6 @@
 
 export type AlgoliaIndexedDbObject = DbComment|DbPost|DbUser|DbSequence|DbTag;
 
-<<<<<<< HEAD
-export type AlgoliaDocument = {
-  _id: string,
-  [key: string]: any,
-}
-
-=======
->>>>>>> ef000ff3
 export interface AlgoliaIndexedCollection<T extends DbObject> extends CollectionBase<T> {
   toAlgolia: (document: T) => Promise<Array<AlgoliaDocument>|null>
 }
