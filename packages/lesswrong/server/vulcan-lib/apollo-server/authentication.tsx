--- conflicted
+++ resolved
@@ -14,10 +14,10 @@
 import { AuthenticationError } from 'apollo-server'
 import { EmailTokenType } from "../../emails/emailTokens";
 import { wrapAndSendEmail } from '../../notificationBatching';
-<<<<<<< HEAD
 import SimpleSchema from 'simpl-schema';
 import { userEmailAddressIsVerified } from '../../../lib/collections/users/helpers';
 import { getCaptchaRating } from '../../callbacks/userCallbacks';
+import { clearCookie } from '../../utils/httpUtil';
 
 // Meteor hashed its passwords twice, once on the client
 // and once again on the server. To preserve backwards compatibility
@@ -30,9 +30,7 @@
   const meteorClientSideHash = createMeteorClientSideHash(password)
   return await bcrypt.hash(meteorClientSideHash, 10)
 }
-=======
-import { clearCookie } from '../../utils/httpUtil';
->>>>>>> 3c094b62
+
 
 async function comparePasswords(password, hash) {
   return await bcrypt.compare(createMeteorClientSideHash(password), hash)
