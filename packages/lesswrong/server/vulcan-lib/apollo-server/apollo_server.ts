/**
 * @see https://www.apollographql.com/docs/apollo-server/whats-new.html
 * @see https://www.apollographql.com/docs/apollo-server/migration-two-dot.html
 */

// Meteor WebApp use a Connect server, so we need to
// use apollo-server-express integration
//import express from 'express';
import { ApolloServer } from 'apollo-server-express';
import { GraphQLError, GraphQLFormattedError } from 'graphql';

import { onStartup, isDevelopment } from '../../../lib/executionEnvironment';

import { WebApp } from 'meteor/webapp';
import bodyParser from 'body-parser';

// import cookiesMiddleware from 'universal-cookie-express';
// import Cookies from 'universal-cookie';
import voyagerMiddleware from 'graphql-voyager/middleware/express';
import getVoyagerConfig from './voyager';
import { graphiqlMiddleware, getGraphiqlConfig } from './graphiql';
import getPlaygroundConfig from './playground';

import { initGraphQL, getExecutableSchema } from './initGraphQL';
//import { engineConfig } from './engine';
import { computeContextFromReq } from './context';

import { populateComponentsApp } from '../../../lib/vulcan-lib/components';
// onPageLoad is mostly equivalent to an Express middleware
// excepts it is tailored to handle Meteor server side rendering
import { onPageLoad } from 'meteor/server-render';

import makePageRenderer from '../apollo-ssr/renderPage';

import universalCookiesMiddleware from 'universal-cookie-express';

import { formatError } from 'apollo-errors';

import * as Sentry from '@sentry/node';
import * as SentryIntegrations from '@sentry/integrations';
import { sentryUrlSetting, sentryEnvironmentSetting, sentryReleaseSetting } from '../../../lib/instanceSettings';

const sentryUrl = sentryUrlSetting.get()
const sentryEnvironment = sentryEnvironmentSetting.get()
const sentryRelease = sentryReleaseSetting.get()

if (sentryUrl && sentryEnvironment && sentryRelease) {
  Sentry.init({
    dsn: sentryUrl,
    environment: sentryEnvironment,
    release: sentryRelease,
    integrations: [
      new SentryIntegrations.Dedupe(),
      new SentryIntegrations.ExtraErrorData(),
    ],
  });
} else {
  // eslint-disable-next-line no-console
  console.warn("Sentry is not configured. To activate error reporting, please set the sentry.url variable in your settings file.");
}

export const setupGraphQLMiddlewares = (apolloServer, config, apolloApplyMiddlewareOptions) => {
  // IMPORTANT: order matters !
  // 1 - Add request parsing middleware
  // 2 - Add apollo specific middlewares
  // 3 - CLOSE CONNEXION (otherwise the endpoint hungs)
  // 4 - ONLY THEN you can start adding other middlewares (graphql voyager etc.)

  // WebApp.connectHandlers is a connect server
  // you can add middlware as usual when using Express/Connect

  // parse cookies and assign req.universalCookies object
  WebApp.connectHandlers.use(universalCookiesMiddleware());

  // parse request (order matters)
  WebApp.connectHandlers.use(
    config.path,
    bodyParser.json({ limit: '50mb' })
  );
  WebApp.connectHandlers.use(config.path, bodyParser.text({ type: 'application/graphql' }));

  // Provide the Meteor WebApp Connect server instance to Apollo
  // Apollo will use it instead of its own HTTP server when handling requests

  //   For the list of already set middlewares (cookies, compression...), see:
  //  @see https://github.com/meteor/meteor/blob/master/packages/webapp/webapp_server.js
  apolloServer.applyMiddleware({
    ...apolloApplyMiddlewareOptions,
  });

  // setup the end point otherwise the request hangs
  // TODO: undestand why this is necessary
  // @see
  WebApp.connectHandlers.use(config.path, (req, res) => {
    if (req.method === 'GET') {
      res.end();
    }
  });
};

export const setupToolsMiddlewares = config => {
  // Voyager is a GraphQL schema visual explorer
  // available on /voyager as a default
  WebApp.connectHandlers.use(config.voyagerPath, voyagerMiddleware(getVoyagerConfig(config)));
  // Setup GraphiQL
  WebApp.connectHandlers.use(config.graphiqlPath, graphiqlMiddleware(getGraphiqlConfig(config)));
};

onStartup(() => {
  // Vulcan specific options
  const config = {
    path: '/graphql',
    maxAccountsCacheSizeInMB: 1,
    voyagerPath: '/graphql-voyager',
    graphiqlPath: '/graphiql',
  };
  const apolloApplyMiddlewareOptions = {
    // @see https://github.com/meteor/meteor/blob/master/packages/webapp/webapp_server.js
    // @see https://www.apollographql.com/docs/apollo-server/api/apollo-server.html#Parameters-2
    bodyParser: false, // added manually later
    path: config.path,
    app: WebApp.connectHandlers,
  };

  // define executableSchema
  initGraphQL();
  
  // create server
  // given options contains the schema
  const apolloServer = new ApolloServer({
    // graphql playground (replacement to graphiql), available on the app path
    playground: getPlaygroundConfig(config),
    introspection: true,
    // context optionbject or a function of the current request (+ maybe some other params)
    debug: isDevelopment,
    
    //engine: engineConfig,
<<<<<<< HEAD
    schema: GraphQLSchema.executableSchema,
    formatError: (e: GraphQLError): GraphQLFormattedError => {
=======
    schema: getExecutableSchema(),
    formatError: (e) => {
>>>>>>> b8405440
      Sentry.captureException(e);
      // eslint-disable-next-line no-console
      console.error(e?.extensions?.exception)
      // TODO: Replace sketchy apollo-errors package with something first-party
      // and that doesn't require a cast here
      return formatError(e) as any;
    },
    //tracing: isDevelopment,
    tracing: false,
    cacheControl: true,
    context: ({ req }) => computeContextFromReq(req),
  });
  
  WebApp.connectHandlers.use(Sentry.Handlers.requestHandler());
  WebApp.connectHandlers.use(Sentry.Handlers.errorHandler());
  
  // NOTE: order matters here
  // /graphql middlewares (request parsing)
  setupGraphQLMiddlewares(apolloServer, config, apolloApplyMiddlewareOptions);
  //// other middlewares (dev tools etc.)
  // LW: Made available in production environment
  setupToolsMiddlewares(config);
  
  // init the application components and routes, including components & routes from 3rd-party packages
  populateComponentsApp();
  // render the page
  onPageLoad(makePageRenderer);
});<|MERGE_RESOLUTION|>--- conflicted
+++ resolved
@@ -135,13 +135,8 @@
     debug: isDevelopment,
     
     //engine: engineConfig,
-<<<<<<< HEAD
-    schema: GraphQLSchema.executableSchema,
+    schema: getExecutableSchema(),
     formatError: (e: GraphQLError): GraphQLFormattedError => {
-=======
-    schema: getExecutableSchema(),
-    formatError: (e) => {
->>>>>>> b8405440
       Sentry.captureException(e);
       // eslint-disable-next-line no-console
       console.error(e?.extensions?.exception)
