/*

Mutations have five steps:

1. Validation

If the mutator call is not trusted (for example, it comes from a GraphQL mutation),
we'll run all validate steps:

- Check that the current user has permission to insert/edit each field.
- Add userId to document (insert only).
- Run validation callbacks.

2. Before Callbacks

The second step is to run the mutation argument through all the [before] callbacks.

3. Operation

We then perform the insert/update/remove operation.

4. After Callbacks

We then run the mutation argument through all the [after] callbacks.

5. Async Callbacks

Finally, *after* the operation is performed, we execute any async callbacks.
Being async, they won't hold up the mutation and slow down its response time
to the client.

*/

import { runCallbacks, runCallbacksAsync, Utils } from '../../lib/vulcan-lib/index';
import {
  validateDocument,
  validateData,
  dataToModifier,
  modifierToData,
} from '../../lib/vulcan-lib/validation';
import { debug, debugGroup, debugGroupEnd } from '../../lib/vulcan-lib/debug';
import { throwError } from './errors';
import { Connectors } from './connectors';
import clone from 'lodash/clone';
import isEmpty from 'lodash/isEmpty';
import { createError } from 'apollo-errors';

<<<<<<< HEAD
=======
registerSetting('database', 'mongo', 'Which database to use for your back-end');

>>>>>>> 3d3c0ff8
//
// Create mutation
// Inserts an entry in a collection, and runs a bunch of callback functions to
// fill in its denormalized fields etc. Input is a Partial<T>, because some
// fields will be filled in by those callbacks; result is a T, but nothing
// in the type system ensures that everything actually gets filled in.
//
export const createMutator = async <T extends DbObject>({
  collection,
  document,
  data,
  currentUser,
  validate=true,
  context,
}: {
  collection: CollectionBase<T>,
  document: Partial<T>,
  data?: Partial<T>,
  currentUser?: DbUser|null,
  validate?: boolean,
  context?: any,
}): Promise<{
  data: T
}> => {
  // OpenCRUD backwards compatibility: accept either data or document
  // we don't want to modify the original document
  document = data || document;

  const { collectionName, typeName } = collection.options;
  const schema = collection.simpleSchema()._schema;

  startDebugMutator(collectionName, 'Update', { validate, document });

  /*

  Properties

  Note: keep newDocument for backwards compatibility

  */
  const properties = { data, currentUser, collection, context, document, newDocument: document, schema };

  /*

  Validation

  */
  if (validate) {
    let validationErrors: Array<any> = [];
    validationErrors = validationErrors.concat(validateDocument(document, collection, context));
    // run validation callbacks
    validationErrors = await runCallbacks({
      name: `${typeName.toLowerCase()}.create.validate`,
      iterator: validationErrors,
      properties,
      ignoreExceptions: false,
    });
    validationErrors = await runCallbacks({
      name: '*.create.validate',
      iterator: validationErrors,
      properties,
      ignoreExceptions: false,
    });
    // OpenCRUD backwards compatibility
    document = await runCallbacks({
      name: `${collectionName.toLowerCase()}.new.validate`,
      iterator: document,
      properties: [currentUser, validationErrors],
      ignoreExceptions: false,
    });
    if (validationErrors.length) {
      console.log(validationErrors); // eslint-disable-line no-console
      throwError({ id: 'app.validation_error', data: { break: true, errors: validationErrors } });
    }
  }

  // userId
  // 
  // If user is logged in, check if userId field is in the schema and add it to
  // document if needed.
  // FIXME: This is a horrible hack; there's no good reason for this not to be
  // using the same callbacks as everything else.
  if (currentUser) {
    const userIdInSchema = Object.keys(schema).find(key => key === 'userId');
    if (!!userIdInSchema && !(document as any).userId) {
      (document as any).userId = currentUser._id;
    }
  }

  /*

  onCreate

  note: cannot use forEach with async/await.
  See https://stackoverflow.com/a/37576787/649299

  note: clone arguments in case callbacks modify them

  */
  for (let fieldName of Object.keys(schema)) {
    let autoValue;
    if (schema[fieldName].onCreate) {
      // OpenCRUD backwards compatibility: keep both newDocument and data for now, but phase out newDocument eventually
      // eslint-disable-next-line no-await-in-loop
      autoValue = await schema[fieldName].onCreate({...properties, fieldName}); // eslint-disable-line no-await-in-loop
    } else if (schema[fieldName].onInsert) {
      // OpenCRUD backwards compatibility
      autoValue = await schema[fieldName].onInsert(clone(document), currentUser); // eslint-disable-line no-await-in-loop
    }
    if (typeof autoValue !== 'undefined') {
      document[fieldName] = autoValue;
    }
  }

  // TODO: find that info in GraphQL mutations
  // if (Meteor.isServer && this.connection) {
  //   post.userIP = this.connection.clientAddress;
  //   post.userAgent = this.connection.httpHeaders['user-agent'];
  // }

  /*

  Before

  */
  document = await runCallbacks({
    name: `${typeName.toLowerCase()}.create.before`,
    iterator: document,
    properties,
  });
  document = await runCallbacks({ name: '*.create.before', iterator: document, properties });
  // OpenCRUD backwards compatibility
  document = await runCallbacks(
    `${collectionName.toLowerCase()}.new.before`,
    document,
    currentUser
  );
  document = await runCallbacks(`${collectionName.toLowerCase()}.new.sync`, document, currentUser);

  /*

  DB Operation

  */
  document._id = await Connectors.create(collection, document as T);

  /*

  After

  */
  // run any post-operation sync callbacks
  document = await runCallbacks({
    name: `${typeName.toLowerCase()}.create.after`,
    iterator: document,
    properties,
  });
  document = await runCallbacks({ name: '*.create.after', iterator: document, properties });
  // OpenCRUD backwards compatibility
  document = await runCallbacks(`${collectionName.toLowerCase()}.new.after`, document, currentUser);

  // note: query for document to get fresh document with collection-hooks effects applied
  const queryResult = await Connectors.get(collection, document._id);
  if (queryResult)
    document = queryResult;

  /*

  Async

  */
  // note: make sure properties.document is up to date
  await runCallbacksAsync({
    name: `${typeName.toLowerCase()}.create.async`,
    properties: { ...properties, document: document },
  });
  await runCallbacksAsync({ name: '*.create.async', properties });
  // OpenCRUD backwards compatibility
  await runCallbacksAsync(
    `${collectionName.toLowerCase()}.new.async`,
    document,
    currentUser,
    collection
  );

  endDebugMutator(collectionName, 'Create', { document });

  return { data: document as T };
};

//
// Update mutation
// Updates a single database entry, and runs callbacks/etc to update its
// denormalized fields. The preferred way to do this is with a documentId;
// in theory you can use a selector, but you should only do this if you're sure
// there's only one matching document (eg, slug). Returns the modified document.
//
export const updateMutator = async <T extends DbObject>({
  collection,
  documentId,
  selector,
  data,
  set = {},
  unset = {},
  currentUser,
  validate=true,
  context,
  document: oldDocument,
}: {
  collection: CollectionBase<T>,
  documentId: string,
  selector?: any,
  data?: Partial<T>,
  set?: Partial<T>,
  unset?: any,
  currentUser?: DbUser|null,
  validate?: boolean,
  context?: any,
  document?: T|null,
}): Promise<{
  data: T
}> => {
  const { collectionName, typeName } = collection.options;
  const schema = collection.simpleSchema()._schema;

  // OpenCRUD backwards compatibility
  selector = selector || { _id: documentId };
  data = data || modifierToData({ $set: set, $unset: unset });

  startDebugMutator(collectionName, 'Update', { selector, data });

  if (isEmpty(selector)) {
    throw new Error('Selector cannot be empty');
  }

  // get original document from database or arguments
  oldDocument = oldDocument || (await Connectors.get(collection, selector));

  if (!oldDocument) {
    throw new Error(`Could not find document to update for selector: ${JSON.stringify(selector)}`);
  }

  // get a "preview" of the new document
  let document: T = { ...oldDocument, ...data };
<<<<<<< HEAD
  // FIXME: This replaces all null fields with undefined, which seems wrong. But maybe there's a reason for it?
  //document = pickBy(document, f => f !== null);
=======
  // FIXME: Filtering out null-valued fields here is a very sketchy, probably
  // wrong thing to do. This originates from Vulcan, and it's not clear why it's
  // doing it. Explicit cast to make it type-check anyways.
  document = pickBy(document, f => f !== null) as any;
>>>>>>> 3d3c0ff8

  /*

  Properties

  */
  const properties = { data, oldDocument, document, newDocument: document, currentUser, collection, context, schema };

  /*

  Validation

  */
  if (validate) {
    let validationErrors: any = [];

    validationErrors = validationErrors.concat(validateData(data, document, collection, context));

    validationErrors = await runCallbacks({
      name: `${typeName.toLowerCase()}.update.validate`,
      iterator: validationErrors,
      properties,
      ignoreExceptions: false,
    });
    validationErrors = await runCallbacks({
      name: '*.update.validate',
      iterator: validationErrors,
      properties,
      ignoreExceptions: false,
    });
    // OpenCRUD backwards compatibility
    data = modifierToData(
      await runCallbacks({
        name: `${collectionName.toLowerCase()}.edit.validate`,
        iterator: dataToModifier(data),
        properties: [document, currentUser, validationErrors],
        ignoreExceptions: false,
      })
    );

    // LESSWRONG - added custom message (showing all validation errors instead of a generic message)
    if (validationErrors.length) {
      console.log('// validationErrors'); // eslint-disable-line no-console
      console.log(validationErrors); // eslint-disable-line no-console
      const EditDocumentValidationError = createError('app.validation_error', {message: JSON.stringify(validationErrors)});
      throw new EditDocumentValidationError({data: { break: true, errors: validationErrors }});
    }
  }

  /*

  onUpdate

  */
  for (let fieldName of Object.keys(schema)) {
    let autoValue;
    if (schema[fieldName].onUpdate) {
      // eslint-disable-next-line no-await-in-loop
      autoValue = await schema[fieldName].onUpdate(properties);
    } else if (schema[fieldName].onEdit) {
      // OpenCRUD backwards compatibility
      // eslint-disable-next-line no-await-in-loop
      autoValue = await schema[fieldName].onEdit(
        dataToModifier(clone(data)),
        oldDocument,
        currentUser,
        document
      );
    }
    if (typeof autoValue !== 'undefined') {
      data![fieldName] = autoValue;
    }
  }

  /*

  Before

  */
  data = await runCallbacks({
    name: `${typeName.toLowerCase()}.update.before`,
    iterator: data,
    properties,
  });
  data = await runCallbacks({ name: '*.update.before', iterator: data, properties });
  // OpenCRUD backwards compatibility
  data = modifierToData(
    await runCallbacks(
      `${collectionName.toLowerCase()}.edit.before`,
      dataToModifier(data),
      oldDocument,
      currentUser,
      document
    )
  );
  data = modifierToData(
    await runCallbacks(
      `${collectionName.toLowerCase()}.edit.sync`,
      dataToModifier(data),
      oldDocument,
      currentUser,
      document
    )
  );

  // update connector requires a modifier, so get it from data
  const modifier = dataToModifier(data);

  // remove empty modifiers
  if (isEmpty(modifier.$set)) {
    delete modifier.$set;
  }
  if (isEmpty(modifier.$unset)) {
    delete modifier.$unset;
  }

  /*

  DB Operation

  */
  if (!isEmpty(modifier)) {
    // update document
    await Connectors.update(collection, selector, modifier, { removeEmptyStrings: false });

    // get fresh copy of document from db
    const fetched = await Connectors.get(collection, selector);
    if (!fetched)
      throw new Error("Could not find updated document after applying update");
    document = fetched;

    // TODO: add support for caching by other indexes to Dataloader
    // https://github.com/VulcanJS/Vulcan/issues/2000
    // clear cache if needed
    if (selector.documentId && collection.loader) {
      collection.loader.clear(selector.documentId);
    }
  }

  /*

  After

  */
  document = await runCallbacks({
    name: `${typeName.toLowerCase()}.update.after`,
    iterator: document,
    properties,
  });
  document = await runCallbacks({ name: '*.update.after', iterator: document, properties });
  // OpenCRUD backwards compatibility
  document = await runCallbacks(
    `${collectionName.toLowerCase()}.edit.after`,
    document,
    oldDocument,
    currentUser
  );

  /*

  Async

  */
  // run async callbacks
  await runCallbacksAsync({ name: `${typeName.toLowerCase()}.update.async`, properties });
  await runCallbacksAsync({ name: '*.update.async', properties });
  // OpenCRUD backwards compatibility
  await runCallbacksAsync(
    `${collectionName.toLowerCase()}.edit.async`,
    document,
    oldDocument,
    currentUser,
    collection
  );

  endDebugMutator(collectionName, 'Update', { modifier });

  return { data: document };
};

//
// Delete mutation
// Deletes a single database entry, and runs any callbacks/etc that trigger on
// that. Returns the entry that was deleted.
//
export const deleteMutator = async <T extends DbObject>({
  collection,
  documentId,
  selector,
  currentUser,
  validate=true,
  context,
  document,
}: {
  collection: CollectionBase<T>,
  documentId: string,
  selector?: MongoSelector<T>,
  currentUser?: DbUser|null,
  validate?: boolean,
  context?: any,
  document?: T|null,
}): Promise<{
  data: T|null|undefined
}> => {
  const { collectionName, typeName } = collection.options;
  const schema = collection.simpleSchema()._schema;
  // OpenCRUD backwards compatibility
  selector = selector || { _id: documentId };

  if (isEmpty(selector)) {
    throw new Error('Selector cannot be empty');
  }

  document = document || (await Connectors.get(collection, selector));

  if (!document) {
    throw new Error(`Could not find document to delete for selector: ${JSON.stringify(selector)}`);
  }

  /*

  Properties

  */
  const properties = { document, currentUser, collection, context, schema };

  /*

  Validation

  */
  if (validate) {
    let validationErrors: any = [];

    validationErrors = await runCallbacks({
      name: `${typeName.toLowerCase()}.delete.validate`,
      iterator: validationErrors,
      properties,
      ignoreExceptions: false,
    });
    validationErrors = await runCallbacks({
      name: '*.delete.validate',
      iterator: validationErrors,
      properties,
      ignoreExceptions: false,
    });
    // OpenCRUD backwards compatibility
    document = await runCallbacks({
      name: `${collectionName.toLowerCase()}.remove.validate`,
      iterator: document,
      properties: [currentUser],
      ignoreExceptions: false,
    });

    if (validationErrors.length) {
      console.log(validationErrors); // eslint-disable-line no-console
      throwError({ id: 'app.validation_error', data: { break: true, errors: validationErrors } });
    }
  }

  /*

  onDelete

  */
  for (let fieldName of Object.keys(schema)) {
    if (schema[fieldName].onDelete) {
      await schema[fieldName].onDelete(properties); // eslint-disable-line no-await-in-loop
    } else if (schema[fieldName].onRemove) {
      // OpenCRUD backwards compatibility
      await schema[fieldName].onRemove(document, currentUser); // eslint-disable-line no-await-in-loop
    }
  }

  /*

  Before

  */
  await runCallbacks({
    name: `${typeName.toLowerCase()}.delete.before`,
    iterator: document,
    properties,
  });
  await runCallbacks({ name: '*.delete.before', iterator: document, properties });
  // OpenCRUD backwards compatibility
  await runCallbacks(`${collectionName.toLowerCase()}.remove.before`, document, currentUser);
  await runCallbacks(`${collectionName.toLowerCase()}.remove.sync`, document, currentUser);

  /*

  DB Operation

  */
  await Connectors.delete(collection, selector);

  // TODO: add support for caching by other indexes to Dataloader
  // clear cache if needed
  if (selector.documentId && collection.loader) {
    collection.loader.clear(selector.documentId);
  }

  /*

  Async

  */
  await runCallbacksAsync({ name: `${typeName.toLowerCase()}.delete.async`, properties });
  await runCallbacksAsync({ name: '*.delete.async', properties });
  // OpenCRUD backwards compatibility
  await runCallbacksAsync(
    `${collectionName.toLowerCase()}.remove.async`,
    document,
    currentUser,
    collection
  );

  endDebugMutator(collectionName, 'Delete');

  return { data: document };
};

// OpenCRUD backwards compatibility
export const newMutation = createMutator;
export const editMutation = updateMutator;
export const removeMutation = deleteMutator;
export const newMutator = createMutator;
export const editMutator = updateMutator;
export const removeMutator = deleteMutator;

const startDebugMutator = (name, action, properties) => {
  debug('');
  debugGroup(`--------------- start \x1b[36m${name} ${action} Mutator\x1b[0m ---------------`);
  Object.keys(properties).forEach(p => {
    debug(`// ${p}: `, properties[p]);
  });
};

const endDebugMutator = (name, action, properties = {}) => {
  Object.keys(properties).forEach(p => {
    debug(`// ${p}: `, properties[p]);
  });
  debugGroupEnd();
  debug(`--------------- end \x1b[36m${name} ${action} Mutator\x1b[0m ---------------`);
  debug('');
};

Utils.createMutator = createMutator;
Utils.updateMutator = updateMutator;
Utils.deleteMutator = deleteMutator;<|MERGE_RESOLUTION|>--- conflicted
+++ resolved
@@ -44,12 +44,8 @@
 import clone from 'lodash/clone';
 import isEmpty from 'lodash/isEmpty';
 import { createError } from 'apollo-errors';
-
-<<<<<<< HEAD
-=======
-registerSetting('database', 'mongo', 'Which database to use for your back-end');
-
->>>>>>> 3d3c0ff8
+import pickBy from 'lodash/pickBy';
+
 //
 // Create mutation
 // Inserts an entry in a collection, and runs a bunch of callback functions to
@@ -294,15 +290,10 @@
 
   // get a "preview" of the new document
   let document: T = { ...oldDocument, ...data };
-<<<<<<< HEAD
-  // FIXME: This replaces all null fields with undefined, which seems wrong. But maybe there's a reason for it?
-  //document = pickBy(document, f => f !== null);
-=======
   // FIXME: Filtering out null-valued fields here is a very sketchy, probably
   // wrong thing to do. This originates from Vulcan, and it's not clear why it's
   // doing it. Explicit cast to make it type-check anyways.
   document = pickBy(document, f => f !== null) as any;
->>>>>>> 3d3c0ff8
 
   /*
 
