import RSS from 'rss';
import { taglineSetting } from '../components/common/HeadTags';
import { Comments } from '../lib/collections/comments';
import { Posts } from '../lib/collections/posts';
import Users from '../lib/collections/users/collection';
import { forumTitleSetting, siteUrlSetting } from '../lib/instanceSettings';
import moment from '../lib/moment-timezone';
import { rssTermsToUrl } from '../lib/rss_urls';
<<<<<<< HEAD
import { accessFilterMultiple } from '../lib/utils/schemaUtils';
import { addStaticRoute, Utils } from './vulcan-lib';
=======
import { addStaticRoute } from './vulcan-lib';
import { accessFilterMultiple } from '../lib/utils/schemaUtils';
>>>>>>> c66493d0


Posts.addView('rss', Posts.views.new); // default to 'new' view for RSS feed
Comments.addView('rss', Comments.views.recentComments); // default to 'recentComments' view for comments RSS feed

export const getMeta = (url) => {
  const siteUrl = siteUrlSetting.get();

  return {
    title: forumTitleSetting.get(),
    description: taglineSetting.get(),
    feed_url: url,
    site_url: siteUrl,
    image_url: "https://res.cloudinary.com/lesswrong-2-0/image/upload/v1497915096/favicon_lncumn.ico"
  };
};

// LESSWRONG - this was added to handle karmaThresholds
const roundKarmaThreshold = threshold => (threshold < 16 || !threshold) ? 2
                                       : (threshold < 37) ? 30
                                       : (threshold < 60) ? 45
                                       : 75;

export const servePostRSS = (terms, url?: string) => {
  // LESSWRONG - this was added to handle karmaThresholds
  let karmaThreshold = terms.karmaThreshold = roundKarmaThreshold(parseInt(terms.karmaThreshold, 10));
  url = url || rssTermsToUrl(terms); // Default value is the custom rss feed computed from terms
  const feed = new RSS(getMeta(url));
  let parameters = Posts.getParameters(terms);
  delete parameters['options']['sort']['sticky'];

  parameters.options.limit = 10;

  const postsCursor = Posts.find(parameters.selector, parameters.options).fetch();
  const restrictedPosts = accessFilterMultiple(null, Posts, postsCursor);

  restrictedPosts.forEach((post) => {
    // LESSWRONG - this was added to handle karmaThresholds
    let thresholdDate = (karmaThreshold === 2)  ? post.scoreExceeded2Date
                      : (karmaThreshold === 30) ? post.scoreExceeded30Date
                      : (karmaThreshold === 45) ? post.scoreExceeded45Date
                      : (karmaThreshold === 75) ? post.scoreExceeded75Date
                      : null;
    thresholdDate = thresholdDate || post.postedAt;
    let viewDate = (terms.view === "frontpage-rss") ? post.frontpageDate
                 : (terms.view === "curated-rss")   ? post.curatedDate
                 : (terms.view === "meta-rss")      ? post.metaDate
                 : null;
    viewDate = viewDate || post.postedAt;

    let date = (viewDate > thresholdDate) ? viewDate : thresholdDate;

    const postLink = `<a href="${Posts.getPageUrl(post, true)}#comments">Discuss</a>`;
    const formattedTime = moment(post.postedAt).tz(moment.tz.guess()).format('LLL z');
    const feedItem: any = {
      title: post.title,
      description: `Published on ${formattedTime}<br/><br/>${(post.contents && post.contents.html) || ""}<br/><br/>${postLink}`,
      // LESSWRONG - changed how author is set for RSS because
      // LessWrong posts don't reliably have post.author defined.
      //author: post.author,
      author: Users.getDisplayNameById(post.userId),
      // LESSWRONG - this was added to handle karmaThresholds
      // date: post.postedAt
      date: date,
      guid: post._id,
      url: Posts.getPageUrl(post, true)
    };

    feed.item(feedItem);
  });

  return feed.xml();
};

export const serveCommentRSS = (terms, url?: string) => {
  url = url || rssTermsToUrl(terms); // Default value is the custom rss feed computed from terms
  const feed = new RSS(getMeta(url));

  let parameters = Comments.getParameters(terms);
  parameters.options.limit = 50;
  const commentsCursor = Comments.find(parameters.selector, parameters.options).fetch();
  const restrictedComments = accessFilterMultiple(null, Comments, commentsCursor);

  restrictedComments.forEach(function(comment) {
    const post = Posts.findOne(comment.postId);
    // eslint-disable-next-line no-console
    if (!post) console.warn(`Can't find post for comments in RSS feed: ${comment._id}`)
    feed.item({
     title: 'Comment on ' + post?.title,
     description: `${comment.contents && comment.contents.html}</br></br><a href='${Comments.getPageUrl(comment, true)}'>Discuss</a>`,
     author: comment.author,
     date: comment.postedAt,
     url: Comments.getPageUrl(comment, true),
     guid: comment._id
    });
  });

  return feed.xml();
};


addStaticRoute('/feed.xml', function(params, req, res, next) {
  if (typeof params.query.view === 'undefined') {
    params.query.view = 'rss';
  }
  if (params.query.type && params.query.type === "comments") {
    res.end(serveCommentRSS(params.query));
  } else {
    res.end(servePostRSS(params.query));
  }
});<|MERGE_RESOLUTION|>--- conflicted
+++ resolved
@@ -6,13 +6,8 @@
 import { forumTitleSetting, siteUrlSetting } from '../lib/instanceSettings';
 import moment from '../lib/moment-timezone';
 import { rssTermsToUrl } from '../lib/rss_urls';
-<<<<<<< HEAD
-import { accessFilterMultiple } from '../lib/utils/schemaUtils';
-import { addStaticRoute, Utils } from './vulcan-lib';
-=======
 import { addStaticRoute } from './vulcan-lib';
 import { accessFilterMultiple } from '../lib/utils/schemaUtils';
->>>>>>> c66493d0
 
 
 Posts.addView('rss', Posts.views.new); // default to 'new' view for RSS feed
