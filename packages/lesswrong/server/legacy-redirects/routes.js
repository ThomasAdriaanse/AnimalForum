--- conflicted
+++ resolved
@@ -6,21 +6,13 @@
 // omitted, is /r/all, /r/discussion, or /r/lesswrong. The is followed by
 // /lw/postid possibly followed by a slug, comment ID, filter settings, or other
 // things, some of which is supported and some of which isn't.
-<<<<<<< HEAD
-// 
-=======
 //
->>>>>>> 77a3ceb7
 // If a route has this optional prefix, use `subredditPrefixRoute` to represent
 // that part. It contains two optional parameters, constrained to be `r` and
 // a subreddit name, respectively (the subreddits being lesswrong, discussion,
 // and all). Since old-LW made all post IDs non-overlapping, we just ignore
 // which subreddit was specified.
-<<<<<<< HEAD
-// 
-=======
 //
->>>>>>> 77a3ceb7
 // (In old LW, the set of possible subreddits may also have included user
 // account names, for things in users' draft folders. We don't support getting
 // old drafts via legacy routes; I'm not sure whether we support getting them
@@ -42,8 +34,6 @@
   res.end();
 }
 
-<<<<<<< HEAD
-=======
 function findPostByLegacyAFId(legacyId) {
   return Posts.findOne({"agentFoundationsId": legacyId})
 }
@@ -52,7 +42,6 @@
   return Comments.findOne({"agentFoundationsId": legacyId})
 }
 
->>>>>>> 77a3ceb7
 
 //Route for redirecting LessWrong legacy posts
 // addRoute({ name: 'lessWrongLegacy', path: 'lw/:id/:slug/:commentId', componentName: 'LegacyPostRedirect'});
@@ -171,11 +160,7 @@
 Picker.route('/static/imported/:year/:month/:day/:imageName', (params, req, res, next) => {
   if(params.imageName){
     try {
-<<<<<<< HEAD
-      return makeRedirect(res, 
-=======
       return makeRedirect(res,
->>>>>>> 77a3ceb7
         `https://raw.githubusercontent.com/tricycle/lesswrong/master/r2/r2/public/static/imported/${params.year}/${params.month}/${params.day}/${params.imageName}`);
     } catch (error) {
       //eslint-disable-next-line no-console
@@ -241,8 +226,6 @@
 // Route for old promoted RSS (promoted posts)
 Picker.route('/promoted/.rss', (params, req, res, next) => {
   return makeRedirect(res, '/feed.xml?view=curated-rss');
-<<<<<<< HEAD
-=======
 });
 
 
@@ -278,5 +261,4 @@
     res.statusCode = 404
     res.end("Please provide a URL");
   }
->>>>>>> 77a3ceb7
 });