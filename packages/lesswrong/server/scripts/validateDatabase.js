--- conflicted
+++ resolved
@@ -1,44 +1,6 @@
 /* global Vulcan */
 import { Collections, getCollection } from 'meteor/vulcan:lib';
-<<<<<<< HEAD
 import { forEachDocumentBatchInCollection } from '../queryUtil';
-=======
-
-// Given a collection and a batch size, run a callback for each row in the
-// collection, grouped into batches of up to the given size. Rows created or
-// deleted while this is running might or might not get included (neither is
-// guaranteed).
-//
-// This works by querying a range of IDs, with a limit, and using the largest
-// ID from each batch to find the start of the interval for the next batch.
-// This expects that `max` is a sensible operation on IDs, treated the same
-// way in Javascript as in Mongo; which translates into the assumption that IDs
-// are homogenously string typed. Ie, this function will break if some rows
-// have _id of type ObjectID instead of string.
-export async function forEachDocumentBatchInCollection({collection, batchSize, callback})
-{
-  let rows = await collection.find(
-    {},
-    {
-      limit: batchSize,
-      sort: {_id:1}
-    }
-  ).fetch();
-  
-  do {
-    await callback(rows);
-    
-    const lastID = _.max(rows, row => row._id);
-    rows = await collection.find(
-      { _id: {$gt: lastID} },
-      {
-        limit: batchSize,
-        sort: {_id:1}
-      }
-    ).fetch();
-  } while(rows.length > 0)
-}
->>>>>>> 67b3d6b1
 
 // customValidators: Mapping from collection name to array of
 // {validatorName,validateBatch} tuples.
