import Users from '../../lib/collections/users/collection';
import { Vulcan, updateMutator, getCollection, Utils } from '../vulcan-lib';
import { Revisions } from '../../lib/collections/revisions/collection';
import { editableCollectionsFields } from '../../lib/editor/make_editable'
import ReadStatuses from '../../lib/collections/readStatus/collection';
import { Votes } from '../../lib/collections/votes/index';
import { Conversations } from '../../lib/collections/conversations/collection'
import { asyncForeachSequential } from '../../lib/utils/asyncUtils';
import sumBy from 'lodash/sumBy';

const transferOwnership = async ({documentId, targetUserId, collection, fieldName = "userId"}) => {
  await updateMutator({
    collection,
    documentId,
    set: {[fieldName]: targetUserId},
    unset: {},
    validate: false,
  })
}

const transferCollection = async ({sourceUserId, targetUserId, collectionName, fieldName = "userId", dryRun}: {
  sourceUserId: string,
  targetUserId: string,
  collectionName: CollectionNameString,
  fieldName?: string,
  dryRun: boolean
}) => {
  const collection = getCollection(collectionName)

  try {
    const [sourceUserCount, targetUserCount] = await Promise.all([
      collection.find({[fieldName]: sourceUserId}).count(),
      collection.find({[fieldName]: targetUserId}).count(),
    ])
    // eslint-disable-next-line no-console
    console.log()
    // eslint-disable-next-line no-console
    console.log(`Source user ${sourceUserId} ${collectionName} count: ${sourceUserCount}`)
    // eslint-disable-next-line no-console
    console.log(`Target user ${targetUserId} ${collectionName} count: ${targetUserCount}`)

    if (!dryRun) {
      const documents = await collection.find({[fieldName]: sourceUserId}).fetch()
      // eslint-disable-next-line no-console
      console.log(`Transferring ${documents.length} documents in collection ${collectionName}`)
      for (const doc of documents) {
        try {
          await transferOwnership({documentId: doc._id, targetUserId, collection, fieldName})
          // Transfer ownership of all revisions and denormalized references for editable fields
          const editableFieldNames = editableCollectionsFields[collectionName]
          if (editableFieldNames?.length) {
            await asyncForeachSequential(editableFieldNames, async (editableFieldName) => {
              await transferEditableField({documentId: doc._id, sourceUserId, targetUserId, collection, fieldName: editableFieldName})
            })
          }
        } catch (err) {
          // eslint-disable-next-line no-console
          console.log("")
          // eslint-disable-next-line no-console
          console.log("%c Error Transferring Document", doc._id, collectionName, 'color: red')
          // eslint-disable-next-line no-console
          console.log(err)
        }
      }
      const finalTargetUserCount = await collection.find({[fieldName]: targetUserId}).count()
      // eslint-disable-next-line no-console
      console.log(`Final target user ${targetUserId} ${collectionName} count: ${finalTargetUserCount} (compare ${sourceUserCount + targetUserCount})`)
    }

  } catch (err) {
    // eslint-disable-next-line no-console
    console.log()
    // eslint-disable-next-line no-console
    console.log(`%c Error while transferring collection ${collectionName}`, "color: red")
    // eslint-disable-next-line no-console
    console.log(err)
  }
}

const transferEditableField = async ({documentId, sourceUserId, targetUserId, collection, fieldName = "contents"}: {
  documentId: string,
  sourceUserId: string,
  targetUserId: string,
  collection: CollectionBase<DbObject>,
  fieldName: string
}) => {
  // Update the denormalized revision on the document
  await updateMutator({
    collection,
    documentId,
    set: {[`${fieldName}.userId`]: targetUserId},
    unset: {},
    validate: false
  })
  // Update the revisions themselves
  await Revisions.rawUpdateMany({ documentId, userId: sourceUserId, fieldName }, {$set: {userId: targetUserId}}, { multi: true })
}

type PostOrTagSelector = {postId: string} | {tagId: string}

const mergeReadStatus = async ({sourceUserId, targetUserId, postOrTagSelector}: {
  sourceUserId: string, 
  targetUserId: string, 
  postOrTagSelector: PostOrTagSelector
}) => {
  const sourceUserStatus = await ReadStatuses.findOne({userId: sourceUserId, ...postOrTagSelector})
  const targetUserStatus = await ReadStatuses.findOne({userId: targetUserId, ...postOrTagSelector})
  const sourceMostRecentlyUpdated = (sourceUserStatus && targetUserStatus) ? (new Date(sourceUserStatus.lastUpdated) > new Date(targetUserStatus.lastUpdated)) : !!sourceUserStatus
  const readStatus = sourceMostRecentlyUpdated ? sourceUserStatus?.isRead : targetUserStatus?.isRead
  const lastUpdated = sourceMostRecentlyUpdated ? sourceUserStatus?.lastUpdated : targetUserStatus?.lastUpdated
  if (targetUserStatus) {
    await ReadStatuses.rawUpdateOne({_id: targetUserStatus._id}, {$set: {isRead: readStatus, lastUpdated}})
  } else if (sourceUserStatus) {
    // eslint-disable-next-line no-unused-vars
    const {_id, ...sourceUserStatusWithoutId} = sourceUserStatus
    await ReadStatuses.rawInsert({...sourceUserStatusWithoutId, userId: targetUserId})
  }
}

const transferServices = async (sourceUser: DbUser, targetUser: DbUser, dryRun: boolean) => {
  // eslint-disable-next-line no-console
  console.log(`transferring services from ${sourceUser._id} to ${targetUser._id}`)

  // we copy services for github, facebook and google 
  const profilePaths = ["github", "facebook", "google"]

  for (const profilePath of profilePaths) {
    const sourceProfile = sourceUser.services[profilePath]
    if (sourceProfile && !targetUser.services[profilePath]) {
      // eslint-disable-next-line no-console
      console.log(`  Copying ${profilePath} profile from ${sourceUser._id} to ${targetUser._id}`)
      if (!dryRun) {

        // if we don't remove the profile from the old account, we'll get a duplicate key error
        await updateMutator({
          collection: Users,
          documentId: sourceUser._id,
          unset: {[`services.${profilePath}`]: null} as any,
          // Normal updates are not supposed to update services
          validate: false
        })
        await updateMutator({
          collection: Users,
          documentId: targetUser._id,
          set: {[`services.${profilePath}`]: sourceProfile} as any,
          // Normal updates are not supposed to update services
          validate: false
        })
      } 
    } else {
      // eslint-disable-next-line no-console
      console.log(`  Not copying ${profilePath}`)
    }
  }
}

Vulcan.mergeAccounts = async ({sourceUserId, targetUserId, dryRun}:{
  sourceUserId: string, 
  targetUserId: string, 
  dryRun: boolean
}) => {
  if (typeof dryRun !== "boolean") throw Error("dryRun value missing")

  const sourceUser = await Users.findOne({_id: sourceUserId})
  const targetUser = await Users.findOne({_id: targetUserId})
  if (!sourceUser) throw Error(`Can't find sourceUser with Id: ${sourceUserId}`)
  if (!targetUser) throw Error(`Can't find targetUser with Id: ${targetUserId}`)

  // DO NOT transfer LWEvents, there are way too many and they're probably not important after the fact
  // await transferCollection({sourceUserId, targetUserId, collectionName: "LWEvents"})

  // Do not transfer gardencodes, they aren't in use
  // We don't transfer revisions because that's handled by transferEditableField

  // Transfer bans
  await transferCollection({sourceUserId, targetUserId, collectionName: "Bans", dryRun})

  // Transfer subscriptions (i.e. email subscriptions)
  await transferCollection({sourceUserId, targetUserId, collectionName: "Subscriptions", dryRun})

  // Transfer posts
  await transferCollection({sourceUserId, targetUserId, collectionName: "Posts", dryRun})

  // Transfer comments
  await transferCollection({sourceUserId, targetUserId, collectionName: "Comments", dryRun})

  // Transfer user-created tags
  await transferCollection({sourceUserId, targetUserId, collectionName: "Tags", dryRun})

  // Transfer tag-post relationships (first user who voted on that tag for that post)
  await transferCollection({sourceUserId, targetUserId, collectionName: "TagRels", dryRun})

  // Transfer rss feeds (for crossposting)
  await transferCollection({sourceUserId, targetUserId, collectionName: "RSSFeeds", dryRun})

  // Transfer petrov day launches
  await transferCollection({sourceUserId, targetUserId, collectionName: "PetrovDayLaunchs", dryRun})

  // Transfer reports (i.e. user reporting a comment/tag/etc)
  await transferCollection({sourceUserId, targetUserId, collectionName: "Reports", dryRun})

  try {
    const [sourceConversationsCount, targetConversationsCount] = await Promise.all([
      Conversations.find({participantIds: sourceUserId}).count(),
      Conversations.find({participantIds: sourceUserId}).count()
    ])
    // eslint-disable-next-line no-console
    console.log(`conversations from source user: ${sourceConversationsCount}`)
    // eslint-disable-next-line no-console
    console.log(`conversations from target user: ${targetConversationsCount}`)

    if (!dryRun) {
      // Transfer conversations
      await Conversations.rawUpdateMany({participantIds: sourceUserId}, {$set: {"participantIds.$": targetUserId}}, { multi: true })
    }
  } catch (err) {
    // eslint-disable-next-line no-console
    console.log()
    // eslint-disable-next-line no-console
    console.log("%c Error merging conversations", "color:red")
    // eslint-disable-next-line no-console
    console.log(err)
  }

  // Transfer private messages
  await transferCollection({sourceUserId, targetUserId, collectionName: "Messages", dryRun})

  // Transfer notifications
  await transferCollection({sourceUserId, targetUserId, collectionName: "Notifications", dryRun})

  try {
    const readStatuses = await ReadStatuses.find({userId: sourceUserId}).fetch()
    const readPostIds = readStatuses.map((status) => status.postId).filter(postId => !!postId)
    const readTagIds = readStatuses.map((status) => status.tagId).filter(tagId => !!tagId)
    // eslint-disable-next-line no-console
    console.log(`source readPostIds count: ${readPostIds.length}`)
    // eslint-disable-next-line no-console
    console.log(`source readTagIds count: ${readTagIds.length}`)
    if (!dryRun) {
      // Transfer readStatuses
      await asyncForeachSequential(readPostIds, async (postId) => {
        await mergeReadStatus({sourceUserId, targetUserId, postOrTagSelector:{postId}})
      })
      await asyncForeachSequential(readTagIds, async (tagId) => {
        await mergeReadStatus({sourceUserId, targetUserId, postOrTagSelector:{tagId}})
      })
    }
  } catch (err) {
    // eslint-disable-next-line no-console
    console.log()
    // eslint-disable-next-line no-console
    console.log("%c Error merging readStatuses", "color: red")
    // eslint-disable-next-line no-console
    console.log(err)
  }

  // Transfer sequences
  await transferCollection({sourceUserId, targetUserId, collectionName: "Sequences", dryRun})
  await transferCollection({sourceUserId, targetUserId, collectionName: "Collections", dryRun})

  // Transfer localgroups
  await transferCollection({sourceUserId, targetUserId, collectionName: "Localgroups", dryRun})

  // Transfer review votes
  await transferCollection({sourceUserId, targetUserId, collectionName: "ReviewVotes", dryRun})
  
  try {
    const [authorVotesCount, userVoteCounts] = await Promise.all([
      Votes.find({authorIds: sourceUserId}).count(),
      Votes.find({userId: sourceUserId}).count()
    ]) 
    // eslint-disable-next-line no-console
    console.log(`authorVotesCount: ${authorVotesCount}`)
    // eslint-disable-next-line no-console
    console.log(`userVoteCounts: ${userVoteCounts}`)
    if (!dryRun) {
      // Transfer votes that target content from source user (authorId)
      // eslint-disable-next-line no-console
      console.log("Transferring votes that target source user")
      // https://www.mongodb.com/docs/manual/reference/operator/update/positional/
      await Votes.rawUpdateMany({authorIds: sourceUserId}, {$set: {"authorIds.$": targetUserId}}, {multi: true})
  
      // Transfer votes cast by source user
      // eslint-disable-next-line no-console
      console.log("Transferring votes cast by source user")
      await Votes.rawUpdateMany({userId: sourceUserId}, {$set: {userId: targetUserId}}, {multi: true})
  
      // Transfer karma
      // eslint-disable-next-line no-console
      console.log("Transferring karma")
      const newKarma = await recomputeKarma(targetUserId)
      await updateMutator({
        collection: Users,
        documentId: targetUserId,
        set: {
          karma: newKarma, 
          // We only recalculate the karma for non-af karma, because recalculating
          // af karma is a lot more complicated
          afKarma: sourceUser.afKarma + targetUser.afKarma 
        },
        validate: false
      })
    }    
  } catch (err) {
    // eslint-disable-next-line no-console
    console.log()
    // eslint-disable-next-line no-console
    console.log("%c Error merging votes", "color: red")
    // eslint-disable-next-line no-console
    console.log(err)
  }

  await transferServices(sourceUser, targetUser, dryRun)
  
  // Change slug of source account by appending "old" and reset oldSlugs array
  // eslint-disable-next-line no-console
  console.log("Change slugs of source account")
  try {

    if (!dryRun) {
      await Users.rawUpdateOne(
        {_id: sourceUserId},
        {$set: {
          slug: await Utils.getUnusedSlug(Users, `${sourceUser.slug}-old`, true)
        }}
      );
    
      // Add slug to oldSlugs array of target account
      const newOldSlugs = [
        ...(targetUser.oldSlugs || []), 
        ...(sourceUser.oldSlugs || []), 
        sourceUser.slug
      ]
      // eslint-disable-next-line no-console
      console.log("Changing slugs of target account", sourceUser.slug, newOldSlugs)
      
      await updateMutator({
        collection: Users,
        documentId: targetUserId,
        set: {oldSlugs: newOldSlugs}, 
        validate: false
      })
    }
  } catch (err) {
    // eslint-disable-next-line no-console
    console.log("%c Error changing slugs", "color: red")
    // eslint-disable-next-line no-console
    console.log(err)
  }

  // if the two accounts share an email address, change the sourceUser email to "+old"
  try {
    if (!dryRun) {
      const splitEmail = sourceUser.email.split("@")
      const newEmail = `${splitEmail[0]}+old@${splitEmail[1]}` 
      if (sourceUser.email === targetUser.email) {
        // appending "+old" should still allow the email to work if need be
        await Users.rawUpdateOne(
          {_id: sourceUserId},
          {$set: {
            email: newEmail
          }}
        );
      }
      const sourceEmailsEmail = (sourceUser.emails.length > 0) && sourceUser.emails[0]
      const targetEmailsEmail = (targetUser.emails.length > 0) && targetUser.emails[0]
      if (sourceEmailsEmail === targetEmailsEmail) {
        await Users.rawUpdateOne(
          {_id: sourceUserId},
          {$set: {
<<<<<<< HEAD
            'emails.0': {address: newEmail, verified: sourceUser.emails[0].verified}
=======
            'emails.0': {address: newEmail, verified: sourceEmailsEmail ? sourceEmailsEmail.verified : false}
>>>>>>> 112e5c42
          }}
        );
      }
    }
  } catch (err) {
    // eslint-disable-next-line no-console
    console.log("%c Error changing emails", "color: red")
    // eslint-disable-next-line no-console
    console.log(err)
  }

  // if the two accounts share a displayName, change the sourceUSer to " (Old)"
  try {
    if (!dryRun) {
      if (sourceUser.displayName === targetUser.displayName) {
        const newDisplayName = sourceUser.displayName + " (Old)"
        await Users.rawUpdateOne({_id: sourceUserId}, {$set: { email: newDisplayName}}
        );
      }
    }
  } catch (err) {
    // eslint-disable-next-line no-console
    console.log("%c Error changing displayName", "color: red")
    // eslint-disable-next-line no-console
    console.log(err)
  }

  // Transfer email tokens
  await transferCollection({sourceUserId, targetUserId, collectionName: "EmailTokens", dryRun})
  
  if (!dryRun) {
    // Mark old acccount as deleted
    // eslint-disable-next-line no-console
    console.log("Marking old account as deleted")
    await updateMutator({
      collection: Users,
      documentId: sourceUserId,
      set: {
        deleted: true
      },
      // We remove the login tokins from the source account since it's now deleted
      unset: {'services.resume':1},
      validate: false
    })
  }
}


async function recomputeKarma(userId: string) {
  const user = await Users.findOne({_id: userId})
  if (!user) throw Error("Can't find user")
  const allTargetVotes = await Votes.find({
    authorIds: user._id,
    userId: {$ne: user._id},
    legacy: {$ne: true},
    cancelled: false
  }).fetch()
  const totalNonLegacyKarma = sumBy(allTargetVotes, vote => {
    return vote.power
  })
  // @ts-ignore FIXME legacyKarma isn't in the schema, figure out whether it's real
  const totalKarma = totalNonLegacyKarma + (user.legacyKarma || 0)
  return totalKarma
}

Vulcan.getTotalKarmaForUser = recomputeKarma<|MERGE_RESOLUTION|>--- conflicted
+++ resolved
@@ -368,11 +368,7 @@
         await Users.rawUpdateOne(
           {_id: sourceUserId},
           {$set: {
-<<<<<<< HEAD
-            'emails.0': {address: newEmail, verified: sourceUser.emails[0].verified}
-=======
             'emails.0': {address: newEmail, verified: sourceEmailsEmail ? sourceEmailsEmail.verified : false}
->>>>>>> 112e5c42
           }}
         );
       }
