--- conflicted
+++ resolved
@@ -204,17 +204,10 @@
   // We first find all the users for which we already have an existing user in the DB
   const usersToUpdate = _.filter(users, (user) => userMap.get(user.legacyId))
   //eslint-disable-next-line no-console
-<<<<<<< HEAD
-  console.log("Updating N users: ", _.size(usersToUpdate));
-  const usersToInsert = _.filter(users, (user) => !userMap.get(user.legacyId))
-  //eslint-disable-next-line no-console
-  console.log("Inserting N users: ", _.size(usersToInsert));
-=======
   //console.log("Updating N users: ", _.size(usersToUpdate), usersToUpdate[22], typeof usersToUpdate);
   const usersToInsert = _.filter(users, (user) => !userMap.get(user.legacyId))
   //eslint-disable-next-line no-console
   //console.log("Inserting N users: ", _.size(usersToInsert), usersToInsert[22], typeof usersToInsert);
->>>>>>> 1e96c5f8
   if (usersToUpdate && _.size(usersToUpdate)) {await bulkUpdateUsers(usersToUpdate, userMap);}
   if (usersToInsert && _.size(usersToInsert)) {
     for(let key in usersToInsert) {
@@ -326,12 +319,7 @@
       })
     }
   })
-<<<<<<< HEAD
-
-  if (postUpdates && _.size(postUpdates)) {
-=======
   if (_.size(postUpdates)) {
->>>>>>> 1e96c5f8
     const postUpdateCursor = await Posts.rawCollection().bulkWrite(postUpdates, {ordered: false});
     //eslint-disable-next-line no-console
     console.log("postUpdateCursor", loggableCursor(postUpdateCursor));
@@ -341,21 +329,10 @@
     //eslint-disable-next-line no-console
     console.log("userUpdateCursor", loggableCursor(userUpdateCursor));
   }
-<<<<<<< HEAD
-  if (commentUpdates && _.size(commentUpdates)) {
-    // updates are too big, let's splice them
-    while (commentUpdates.length > 0) {
-      const updateChunk = commentUpdates.splice(0, 1000)
-      const commentUpdateCursor = await Comments.rawCollection().bulkWrite(updateChunk, {ordered: false});
-      //eslint-disable-next-line no-console
-      console.log("commentUpdateCursor", loggableCursor(commentUpdateCursor));
-    }
-=======
   if (_.size(commentUpdates)) {
     const commentUpdateCursor = await Comments.rawCollection().bulkWrite(commentUpdates, {ordered: false});
     //eslint-disable-next-line no-console
     console.log("commentUpdateCursor", commentUpdateCursor);
->>>>>>> 1e96c5f8
   }
 }
 
