--- conflicted
+++ resolved
@@ -70,11 +70,7 @@
   if (akismetKey) {
     const spam = await checkForAkismetSpam({document: post,type: "post"})
     if (spam) {
-<<<<<<< HEAD
-      if (((currentUser && currentUser.karma) || 0) < SPAM_KARMA_THRESHOLD) {
-=======
       if (((currentUser.karma || 0) < SPAM_KARMA_THRESHOLD) && !currentUser.reviewedByUserId) {
->>>>>>> 5e0b5390
         // eslint-disable-next-line no-console
         console.log("Deleting post from user below spam threshold", post)
         editMutation({
