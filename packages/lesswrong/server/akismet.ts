import LWEvents from '../lib/collections/lwevents/collection'
import { Posts } from '../lib/collections/posts/collection'
import { Comments } from '../lib/collections/comments/collection'
import { editMutation, addCallback, runCallbacksAsync } from './vulcan-lib';
import Users from '../lib/collections/users/collection';
import akismet from 'akismet-api'
import { Meteor } from 'meteor/meteor';
import { DatabaseServerSetting } from './databaseSettings';

const SPAM_KARMA_THRESHOLD = 10 //Threshold after which you are no longer affected by spam detection

// Akismet API integration
const akismetKeySetting = new DatabaseServerSetting<string | null>('akismet.apiKey', null)
const akismetURLSetting = new DatabaseServerSetting<string | null>('akismet.url', null)
const client = akismet.client({
  key  : akismetKeySetting.get(),                   
  blog : akismetURLSetting.get()       
});

async function constructAkismetReport({document, type = "post"}) {
    const author = await Users.findOne(document.userId)
    if (!author) throw Error("Couldn't find author for Akismet report")
    let post = document
    if (type !== "post") {
      post = await Posts.findOne(document.postId)
    }
    const link = (post && Posts.getPageUrl(post)) || ""  // Don't get link if we create a comment without a post
    const events = await LWEvents.find({userId: author._id, name: 'login'}, {sort: {createdAt: -1}, limit: 1}).fetch()
    const ip = events && events[0] && events[0].properties && events[0].properties.ip
    const userAgent = events && events[0] && events[0].properties && events[0].properties.userAgent
    const referrer = events && events[0] && events[0].properties && events[0].properties.referrer
    return {
      user_ip : ip,              // Required!
      user_agent : userAgent,    // Required!
      referer: referrer,
      permalink : akismetURLSetting.get() + link,
      comment_type : (type === "post") ? 'blog-post' : 'comment',
      comment_author : author.displayName,
      comment_author_email : author.email,
      comment_content : document.contents && document.contents.html,
      is_test: Meteor.isDevelopment
    }
}

async function checkForAkismetSpam({document, type = "post"}) {
  try {
    const akismetReport = await constructAkismetReport({document, type})
    const spam = await client.checkSpam(akismetReport)
    // eslint-disable-next-line no-console
    console.log("Checked document for spam: ", akismetReport, "result: ", spam)
    return spam
  } catch (e) {
    // eslint-disable-next-line no-console
    console.error("Akismet spam checker crashed. Classifying as not spam.", e)
    return false
  }

}

client.verifyKey()
  .then(function(valid) {
    //eslint-disable-next-line no-console
    if (valid) console.log('Valid Akismet key!');
    //eslint-disable-next-line no-console
    else console.log('Invalid Akismet key. Please provide a key to activate spam detection.', akismetKeySetting.get());
  })
  .catch(function(err) {
    //eslint-disable-next-line no-console
    console.log('Akismet key check failed: ' + err.message);
  });

async function checkPostForSpamWithAkismet(post, currentUser) {
  if (akismetKeySetting.get()) {
    const spam = await checkForAkismetSpam({document: post,type: "post"})
    if (spam) {
      if (((currentUser.karma || 0) < SPAM_KARMA_THRESHOLD) && !currentUser.reviewedByUserId) {
        // eslint-disable-next-line no-console
        console.log("Deleting post from user below spam threshold", post)
        await editMutation({
          collection: Posts,
          documentId: post._id,
          set: {status: 4},
          validate: false,
        });
      }
    } else {
      //eslint-disable-next-line no-console
      console.log('Post marked as not spam', post._id);
    }
  }
  return post
}

addCallback('posts.new.after', checkPostForSpamWithAkismet);

async function checkCommentForSpamWithAkismet(comment, currentUser) {
    if (akismetKeySetting.get()) {
      const spam = await checkForAkismetSpam({document: comment, type: "comment"})
      if (spam) {
        if (((currentUser.karma || 0) < SPAM_KARMA_THRESHOLD) && !currentUser.reviewedByUserId) {
          // eslint-disable-next-line no-console
          console.log("Deleting comment from user below spam threshold", comment)
          await editMutation({
            collection: Comments,
            documentId: comment._id,
            set: {
              deleted: true,
<<<<<<< HEAD
              deletedDate: new Date(),
=======
              deletedDate: new Date(), 
>>>>>>> eb312234
              deletedReason: "Your comment has been marked as spam by the Akismet spam integration. We will review your comment in the coming hours and restore it if we determine that it isn't spam"
            },
            validate: false,
          });
        }
      } else {
        //eslint-disable-next-line no-console
        console.log('Comment marked as not spam', comment._id);
      }
    }
    return comment
  }
addCallback('comments.new.after', checkCommentForSpamWithAkismet);

function runReportCloseCallbacks(newReport, oldReport) {
  if (newReport.closedAt && !oldReport.closedAt) {
    runCallbacksAsync('reports.close.async', newReport);
  }
}

addCallback('reports.edit.async', runReportCloseCallbacks)

async function akismetReportSpamHam(report) {
  if (report.reportedAsSpam) {
    let comment
    const post = await Posts.findOne(report.postId)
    if (report.commentId) {
      comment = Comments.findOne(report.commentId)
    }
    if (!report.markedAsSpam) {
      const akismetReportArguments = report.commentId ? {document: comment, type: "comment"} : {document: post, type: "post"}
      const akismetReport = await constructAkismetReport(akismetReportArguments)
      client.submitHam(akismetReport, (err) => {
        // eslint-disable-next-line no-console
        if (!err) { console.log("Reported Akismet false positive", akismetReport)}
      })
    }
  }
}

addCallback('reports.close.async', akismetReportSpamHam)

async function postReportPurgeAsSpam(post) {
  const akismetReport = await constructAkismetReport({document: post, type: "post"})
  client.submitSpam(akismetReport, (err) => {
    // eslint-disable-next-line no-console
    if (!err) { console.log("Reported Akismet false negative", akismetReport)}
  })
}

addCallback('posts.purge.async', postReportPurgeAsSpam)

async function commentReportPurgeAsSpam(comment) {
  const akismetReport = await constructAkismetReport({document: comment, type: "comment"})
  client.submitSpam(akismetReport, (err) => {
    // eslint-disable-next-line no-console
    if (!err) { console.log("Reported Akismet false negative", akismetReport)}
  })
}

addCallback('comments.purge.async', commentReportPurgeAsSpam)<|MERGE_RESOLUTION|>--- conflicted
+++ resolved
@@ -105,11 +105,7 @@
             documentId: comment._id,
             set: {
               deleted: true,
-<<<<<<< HEAD
-              deletedDate: new Date(),
-=======
               deletedDate: new Date(), 
->>>>>>> eb312234
               deletedReason: "Your comment has been marked as spam by the Akismet spam integration. We will review your comment in the coming hours and restore it if we determine that it isn't spam"
             },
             validate: false,
