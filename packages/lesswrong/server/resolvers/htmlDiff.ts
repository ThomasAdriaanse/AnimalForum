--- conflicted
+++ resolved
@@ -1,11 +1,6 @@
 import { diff } from '../vendor/node-htmldiff/htmldiff';
-<<<<<<< HEAD
-import { sanitize } from '../vulcan-lib/utils';
 import { cheerioParse } from '../utils/htmlUtil';
-=======
-import cheerio from 'cheerio';
 import { sanitize } from '../../lib/vulcan-lib/utils';
->>>>>>> 840a4f7c
 
 export const diffHtml = (before: string, after: string, trim: boolean): string => {
   // Diff the revisions
