import { addGraphQLResolvers, addGraphQLQuery } from '../../lib/vulcan-lib/graphql';
import { diff } from '../vendor/node-htmldiff/htmldiff';
import { Revisions } from '../../lib/collections/revisions/collection';
import { sanitize } from '../vulcan-lib/utils';
import { editableCollections, editableCollectionsFields, } from '../../lib/editor/make_editable';
import { getPrecedingRev } from '../editor/make_editable_callbacks';
import { accessFilterSingle } from '../../lib/utils/schemaUtils';
import cheerio from 'cheerio';

addGraphQLResolvers({
  Query: {
    // Diff resolver
    // After revision required, before revision optional (if not provided, diff
    // is against the preceding revision, whatever that is.)
    async RevisionsDiff(root: void, {collectionName, fieldName, id, beforeRev, afterRev, trim}: { collectionName: string, fieldName: string, id: string, beforeRev: string|null, afterRev: string, trim: boolean }, context: ResolverContext): Promise<string> {
      const {currentUser}: {currentUser: DbUser|null} = context;
      
      // Validate collectionName, fieldName
      if (!editableCollections.has(collectionName)) {
        throw new Error(`Invalid collection for RevisionsDiff: ${collectionName}`);
      }
      if (!editableCollectionsFields[collectionName].find(f=>f===fieldName)) {
        throw new Error(`Invalid field for RevisionsDiff: ${collectionName}.${fieldName}`);
      }
      
      const collection = context[collectionName];
      
      const documentUnfiltered = await collection.loader.load(id);
      
      // Check that the user has access to the document
      const document = await accessFilterSingle(currentUser, collection, documentUnfiltered, context);
      if (!document) {
        throw new Error(`Could not find document: ${id}`);
      }
      
      // Load the revisions
      const afterUnfiltered = await Revisions.findOne({
        documentId: id,
        version: afterRev,
        fieldName: fieldName,
      });
      if (!afterUnfiltered)
        throw new Error("Revision not found");
      let beforeUnfiltered: DbRevision|null;
      if (beforeRev) {
        beforeUnfiltered = await Revisions.findOne({
          documentId: id,
          version: beforeRev,
          fieldName: fieldName,
        })
      } else {
        beforeUnfiltered = await getPrecedingRev(afterUnfiltered);
      }
      
      if (!beforeUnfiltered || !afterUnfiltered)
        return "";
      
      const before: DbRevision|null = await accessFilterSingle(currentUser, Revisions, beforeUnfiltered, context);
      const after: DbRevision|null = await accessFilterSingle(currentUser, Revisions, afterUnfiltered, context);
      // If we don't provide a beforeRev at all, then just assume that all in the current revision is new
      if (beforeRev && (!before || !beforeUnfiltered)) {
        throw new Error(`Could not find revision: ${beforeRev}`);
      }
      if (!after || !afterUnfiltered) {
        throw new Error(`Could not find revision: ${afterRev}`);
      }
      
      // Diff the revisions
<<<<<<< HEAD
      return diffHtml(before.html, after.html, trim);
=======
      const diffHtmlUnsafe = diff(before?.html || "", after.html);
      
      const $ = cheerio.load(diffHtmlUnsafe)
      if (trim) {
        $('body').children().each(function(i, elem) {
          const e = $(elem)
          if (!e.find('ins').length && !e.find('del').length) {
            e.remove()
          }
        })
      }

      // Sanitize (in case node-htmldiff has any parsing glitches that would
      // otherwise lead to XSS)
      const diffHtml = sanitize($.html());
      return diffHtml;
>>>>>>> 2599d13d
    }
  },
});

export const diffHtml = (before: string, after: string, trim: boolean): string => {
  // Diff the revisions
  const diffHtmlUnsafe = diff(before, after);
  
  const $ = cheerio.load(diffHtmlUnsafe)
  if (trim) {
    $('body').children().each(function(i, elem) {
      const e = $(elem)
      if (!e.find('ins').length && !e.find('del').length) {
        e.remove()
      }
    })
  }

  // Sanitize (in case node-htmldiff has any parsing glitches that would
  // otherwise lead to XSS)
  const diffHtml = sanitize($.html());
  return diffHtml;
}

addGraphQLQuery('RevisionsDiff(collectionName: String!, fieldName: String!, id: String, beforeRev: String, afterRev: String!, trim: Boolean): String');
<|MERGE_RESOLUTION|>--- conflicted
+++ resolved
@@ -66,26 +66,7 @@
       }
       
       // Diff the revisions
-<<<<<<< HEAD
       return diffHtml(before.html, after.html, trim);
-=======
-      const diffHtmlUnsafe = diff(before?.html || "", after.html);
-      
-      const $ = cheerio.load(diffHtmlUnsafe)
-      if (trim) {
-        $('body').children().each(function(i, elem) {
-          const e = $(elem)
-          if (!e.find('ins').length && !e.find('del').length) {
-            e.remove()
-          }
-        })
-      }
-
-      // Sanitize (in case node-htmldiff has any parsing glitches that would
-      // otherwise lead to XSS)
-      const diffHtml = sanitize($.html());
-      return diffHtml;
->>>>>>> 2599d13d
     }
   },
 });
