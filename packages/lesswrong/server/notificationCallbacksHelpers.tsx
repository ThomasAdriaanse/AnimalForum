--- conflicted
+++ resolved
@@ -129,33 +129,7 @@
     .getMessage({documentType, documentId});
 }
 
-<<<<<<< HEAD
-const getDocument = async (documentType: string|null, documentId: string|null) => {
-  if (!documentId) return null;
-  
-  switch(documentType) {
-    case "post":
-      return await Posts.findOne(documentId);
-    case "comment":
-      return await Comments.findOne(documentId);
-    case "user":
-      return await Users.findOne(documentId);
-    case "message":
-      return await Messages.findOne(documentId);
-    case "localgroup":
-      return await Localgroups.findOne(documentId);
-    case "tagRel":
-      return await TagRels.findOne(documentId)
-    default:
-      //eslint-disable-next-line no-console
-      console.error(`Invalid documentType type: ${documentType}`);
-  }
-}
-
-const getLink = async (context: ResolverContext, notificationTypeName: string, documentType: string|null, documentId: string|null, extraData: any) => {
-=======
-const getLink = async (notificationTypeName: string, documentType: NotificationDocument|null, documentId: string|null, extraData: any) => {
->>>>>>> 65e2ad3b
+const getLink = async (context: ResolverContext, notificationTypeName: string, documentType: NotificationDocument|null, documentId: string|null, extraData: any) => {
   let document = await getDocument(documentType, documentId);
   const notificationType = getNotificationTypeByName(notificationTypeName);
 
