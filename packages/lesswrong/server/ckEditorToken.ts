--- conflicted
+++ resolved
@@ -9,13 +9,8 @@
 const ckEditorSecrretKeySetting = new DatabaseServerSetting<string | null>('ckEditor.secretKey', null)
 
 addStaticRoute('/ckeditor-token', async ({ query }, req, res, next) => {
-<<<<<<< HEAD
   const environmentId = ckEditorEnvironmentIdSetting.get()
-  const secretKey = ckEditorSecrretKeySetting.get()
-=======
-  const environmentId = getSetting('ckEditor.environmentId', null)
-  const secretKey: string = getSetting<string|null>('ckEditor.secretKey', null)! // Assume nonnull; causes lack of encryption in development
->>>>>>> 543cdadf
+  const secretKey = ckEditorSecrretKeySetting.get()! // Assume nonnull; causes lack of encryption in development
   
   const documentId = req.headers['document-id']
   const userId = req.headers['user-id']
