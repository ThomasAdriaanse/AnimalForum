--- conflicted
+++ resolved
@@ -95,17 +95,8 @@
   }
 }
 
-<<<<<<< HEAD
-const createNotifications = async ({ userIds, notificationType, documentType, documentId, noEmail }:{
-  userIds: Array<string>
-  notificationType: string, 
-  documentType: string|null, 
-  documentId: string|null, 
-  noEmail?: boolean
-}) => {
-=======
-export const createNotifications = async (userIds: Array<string>, notificationType: string, documentType: string|null, documentId: string|null) => {
->>>>>>> f56f586d
+
+export const createNotifications = async (userIds: Array<string>, notificationType: string, documentType: string|null, documentId: string|null, noEmail: boolean|null) => {
   return Promise.all(
     userIds.map(async userId => {
       await createNotification({userId, notificationType, documentType, documentId, noEmail});
@@ -135,17 +126,8 @@
   }
 }
 
-<<<<<<< HEAD
-const createNotification = async ({userId, notificationType, documentType, documentId, noEmail}:{
-    userId: string, 
-    notificationType: string, 
-    documentType: string|null, 
-    documentId: string|null, 
-    noEmail?: boolean
-  }) => {
-=======
-export const createNotification = async (userId: string, notificationType: string, documentType: string|null, documentId: string|null) => {
->>>>>>> f56f586d
+
+export const createNotification = async (userId: string, notificationType: string, documentType: string|null, documentId: string|null, noEmail: boolean|null) => {
   let user = await Users.findOne({ _id:userId });
   if (!user) throw Error(`Wasn't able to find user to create notification for with id: ${userId}`)
   const userSettingField = getNotificationTypeByName(notificationType).userSettingField;
