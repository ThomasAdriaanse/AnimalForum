/* 

List of categories.
Wrapped with the "withList" and "withCurrentUser" containers.

*/

import React from 'react';
import { registerComponent, Components, withList, withCurrentUser, Loading } from 'meteor/vulcan:core';

<<<<<<< HEAD
import { Categories } from '../../modules/categories/collection.js';
import CategoriesItem from './CategoriesItem.jsx';
=======
import Categories from '../../modules/categories/collection.js';
>>>>>>> b72aad0e

const CategoriesList = ({results = [], terms: { parentId }, currentUser, loading, loadMore, count, totalCount}) =>
  
  <div className="category-list" >

    {loading ? 

      <Loading /> :

      <div className="categories">

        {/* documents list */}

        {results.map(category => <Components.CategoriesItem key={category._id} category={category} currentUser={currentUser} />)}

        {/* load more */}

        {totalCount > results.length
          ? <a href="#" onClick={e => {e.preventDefault(); loadMore();}}>Load More ({count}/{totalCount})</a>
          : null
        }

      </div>
    }

  </div>

const options = {
  collection: Categories,
  fragmentName: 'CategoriesItemFragment',
  limit: 0,
};

registerComponent('CategoriesList', CategoriesList, withCurrentUser, [withList, options]);<|MERGE_RESOLUTION|>--- conflicted
+++ resolved
@@ -8,18 +8,13 @@
 import React from 'react';
 import { registerComponent, Components, withList, withCurrentUser, Loading } from 'meteor/vulcan:core';
 
-<<<<<<< HEAD
-import { Categories } from '../../modules/categories/collection.js';
-import CategoriesItem from './CategoriesItem.jsx';
-=======
 import Categories from '../../modules/categories/collection.js';
->>>>>>> b72aad0e
 
 const CategoriesList = ({results = [], terms: { parentId }, currentUser, loading, loadMore, count, totalCount}) =>
-  
+
   <div className="category-list" >
 
-    {loading ? 
+    {loading ?
 
       <Loading /> :
 
