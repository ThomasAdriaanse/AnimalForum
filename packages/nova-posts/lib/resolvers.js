import { GraphQLSchema } from 'meteor/nova:core';

const speficicResolvers = {
  Post: {
    user(post, args, context) {
      return context.Users.findOne({ _id: post.userId }, { fields: context.getViewableFields(context.currentUser, context.Users) });
    },
    upvoters(post, args, context) {
      return post.upvoters ? context.Users.find({_id: {$in: post.upvoters}}, { fields: context.getViewableFields(context.currentUser, context.Users) }).fetch() : [];
    },
    downvoters(post, args, context) {
      return post.downvoters ? context.Users.find({_id: {$in: post.downvoters}}, { fields: context.getViewableFields(context.currentUser, context.Users) }).fetch() : [];
    },
  },
};

GraphQLSchema.addResolvers(speficicResolvers);

const resolvers = {

  list: {

    name: 'postsList',

    resolver(root, {terms}, context, info) {
      let {selector, options} = context.Posts.getParameters(terms);
<<<<<<< HEAD
      options.limit = (terms.limit < 1 || terms.limit > 100) ? 100 : terms.limit;
      options.skip = terms.offset;
      // keep only fields that should be viewable by current user
=======
      
      options.limit = (limit < 1 || limit > 100) ? 100 : limit;
      options.skip = offset;
>>>>>>> 6da4813b
      options.fields = context.getViewableFields(context.currentUser, context.Posts);
      
      return context.Posts.find(selector, options).fetch();
    },

  },

  single: {
    
    name: 'postsSingle',

    resolver(root, {documentId}, context) {
      return context.Posts.findOne({_id: documentId}, { fields: context.getViewableFields(context.currentUser, context.Posts) });
    },
  
  },

  total: {
    
    name: 'postsTotal',
    
    resolver(root, {terms}, context) {
      const {selector} = context.Posts.getParameters(terms);
      return context.Posts.find(selector).count();
    },
  
  }
};

export default resolvers;<|MERGE_RESOLUTION|>--- conflicted
+++ resolved
@@ -24,17 +24,9 @@
 
     resolver(root, {terms}, context, info) {
       let {selector, options} = context.Posts.getParameters(terms);
-<<<<<<< HEAD
       options.limit = (terms.limit < 1 || terms.limit > 100) ? 100 : terms.limit;
       options.skip = terms.offset;
-      // keep only fields that should be viewable by current user
-=======
-      
-      options.limit = (limit < 1 || limit > 100) ? 100 : limit;
-      options.skip = offset;
->>>>>>> 6da4813b
       options.fields = context.getViewableFields(context.currentUser, context.Posts);
-      
       return context.Posts.find(selector, options).fetch();
     },
 
