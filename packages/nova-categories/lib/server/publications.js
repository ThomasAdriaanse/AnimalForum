// import Posts from "meteor/nova:posts";
<<<<<<< HEAD
// import Users from 'meteor/nova:users';
// import Categories from "../collection.js";

// Meteor.publish('categories', function() {
  
//   const currentUser = this.userId && Users.findOne(this.userId);

//   if(Users.canDo(currentUser, "posts.view.approved.all")){
    
//     var categories = Categories.find({}, {fields: Categories.publishedFields.list});
//     var publication = this;

//     categories.forEach(function (category) {
//       var childrenCategories = category.getChildren();
//       var categoryIds = [category._id].concat(_.pluck(childrenCategories, "_id"));
//       var cursor = Posts.find({$and: [{categories: {$in: categoryIds}}, {status: Posts.config.STATUS_APPROVED}]});
//       // Counts.publish(publication, category.getCounterName(), cursor, { noReady: true });
//     });
=======
import Users from 'meteor/nova:users';
import Categories from "../collection.js";

Meteor.publish('categories', function() {

  const currentUser = this.userId && Users.findOne(this.userId);

  if(Users.canDo(currentUser, "posts.view.approved.all")){

    var categories = Categories.find({}, {fields: Categories.publishedFields.list});

    /*
    var publication = this;

    categories.forEach(function (category) {
      var childrenCategories = category.getChildren();
      var categoryIds = [category._id].concat(_.pluck(childrenCategories, "_id"));
      var cursor = Posts.find({$and: [{categories: {$in: categoryIds}}, {status: Posts.config.STATUS_APPROVED}]});
      // Counts.publish(publication, category.getCounterName(), cursor, { noReady: true });
    });
    */
>>>>>>> 7308441f

//     return categories;
//   }
//   return [];
// });<|MERGE_RESOLUTION|>--- conflicted
+++ resolved
@@ -1,14 +1,13 @@
 // import Posts from "meteor/nova:posts";
-<<<<<<< HEAD
 // import Users from 'meteor/nova:users';
 // import Categories from "../collection.js";
 
 // Meteor.publish('categories', function() {
-  
+
 //   const currentUser = this.userId && Users.findOne(this.userId);
 
 //   if(Users.canDo(currentUser, "posts.view.approved.all")){
-    
+
 //     var categories = Categories.find({}, {fields: Categories.publishedFields.list});
 //     var publication = this;
 
@@ -18,29 +17,6 @@
 //       var cursor = Posts.find({$and: [{categories: {$in: categoryIds}}, {status: Posts.config.STATUS_APPROVED}]});
 //       // Counts.publish(publication, category.getCounterName(), cursor, { noReady: true });
 //     });
-=======
-import Users from 'meteor/nova:users';
-import Categories from "../collection.js";
-
-Meteor.publish('categories', function() {
-
-  const currentUser = this.userId && Users.findOne(this.userId);
-
-  if(Users.canDo(currentUser, "posts.view.approved.all")){
-
-    var categories = Categories.find({}, {fields: Categories.publishedFields.list});
-
-    /*
-    var publication = this;
-
-    categories.forEach(function (category) {
-      var childrenCategories = category.getChildren();
-      var categoryIds = [category._id].concat(_.pluck(childrenCategories, "_id"));
-      var cursor = Posts.find({$and: [{categories: {$in: categoryIds}}, {status: Posts.config.STATUS_APPROVED}]});
-      // Counts.publish(publication, category.getCounterName(), cursor, { noReady: true });
-    });
-    */
->>>>>>> 7308441f
 
 //     return categories;
 //   }
