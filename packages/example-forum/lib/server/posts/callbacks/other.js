--- conflicted
+++ resolved
@@ -87,15 +87,9 @@
     // make sure this IP hasn't previously clicked on this post
     const existingClickEvent = Events.findOne({ name: 'click', 'properties.postId': post._id, 'properties.ip': ip });
 
-<<<<<<< HEAD
-    if(!existingClickEvent) {
-      Events.log(clickEvent);
-      return Posts.update(post._id, { $inc: { clickCount: 1 }});
-=======
     if (!existingClickEvent) {
       // Events.log(clickEvent); // Sidebar only: don't log event
       return Posts.update(post._id, { $inc: { clickCount: 1 } });
->>>>>>> 3b7be957
     }
   } else {
     return Posts.update(post._id, { $inc: { clickCount: 1 } });
