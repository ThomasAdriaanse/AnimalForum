import { debug, runCallbacksAsync, runCallbacks, addCallback } from 'meteor/vulcan:core';
import { createError } from 'apollo-errors';
import Votes from './votes/collection.js';
import Users from 'meteor/vulcan:users';
import { recalculateScore } from './scoring.js';

/*

Define voting operations

*/
const voteTypes = {}

/*

Add new vote types

*/
export const addVoteType = (voteType, voteTypeOptions) => {
  voteTypes[voteType] = voteTypeOptions;
}

const userVotePower = (user, multiplier) => {
    return multiplier * (Math.floor(1 + Math.log(1 + Math.max((user.karma || 0), 0)) / Math.log(5)))
}

addVoteType('upvote', {power: (user) => userVotePower(user, 1), exclusive: true});
addVoteType('downvote', {power: (user) => userVotePower(user, -1), exclusive: true});

/*

Test if a user has voted on the client

*/
export const hasVotedClient = ({ document, voteType }) => {
  const userVotes = document.currentUserVotes;
  if (voteType) {
    return _.where(userVotes, { voteType }).length
  } else {
    return userVotes && userVotes.length
  }
}

/*

Calculate total power of all a user's votes on a document

*/
const calculateTotalPower = votes => _.pluck(votes, 'power').reduce((a, b) => a + b, 0);

/*

Test if a user has voted on the server

*/
const hasVotedServer = ({ document, voteType, user }) => {
  const vote = Votes.findOne({documentId: document._id, userId: user._id, voteType});
  return vote;
}

/*

Add a vote of a specific type on the client

*/
const addVoteClient = ({ document, collection, voteType, user, voteId }) => {

  const newDocument = {
    ...document,
    baseScore: document.baseScore || 0,
    __typename: collection.options.typeName,
    currentUserVotes: document.currentUserVotes || [],
  };

  // create new vote and add it to currentUserVotes array
  const vote = createVote({ document, collectionName: collection.options.collectionName, voteType, user, voteId });
  newDocument.currentUserVotes = [...newDocument.currentUserVotes, vote];

  // increment baseScore
  newDocument.baseScore += vote.power;
  newDocument.score = recalculateScore(newDocument);

  return newDocument;
}

/*

Add a vote of a specific type on the server

*/
const addVoteServer = ({ document, collection, voteType, user, voteId }) => {

  const newDocument = _.clone(document);

  // create vote and insert it
  const vote = createVote({ document, collectionName: collection.options.collectionName, voteType, user, voteId });
  delete vote.__typename;
  Votes.insert(vote);

  // update document score
  collection.update({_id: document._id}, {$inc: {baseScore: vote.power }});

  newDocument.baseScore += vote.power;
  newDocument.score = recalculateScore(newDocument);

  return newDocument;
}

/*

Cancel votes of a specific type on a given document (client)

*/
const cancelVoteClient = ({ document, voteType }) => {
  const vote = _.findWhere(document.currentUserVotes, { voteType });
  const newDocument = _.clone(document);
  if (vote) {
    // subtract vote scores
    newDocument.baseScore -= vote.power;
    newDocument.score = recalculateScore(newDocument);

    const newVotes = _.reject(document.currentUserVotes, vote => vote.voteType === voteType);

    // clear out vote of this type
    newDocument.currentUserVotes = newVotes;

  }
  return newDocument;
}

/*

Clear *all* votes for a given document and user (client)

*/
const clearVotesClient = ({ document }) => {
  const newDocument = _.clone(document);
  newDocument.baseScore -= calculateTotalPower(document.currentUserVotes);
  newDocument.score = recalculateScore(newDocument);
  newDocument.currentUserVotes = [];
  return newDocument
}

/*

Clear all votes for a given document and user (server)

*/
const clearVotesServer = ({ document, user, collection }) => {
  const newDocument = _.clone(document);
  const votes = Votes.find({ documentId: document._id, userId: user._id}).fetch();
  if (votes.length) {
    Votes.remove({documentId: document._id});
    collection.update({_id: document._id}, {$inc: {baseScore: -calculateTotalPower(votes) }});
    newDocument.baseScore -= calculateTotalPower(votes);
    newDocument.score = recalculateScore(newDocument);
  }
  return newDocument;
}

/*

Cancel votes of a specific type on a given document (server)

*/
const cancelVoteServer = ({ document, voteType, collection, user }) => {

  const newDocument = _.clone(document);

  const vote = Votes.findOne({documentId: document._id, userId: user._id, voteType})

  // remove vote object
  Votes.remove({_id: vote._id});

  // update document score
  collection.update({_id: document._id}, {$inc: {baseScore: -vote.power }});

  newDocument.baseScore -= vote.power;
  newDocument.score = recalculateScore(newDocument);

  return newDocument;
}

/*

Determine a user's voting power for a given operation.
If power is a function, call it on user

*/
const getVotePower = ({ user, voteType, document }) => {
  const power = voteTypes[voteType] && voteTypes[voteType].power || 1;
  return typeof power === 'function' ? power(user, document) : power;
};

/*

Create new vote object

*/
const createVote = ({ document, collectionName, voteType, user, voteId }) => {

  const vote = {
    documentId: document._id,
    collectionName,
    userId: user._id,
    voteType: voteType,
    power: getVotePower({user, voteType, document}),
    votedAt: new Date(),
    __typename: 'Vote'
  }

  // when creating a vote from the server, voteId can sometimes be undefined
  if (voteId) vote._id = voteId;

  return vote;

};

/*

Optimistic response for votes

*/
export const performVoteClient = ({ document, collection, voteType = 'upvote', user, voteId }) => {

  const collectionName = collection.options.collectionName;
  let returnedDocument;

  // console.log('// voteOptimisticResponse')
  // console.log('collectionName: ', collectionName)
  // console.log('document:', document)
  // console.log('voteType:', voteType)

  // make sure item and user are defined
  if (!document || !user || !Users.canDo(user, `${collectionName.toLowerCase()}.${voteType}`)) {
    throw new Error(`Cannot perform operation '${collectionName.toLowerCase()}.${voteType}'`);
  }

  const voteOptions = {document, collection, voteType, user, voteId};

  if (hasVotedClient({document, voteType})) {

    // console.log('action: cancel')
    returnedDocument = cancelVoteClient(voteOptions);
    // returnedDocument = runCallbacks(`votes.cancel.client`, returnedDocument, collection, user);

  } else {

    // console.log('action: vote')

    if (voteTypes[voteType].exclusive) {
      clearVotesClient({document, collection, voteType, user, voteId})
    }

    returnedDocument = addVoteClient(voteOptions);
    // returnedDocument = runCallbacks(`votes.${voteType}.client`, returnedDocument, collection, user);

  }

  // console.log('returnedDocument:', returnedDocument)

  return returnedDocument;
}

/*

Server-side database operation

*/
export const performVoteServer = ({ documentId, document, voteType = 'upvote', collection, voteId, user }) => {

  const collectionName = collection.options.collectionName;
  document = document || collection.findOne(documentId);

<<<<<<< HEAD
  console.log('// performVoteMutation')
  console.log('collectionName: ', collectionName)
  console.log('document: ', document)
  console.log('voteType: ', voteType)

=======
  debug('// performVoteMutation')
  debug('collectionName: ', collectionName)
  debug('document: ', document)
  debug('voteType: ', voteType)
  
>>>>>>> 7d3b254b
  const voteOptions = {document, collection, voteType, user, voteId};

  if (!document || !user || !Users.canDo(user, `${collectionName.toLowerCase()}.${voteType}`)) {
    const VoteError = createError('voting.no_permission', {message: 'voting.no_permission'});
    throw new VoteError();
  }

  if (hasVotedServer({document, voteType, user})) {

    // console.log('action: cancel')

    // runCallbacks(`votes.cancel.sync`, document, collection, user);
    document = cancelVoteServer(voteOptions);
    // runCallbacksAsync(`votes.cancel.async`, vote, document, collection, user);

  } else {

    // console.log('action: vote')

    if (voteTypes[voteType].exclusive) {
      document = clearVotesServer(voteOptions)
    }

    // runCallbacks(`votes.${voteType}.sync`, document, collection, user);
    document = addVoteServer(voteOptions);
    // runCallbacksAsync(`votes.${voteType}.async`, vote, document, collection, user);

  }

  // const newDocument = collection.findOne(documentId);
  document.__typename = collection.options.typeName;
  return document;

}<|MERGE_RESOLUTION|>--- conflicted
+++ resolved
@@ -272,19 +272,11 @@
   const collectionName = collection.options.collectionName;
   document = document || collection.findOne(documentId);
 
-<<<<<<< HEAD
-  console.log('// performVoteMutation')
-  console.log('collectionName: ', collectionName)
-  console.log('document: ', document)
-  console.log('voteType: ', voteType)
-
-=======
   debug('// performVoteMutation')
   debug('collectionName: ', collectionName)
   debug('document: ', document)
   debug('voteType: ', voteType)
-  
->>>>>>> 7d3b254b
+
   const voteOptions = {document, collection, voteType, user, voteId};
 
   if (!document || !user || !Users.canDo(user, `${collectionName.toLowerCase()}.${voteType}`)) {
