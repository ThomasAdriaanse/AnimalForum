import { SyncedCron } from 'meteor/percolatestudio:synced-cron';
import moment from 'moment';
import Newsletters from '../modules/collection.js';
import { getSetting, registerSetting } from 'meteor/vulcan:core';

const defaultFrequency = [1]; // every monday
const defaultTime = '00:00'; // GMT

registerSetting('newsletter.frequency', defaultFrequency, 'Which days to send the newsletter on (1 = Monday, 7 = Sunday)');
registerSetting('newsletter.time', defaultTime, 'Time to send the newsletter on (ex: “16:30”)');
registerSetting('newsletter.enabledInDev', false, 'Enable the newsletter in development');
registerSetting('newsletter.enabled', true, 'Enable the newsletter');

SyncedCron.options = {
  log: true,
  collectionName: 'cronHistory',
  utc: false,
  collectionTTL: 172800
};

const addZero = num => {
  return num < 10 ? "0"+num : num;
};

var getSchedule = function (parser) {
  var frequency = getSetting('newsletter.frequency', defaultFrequency);
  var recur = parser.recur();
  var schedule;

  // Default is once a week (Mondays)
  if (!!frequency) {
    const frequencyArray = Array.isArray(frequency) ? frequency : _.toArray(frequency);
    schedule = recur.on(frequencyArray).dayOfWeek();
  }
  else {
    schedule = recur.on(2).dayOfWeek();
  }

  const offsetInMinutes = new Date().getTimezoneOffset();
  const GMTtime = moment.duration(getSetting('newsletter.time', defaultTime));
  const serverTime = GMTtime.subtract(offsetInMinutes, "minutes");
  const serverTimeString = addZero(serverTime.hours()) + ":" + addZero(serverTime.minutes());

  // console.log("// scheduled for: (GMT): "+getSetting('newsletterTime', defaultTime));
  // console.log("// server offset (minutes): "+offsetInMinutes);
  // console.log("// server scheduled time (minutes): "+serverTime.asMinutes());
  // console.log("// server scheduled time: "+serverTimeString);

  return schedule.on(serverTimeString).time();
};

Meteor.methods({
  getNextJob: function () {
    var nextJob = SyncedCron.nextScheduledAtDate('scheduleNewsletter');
    console.log(nextJob); // eslint-disable-line
    return nextJob;
  }
});

var addJob = function () {
  SyncedCron.add({
    name: 'scheduleNewsletter',
    schedule: function(parser) {
      // parser is a later.parse object
      return getSchedule(parser);
    },
    job: function() {
      // only schedule newsletter campaigns in production
      if (process.env.NODE_ENV === 'production' || getSetting('newsletter.enabledInDev', false)) {
        console.log("// Scheduling newsletter…"); // eslint-disable-line
        console.log(new Date()); // eslint-disable-line
        Newsletters.send();
      }
    }
  });
};

Meteor.startup(function () {
<<<<<<< HEAD
  if (getSetting('enableNewsletter', false)) {
=======
  if (getSetting('newsletter.enabled', false)) {
>>>>>>> b72aad0e
    addJob();
  }
});<|MERGE_RESOLUTION|>--- conflicted
+++ resolved
@@ -76,11 +76,7 @@
 };
 
 Meteor.startup(function () {
-<<<<<<< HEAD
-  if (getSetting('enableNewsletter', false)) {
-=======
   if (getSetting('newsletter.enabled', false)) {
->>>>>>> b72aad0e
     addJob();
   }
 });