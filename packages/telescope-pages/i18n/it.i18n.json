--- conflicted
+++ resolved
@@ -1,6 +1,3 @@
 {
-<<<<<<< HEAD
-=======
   "manage_static_pages" : "Gestire le pagine statiche"
->>>>>>> 9b8d25d6
 }