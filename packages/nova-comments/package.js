--- conflicted
+++ resolved
@@ -10,16 +10,9 @@
   api.versionsFrom(['METEOR@1.0']);
 
   api.use([
-<<<<<<< HEAD
-    'nova:core@0.27.4-nova',
-    'nova:posts@0.27.4-nova',
-    'nova:users@0.27.4-nova'
-=======
-    'nova:lib@0.27.5-nova',
-    'nova:settings@0.27.5-nova',
+    'nova:core@0.27.5-nova',
     'nova:posts@0.27.5-nova',
     'nova:users@0.27.5-nova'
->>>>>>> 2ef5695f
   ]);
 
   api.use([
