{
<<<<<<< HEAD
=======
  "what_an_awesome_app" : "Che applicazione stupenda!"
>>>>>>> 9b8d25d6
}<|MERGE_RESOLUTION|>--- conflicted
+++ resolved
@@ -1,6 +1,3 @@
 {
-<<<<<<< HEAD
-=======
   "what_an_awesome_app" : "Che applicazione stupenda!"
->>>>>>> 9b8d25d6
 }