--- conflicted
+++ resolved
@@ -19,34 +19,6 @@
 
   switch(event){
     case 'newReply':
-<<<<<<< HEAD
-      notification.subject = i18n.t('Someone replied to your comment on')+' "'+p.postHeadline+'"';
-      notification.text = p.commentAuthorName+i18n.t(' has replied to your comment on')+' "'+p.postHeadline+'": '+getPostCommentUrl(p.postId, p.commentId);
-      notification.html = '<p><a href="'+getUserUrl(p.commentAuthorId)+'">'+p.commentAuthorName+'</a>'+i18n.t(' has replied to your comment on')+' "<a href="'+getPostCommentUrl(p.postId, p.commentId)+'" class="action-link">'+p.postHeadline+'</a>"</p>';
-      if(context === 'email')
-        notification.html += '<p>'+p.commentExcerpt+'</p><a href="'+getPostCommentUrl(p.postId, p.commentId)+'" class="action-link">'+i18n.t('Read more')+'</a>';
-    break;
-
-    case 'newComment':
-      notification.subject = i18n.t('A new comment on your post')+' "'+p.postHeadline+'"';
-      notification.text = i18n.t('You have a new comment by ')+p.commentAuthorName+i18n.t(' on your post')+' "'+p.postHeadline+'": '+getPostCommentUrl(p.postId, p.commentId);
-      notification.html = '<p><a href="'+getUserUrl(p.commentAuthorId)+'">'+p.commentAuthorName+'</a> left a new comment on your post "<a href="'+getPostCommentUrl(p.postId, p.commentId)+'" class="action-link">'+p.postHeadline+'</a>"</p>';
-      if(context === 'email')
-        notification.html += '<p>'+p.commentExcerpt+'</p><a href="'+getPostCommentUrl(p.postId, p.commentId)+'" class="action-link">'+i18n.t('Read more')+'</a>';
-    break;
-
-    case 'newPost':
-      notification.subject = p.postAuthorName+i18n.t(' has created a new post')+': "'+p.postHeadline+'"';
-      notification.text = p.postAuthorName+i18n.t(' has created a new post')+': "'+p.postHeadline+'" '+getPostUrl(p.postId);
-      notification.html = '<a href="'+getUserUrl(p.postAuthorId)+'">'+p.postAuthorName+'</a>'+i18n.t(' has created a new post')+': "<a href="'+getPostUrl(p.postId)+'" class="action-link">'+p.postHeadline+'</a>".';
-    break;
-
-    case 'accountApproved':
-      notification.subject = i18n.t('Your account has been approved.');
-      notification.text = i18n.t('Welcome to ')+getSetting('title')+'! '+i18n.t('Your account has just been approved.');
-      notification.html = i18n.t('Welcome to ')+getSetting('title')+'!<br/> '+i18n.t('Your account has just been approved.')+' <a href="'+Meteor.absoluteUrl()+'">'+i18n.t('Start posting.')+'</a>';
-    break;
-=======
       var n = {
         subject: 'Someone replied to your comment on "'+p.postHeadline+'"',
         text: p.commentAuthorName+' has replied to your comment on "'+p.postHeadline+'": '+getPostCommentUrl(p.postId, p.commentId),
@@ -89,7 +61,6 @@
         html: 'A new user account has been created: <a href="'+p.profileUrl+'">'+p.username+'</a>'
       }
       break;
->>>>>>> ca43c338
 
     default:
     break;
