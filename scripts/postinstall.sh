#!/bin/bash
# Check presence and versions of outside-of-node dependencies, including the
# version of nodejs, and warn about system issues that would cause problems.
# This is run as a postinstall script from package.json.

echo -n "Checking for node... "
if which node >/dev/null; then
  node --version 2>&1
  NODE_MAJOR_VERSION=$(node -p 'process.version.match(/^v(\d+)/)[1]')
<<<<<<< HEAD
  # if [ "$NODE_MAJOR_VERSION" -lt 14 ]; then
  #   echo "Your version of nodejs is too old (we require 14+)."
  #   exit 1
  # fi
=======
  if [ "$NODE_MAJOR_VERSION" -lt 14 ]; then
    echo "Your version of nodejs is too old (we require 14+). You might want to use"
    echo "Node Version Manager (nvm). For install instructions, see"
    echo "    https://github.com/nvm-sh/nvm#installing-and-updating"
    echo "And then run:"
    echo "    nvm use 14"
    exit 1
  fi
>>>>>>> ccafee86
else
  echo "not found"
  echo "Install node.js 14 or later to continue. https://nodejs.org/"
  exit 1
fi

echo -n "Checking for yarn... "
if which yarn >/dev/null; then
  yarn --version
else
  echo not found
  echo "Install yarn.js to continue. https://yarnpkg.com/getting-started/install"
  exit 1
fi

echo -n "Checking for mongodb... "
if which mongod >/dev/null; then
  mongod --version |head -1
else
  echo "not found"
  echo '`mongod` is not installed. You can run LessWrong by connecting to a remote'
  echo 'database, but you probably want a local server for testing.'
  echo "See https://docs.mongodb.com/manual/installation/"
  echo
fi

echo -n "Checking for curl... "
if which curl >/dev/null; then
  echo "yes"
else
  echo "no"
  echo "You do not have curl installed. The server will still run, but some associated"
  echo "scripts and unit tests will fail."
  echo
fi

if [ ! -f settings.json ]; then
  echo "Creating settings.json"
  cp sample_settings.json settings.json
fi

if [ ! -f settings-dev.json ]; then
  echo "Creating settings-dev.json"
  cp sample_settings.json settings-dev.json
fi

echo -n "Checking system file-watchers limit... "
# Check that the sysctl setting exists (it does on Linux, but not MacOS)
if [ -e /proc/sys/fs/inotify/max_user_watches ]; then
  MAX_WATCHES="$(cat /proc/sys/fs/inotify/max_user_watches)"
  echo "$MAX_WATCHES"
  if [ "$MAX_WATCHES" -lt 32768 ]; then
    echo "For automatic rebuilds to work, you may need to increase the system maximum number"
    echo "of files watched for changes. You can do this temporarily (until next reboot) with:"
    echo "    sudo sysctl -w fs.inotify.max_user_watches=100000"
    echo "and make this permanent with:"
    echo "    sudo bash -c 'echo "fs.inotify.max_user_watches=100000" >>/etc/sysctl.d/10-user-watches.conf'"
  fi
else
  echo 'N/A'
fi
<|MERGE_RESOLUTION|>--- conflicted
+++ resolved
@@ -7,21 +7,14 @@
 if which node >/dev/null; then
   node --version 2>&1
   NODE_MAJOR_VERSION=$(node -p 'process.version.match(/^v(\d+)/)[1]')
-<<<<<<< HEAD
   # if [ "$NODE_MAJOR_VERSION" -lt 14 ]; then
-  #   echo "Your version of nodejs is too old (we require 14+)."
+  #   echo "Your version of nodejs is too old (we require 14+). You might want to use"
+  #   echo "Node Version Manager (nvm). For install instructions, see"
+  #   echo "    https://github.com/nvm-sh/nvm#installing-and-updating"
+  #   echo "And then run:"
+  #   echo "    nvm use 14"
   #   exit 1
   # fi
-=======
-  if [ "$NODE_MAJOR_VERSION" -lt 14 ]; then
-    echo "Your version of nodejs is too old (we require 14+). You might want to use"
-    echo "Node Version Manager (nvm). For install instructions, see"
-    echo "    https://github.com/nvm-sh/nvm#installing-and-updating"
-    echo "And then run:"
-    echo "    nvm use 14"
-    exit 1
-  fi
->>>>>>> ccafee86
 else
   echo "not found"
   echo "Install node.js 14 or later to continue. https://nodejs.org/"
