#!/usr/bin/env node
const { build, cliopts } = require("estrella");
const fs = require('fs');
const WebSocket = require('ws');
const crypto = require('crypto');
const { zlib } = require("mz");

/**
 * This is used for clean exiting in Github workflows by the dev
 * only route /api/quit
 */
process.on("SIGQUIT", () => process.exit(0));

const defaultServerPort = 3000;

const getServerPort = () => {
  const port = parseInt(process.env.PORT ?? "");
  return Number.isNaN(port) ? defaultServerPort : port;
}

let latestCompletedBuildId = generateBuildId();
let inProgressBuildId = null;
let clientRebuildInProgress = false;
let serverRebuildInProgress = false;
const serverPort = getServerPort();
const websocketPort = serverPort + 1;

const outputDir = `build${serverPort === defaultServerPort ? "" : serverPort}`;

const [opts, args] = cliopts.parse(
  ["production", "Run in production mode"],
  ["settings", "A JSON config file for the server", "<file>"],
  ["mongoUrl", "A mongoDB connection connection string", "<url>"],
  ["mongoUrlFile", "The name of a text file which contains a mongoDB URL for the database", "<file>"],
  ["postgresUrl", "A postgresql connection connection string", "<url>"],
  ["postgresUrlFile", "The name of a text file which contains a postgresql URL for the database", "<file>"],
  ["shell", "Open an interactive shell instead of running a webserver"],
);

// Two things this script should do, that it currently doesn't:
//  * Provide a websocket server for signaling autorefresh
//  * Start a local mongodb server, if no mongo URL was provided
//      https://github.com/shelfio/jest-mongodb

const isProduction = !!opts.production;
const settingsFile = opts.settings || "settings.json"

if (isProduction) {
  process.env.NODE_ENV="production";
} else {
  process.env.NODE_ENV="development";
}
if (opts.mongoUrl) {
  process.env.MONGO_URL = opts.mongoUrl;
} else if (opts.mongoUrlFile) {
  try {
    process.env.MONGO_URL = fs.readFileSync(opts.mongoUrlFile, 'utf8').trim();
  } catch(e) {
    console.log(e);
    process.exit(1);
  }
}

if (opts.postgresUrl) {
  process.env.PG_URL = opts.postgresUrl;
} else if (opts.postgresUrlFile) {
  try {
    process.env.PG_URL = fs.readFileSync(opts.postgresUrlFile, 'utf8').trim();
  } catch(e) {
    // TODO: Make this an error once both sites have migrated
    // console.log(e);
    // process.exit(1);
    console.warn("Warning: Can't read Postgres URL file");
  }
}

const clientBundleBanner = `/*
 * LessWrong 2.0 (client JS bundle)
 * Copyright (c) 2022 the LessWrong development team. See https://github.com/ForumMagnum/ForumMagnum
 * for source and license details.
 *
 * Includes CkEditor.
 * Copyright (c) 2003-2022, CKSource - Frederico Knabben. All rights reserved.
 * For licensing, see https://github.com/ckeditor/ckeditor5/blob/master/LICENSE.md
 */`

const bundleDefinitions = {
  "process.env.NODE_ENV": isProduction ? "\"production\"" : "\"development\"",
  "bundleIsProduction": isProduction,
  "bundleIsTest": false,
  "defaultSiteAbsoluteUrl": `\"${process.env.ROOT_URL || ""}\"`,
  "buildId": `"${latestCompletedBuildId}"`,
  "serverPort": getServerPort(),
};

const clientBundleDefinitions = {
  "bundleIsServer": false,
  "global": "window",
}

const serverBundleDefinitions = {
  "bundleIsServer": true,
  "estrellaPid": process.pid,
}

const clientOutfilePath = `./${outputDir}/client/js/bundle.js`;
build({
  entryPoints: ['./packages/lesswrong/client/clientStartup.ts'],
  bundle: true,
  target: "es6",
  sourcemap: true,
  sourcesContent: true,
  outfile: clientOutfilePath,
  minify: isProduction,
  banner: {
    js: clientBundleBanner,
  },
  treeShaking: "ignore-annotations",
  run: false,
  onStart: (config, changedFiles, ctx) => {
    clientRebuildInProgress = true;
    inProgressBuildId = generateBuildId();
    config.define.buildId = `"${inProgressBuildId}"`;
  },
  onEnd: (config, buildResult, ctx) => {
    clientRebuildInProgress = false;
    if (buildResult?.errors?.length > 0) {
      console.log("Skipping browser refresh notification because there were build errors");
    } else {
      // Creating brotli compressed version of bundle.js to save on client download size:
      const brotliOutfilePath = `${clientOutfilePath}.br`;
      // Always delete compressed version if it exists, to avoid stale files
      if (fs.existsSync(brotliOutfilePath)) {
        fs.unlinkSync(brotliOutfilePath);
      }
      if (isProduction) {
        fs.writeFileSync(brotliOutfilePath, zlib.brotliCompressSync(fs.readFileSync(clientOutfilePath, 'utf8')));
      }

      latestCompletedBuildId = inProgressBuildId;
      initiateRefresh();
    }
    inProgressBuildId = null;
  },
  define: {
    ...bundleDefinitions,
    ...clientBundleDefinitions,
  },
});

let serverCli = ["node", "-r", "source-map-support/register", "--", `./${outputDir}/server/js/serverBundle.js`, "--settings", settingsFile]
if (opts.shell)
  serverCli.push("--shell");
if (!isProduction)
  serverCli.splice(1, 0, "--inspect");

build({
  entryPoints: ['./packages/lesswrong/server/serverStartup.ts'],
  bundle: true,
  outfile: `./${outputDir}/server/js/serverBundle.js`,
  platform: "node",
  sourcemap: true,
  sourcesContent: true,
  minify: false,
  run: cliopts.run && serverCli,
  onStart: (config, changedFiles, ctx) => {
    serverRebuildInProgress = true;
  },
  onEnd: () => {
    serverRebuildInProgress = false;
    initiateRefresh();
  },
  define: {
    ...bundleDefinitions,
    ...serverBundleDefinitions,
  },
  external: [
    "akismet-api", "mongodb", "canvas", "express", "mz", "pg", "pg-promise",
    "mathjax", "mathjax-node", "mathjax-node-page", "jsdom", "@sentry/node", "node-fetch", "later", "turndown",
    "apollo-server", "apollo-server-express", "graphql", "csso", "io-ts", "fp-ts",
<<<<<<< HEAD
    "bcrypt", "node-pre-gyp", "intercom-client", "node:*", "tsyringe", "reflect-metadata",
    "fsevents", "auth0", "dd-trace", "pg-formatter"
=======
    "bcrypt", "node-pre-gyp", "intercom-client", "node:*",
    "fsevents", "chokidar", "auth0", "dd-trace", "pg-formatter"
>>>>>>> 02b9673a
  ],
})

const openWebsocketConnections = [];

async function isServerReady() {
  try {
    const response = await fetch(`http://localhost:${serverPort}/robots.txt`);
    return response.ok;
  } catch(e) {
    return false;
  }
}

async function waitForServerReady() {
  while (!(await isServerReady())) {
    await asyncSleep(100);
  }
}

async function asyncSleep(durationMs) {
  return new Promise((resolve, reject) => {
    setTimeout(() => resolve(), durationMs);
  });
}

function getClientBundleTimestamp() {
  const stats = fs.statSync(`./${outputDir}/client/js/bundle.js`);
  return stats.mtime.toISOString();
}

function generateBuildId() {
  return crypto.randomBytes(12).toString('base64');
}

let refreshIsPending = false;
async function initiateRefresh() {
  if (!cliopts.watch) {
    return;
  }
  if (refreshIsPending || clientRebuildInProgress || serverRebuildInProgress) {
    return;
  }
  
  if (openWebsocketConnections.length > 0) {
    refreshIsPending = true;
    console.log("Initiated refresh; waiting for server to be ready");
    await waitForServerReady();
    console.log("Notifying connected browser windows to refresh");
    for (let connection of openWebsocketConnections) {
      connection.send(`{"latestBuildTimestamp": "${getClientBundleTimestamp()}"}`);
    }
    refreshIsPending = false;
  }
}

function startWebsocketServer() {
  const server = new WebSocket.Server({
    port: websocketPort,
  });
  server.on('connection', (ws) => {
    openWebsocketConnections.push(ws);
    
    ws.on('message', (data) => {
    });
    ws.on('close', function close() {
      const connectionIndex = openWebsocketConnections.indexOf(ws);
      if (connectionIndex >= 0) {
        openWebsocketConnections.splice(connectionIndex, 1);
      }
    });
    ws.send(`{"latestBuildTimestamp": "${getClientBundleTimestamp()}"}`);
  });
}

if (cliopts.watch && cliopts.run && !isProduction) {
  startWebsocketServer();
}<|MERGE_RESOLUTION|>--- conflicted
+++ resolved
@@ -178,13 +178,8 @@
     "akismet-api", "mongodb", "canvas", "express", "mz", "pg", "pg-promise",
     "mathjax", "mathjax-node", "mathjax-node-page", "jsdom", "@sentry/node", "node-fetch", "later", "turndown",
     "apollo-server", "apollo-server-express", "graphql", "csso", "io-ts", "fp-ts",
-<<<<<<< HEAD
-    "bcrypt", "node-pre-gyp", "intercom-client", "node:*", "tsyringe", "reflect-metadata",
-    "fsevents", "auth0", "dd-trace", "pg-formatter"
-=======
     "bcrypt", "node-pre-gyp", "intercom-client", "node:*",
     "fsevents", "chokidar", "auth0", "dd-trace", "pg-formatter"
->>>>>>> 02b9673a
   ],
 })
 
