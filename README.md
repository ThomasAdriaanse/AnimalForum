# What's Lesswrong2?

Lesswrong2 is a clean-slate overhaul of the [lesswrong](http://lesswrong.com) discussion platform. We're hoping that it will replace the current site and become the discourse infrastructure for the rationality community.

<<<<<<< HEAD
The old lesswrong is [famously](http://www.telescopeapp.org/blog/using-telescope-as-a-reddit-alternative/) one of the only successful extensions of the reddit codebase (forked circa 2008). While reddit's code served us as a stable platform while our community was in its initial stages, it has become hard to extend because of its age, complexity and monolithic design.
=======
[Version 1.6.0](https://github.com/TelescopeJS/Telescope/releases)
>>>>>>> e940cb55

Lesswrong2 on the other hand is based on [contemporary](http://vulcanjs.org/) [web](https://facebook.github.io/react/) [technologies](http://genomearchitect.github.io/) designed to make rapid development much easier. It solves the problems that caused the old codebase to stagnate by being written with tools that are meticulously well-documented. We hope that this will allow us to rapidly improve the site and bring it up to date with what tools for [creating](https://medium.com/) [intellectual](https://www.quora.com/) [progress](https://stackexchange.com/) look like in 2017.

# Technologies

Lesswrong2 is built on top of four major open-source libraries.

1. [Vulcan](http://vulcanjs.org/) is a framework for designing social applications like forums and news aggregators. We use it to handle many facets of the LW2 functionality such as data-loading, authentication and search.

2. [React](https://facebook.github.io/react/) is a user interface programming library developed by Facebook that lets us define interface elements declaratively in the form of components. We use it to define how to render and manage state for all parts of the site.

3. [GraphQL](http://graphql.org/) is a query language for the Mongo datastore. Vulcan mostly deals with GraphQL for us, but occasionally we use it to define APIs for accessing and mutating our data.

4. [Draft](https://draftjs.org/) is a framework developed by Facebook for creating text editors. The content and message editors on Lesswrong2 are implemented on top of Draft.

# Contributing

Despite being unstable and not yet at the stage where it can be operated by end users, Lesswrong2 is feature complete and ready for public development.

## Read the Docs

The best way to get familiar with our stack is to read the Vulcan and GraphQL documentation pages.
1. Read about [Vulcan's architecture](http://docs.vulcanjs.org/architecture.html)
2. Learn how to [customize and extend Vulcan](http://docs.vulcanjs.org/example-customization.html)
3. Understand [components and theming](http://nova-docs.telescopeapp.org/theming.html)
4. Understand [Vulcan's data layer](http://docs.vulcanjs.org/schemas.html)
5. Complete the [GraphQL tutorial](http://graphql.org/learn/)

## Understand the Package System

The Lesswong2 project uses "package" in two different and related ways. In a Vulcan application, each package is a _standalone feature_ which provides some functionality to the site, and can be toggled on or off. All of the features that come with Vulcan out-of-the-box are generally found in the `packages` directory.

In addition to the default Vulcan packages, we've extended the platform with our own packages which are stored in the `packages/lesswrong/lib` directory. All of the features that we've added to Vulcan in order to make it suitable for running lesswrong reside in this directory.

### Vulcan Packages
Vulcan packages have the following properties:

* They are conceptual (e.g. "posts", "votes"), rather than semantic (e.g. "homepage"), organization.
* The app works whether a given non-core package is toggled on or off. For example, if I disable upvoting functionality, the page should load as usual, except the posts will not have upvoting buttons.
* They can be toggled on/off by importing the package in the parent feature's "package.js" file.

Packages usually have a directory structure that looks like this:
```
.
├── package.js -- sets the package name and version, and defines the set of other packages imported by your package
└── lib -- the core functionality of your package
|   └── containers -- higher-order-components which give access to some data (e.g. the current user) in the props of a wrapped component
|       └── ...
|   ├── server -- contains routing information
|       └── ...
|   ├── collection.js -- GraphQL collection (e.g. Users or Posts) which is where all instances of your package's data model (e.g. User) will be accessible
|   ├── fragments.js -- some reusable GraphQL queries for convenience
|   ├── mutations.js -- GraphQL mutators for your collection (new, edit, remove)
|   ├── permissions.js -- permissions for accessing data from the GraphQL collection
|   ├── resolvers.js -- GraphQL resolvers for your collection (list, single, total)
|   ├── schema.js -- GraphQL schema for your package's feature (e.g. fields of a User)
|   └── server.js -- re-exports files in server/*
```
You'll notice some packages are missing some of the above or have additional files. Do not worry, this simply means the package does not require that functionality (e.g. some features don't define new data to store). Also, string searches for specific functions are your friend here.

### Lesswrong2 Packages

Lesswrong2 packages are Vulcan packages, but they have a slightly different default directory structure. Each feature we've extended Vulcan with resides in a top level folder in the `packages/lesswrong/lib` directory. In addition to the package folders, there are these special folders that store cross-cutting aspects of our code.

To create your own package, create a folder named after the concept it's associated with. For example, we currently have folders for `voting`, `messages`, and `subscriptions`. Then place any cross-cutting files in the folders listed below:

```
.
├── collections -- GraphQL collections for each of the modules
├── component-replacements -- Contains React components that replace existing components from various Vulcan packages.
├── modules -- Contains utility files that interact with GraphQL, Apollo or Vulcan that don't really fit anywhere else.
├── stylesheets -- Custom stylesheets for components defined by packages in this directory.
...
├── helpers.js -- Some collections have helper functions which are stored here. These are operations you might want to perform on a collection which aren't just mutations and resolvers.
├── routes.js -- contains routing information.
├── components.js -- contains imports for all of the components corresponding to our packages.
...
```

## Development Tips

### Getting Started

To set up the project, navigate into the `.draft-js-plugins folder`, then run `npm install`. Then navigate to the top level directory and run `npm install` there as well. Then run npm start and you should be good to go. 

### Iteration
* Prefer `_.range(n).forEach(i => my_function())` over `for (var i=0; i<n; i++)...`
* If the body of a for loop performs a stateful action (i.e. modifies a variable outside the scope of the for body), use `forEach`. Else, use `map`. 
* Use underscore.js when possible.

### Style guide

* [Syntax rules](https://github.com/Khan/style-guides/blob/master/style/javascript.md#syntax)
* [Comments and documentation](https://github.com/Khan/style-guides/blob/master/style/javascript.md#comments-and-documentation) 
* [ES6 rules](https://github.com/Khan/style-guides/blob/master/style/javascript.md#es67-rules)

### Debugging

* Use google chrome. Its debugging tools are superior.
* Use 'debugger' in code. Then Ctrl+Shift+J on your open page, and you can interactively step through the breakpoint. You can also interact with variables in scope at each step using the console at the bottom. 
* Use `console.warn(variable)` when you want to see the stacktrace of `variable`
* Add the [react dev tools](https://chrome.google.com/webstore/detail/react-developer-tools/fmkadmapgofadopljbjfkapdkoienihi?hl=en) extension to chrome, and switch to the "React" tab after pressing Ctrl+Shift+J. You can see the react component tree. Once you click on a component in the tree, you will have access to it in the console as the variable `$r`. For example, you can check the props or state using `$r.props` or `$r.state`.
* If you think a previous commit broke your feature, use [git's builtin debugging tools](https://git-scm.com/book/en/v2/Git-Tools-Debugging-with-Git)
* If you fix a bug, **write a test for it**.

## CFAR Hackathon: Feature Roadmap

If you want to help with making LessWrong 2.0 happen, here are some of the features that we think are particularly well-suited to be built by newcomers to the project. If you want to work on any of these, feel free to ping either Oliver Habryka, Harmanas Chopra or Matthew Graves, or simply leave a message in our Slack. 

If you are working on this during a hackathon, just ping Oliver to help you get set up with everything, and he will be happy to help you figure out how you can help. 

### Editor Keyboard Shortcuts

Add keyboard shortcuts to our editor component.

For our editor we are using draft.js, which is the editor framework that Facebook has developed for their internal editor. Specifically we are using the open-source project [draft-js-plugins](https://www.draft-js-plugins.com/) , which is a plugin-based implementation of draft-js that allows us to easily add features to LessWrong as we need them, either by using a community-developed plugin or develop a small plugin ourselves. 

Right now our editor does not have the basic keyboard shortcuts implemented, i.e. italicizing text if you press CTRL+i or bolding text if you press CTRL+b. But this is obviously an important piece of functionality for the final page to have. 

To implement keyboard shortcuts we want to develop a very small draft-js plugin. draft-js-plugins comes with a complete keyboard shortcut interface and rich-text interface that should make it very easy for you to add keyboard shortcut functionality for basic rich-text formats such as bold and italic. 

To implement the functionality, you will want to get familiar with the code in the `lesswrong/library/editor` directory in the codebase. Basically the only important component is the EditorWrapper.jsx file. You then want to create a new file that defines a new draft-js plugin. How to do that is documented here: 

[](https://github.com/draft-js-plugins/draft-js-plugins/blob/master/HOW_TO_CREATE_A_PLUGIN.md)

To figure out how the keyboard input interface works, you want to take a look at the documentation for Key bindings in draft.js: 

[](https://draftjs.org/docs/advanced-topics-key-bindings.html#content)

To format text, you probably want to make calls to `RichUtils.handleKeyCommand` which should be documented in the draft-js-plugins documentation. 

### Automatic Profile Pictures

Vulcan JS has some functionality that automatically helps you give new users profile-pictures that resemble their initials (similar to what Google does for documents). We want this to be the basic way avatars are handled all across the page. But at the moment every new user is simply given the same placeholder image. 

To implement this feature, you will want to understand how the user-creation process works, and how we are generating the current profile images. You should then figure out the utility functions functions that Vulcan provides to create initials-based profile images. Most of the relevant code should be in `vulcan-users/lib/avatar.js` , which seems to provide some way for us to active initial-based profile pictures, though I haven't gotten it to work yet. There is some code in `lesswrong/library/modules/settings.js` that I hoped would do the trick, but it only broke the profile pictures. So maybe that's where you want to start. 

I would put must of the code for this into a new folder in `lesswrong/lib` with the name `avatars` or something like that. 

Working on this feature should make you quite familiar with the basics of react, the basics of vulcan and the basics of Apollo, so if you are interested in learning these technologies, this might be a decent opportunity. 

### Message Read Indicators 

Create a new UI-element for messages that indicates whether the message has been read, and how many unread messages you have in a conversation.

We already keep track of whether a user has read a private message, but currently don't display that information to the user. You can create a new react-component that is displayed next to private messages that indicates whether the user the message was sent to has read the message. 

To achieve this, you will want to read the code in the `lesswrong/lib/inbox` folder, and figure out where in `messageItem.jsx` you want to add your new component (and which information it will need access to). 

To add the number of unread messages a user has in a conversation thread, you have to create a new component and call it from `inboxNavigation.jsx` . 

This feature will probably make you familiar with graphQL, Apollo and the Data Layer aspect of Vulcan, so this might be a good place to start if you want to get more familiar with those. You will also have to write some react code. 

### New Favicon

If you are more artistically inclined, then there are a ton of small UI things that need to get done. One of these is to create a new favicon that will show up in the tab-bar of your browser when you have the new LessWrong page open. Just ping Oliver to send you all the illustrator and photoshop files we used for the logo and designs so far if you are interested in working on this. 

### User Mentions

Implement mentions using draft-js-plugins.

It would be cool if people could tag other users in comments and posts. Draft-js-plugins comes with a `mentions` plugin that we can just use, but the plugin needs to be set up appropriately. To do so, you will need to query the server for a list of users to pass the component, and make sure the UI for the component will work well. 

To implement this feature, you probably want to check out how the editor is implemented under `lesswrong/lib/editor` and then take a look at the draft-js-plugins documentation, in particular the mentions plugin: 

[](https://www.draft-js-plugins.com/plugin/mention)

This feature should be a reasonable first task in react or Apollo (GraphQL), so if you want to learn either of these, this might be a good place to start. It will also require some interaction with draft.js. 

### Pentesting

We want to import all the old data from the old Lesswrong page, including people's private messaging history, passwords and emails. But before we can do that, we want to make sure that our system is secure and won't allow anyone to get access to that private data. 

You can create some of your own user accounts, send messages back and forth, and see whether you can get access to these messages, or any other private information, from an account that doesn't have the necessary privileges. 

The first place I would start here is probably the GraphQL interface, which you can find under `[localhost:3000/graphiQL](http://localhost:3000/graphiQL)` , if you have your local server running, and which allows you to submit graphQL queries to the server. To figure out how to structure queries, the [GraphQL](http://graphql.com) documentation should help you out.<|MERGE_RESOLUTION|>--- conflicted
+++ resolved
@@ -2,11 +2,7 @@
 
 Lesswrong2 is a clean-slate overhaul of the [lesswrong](http://lesswrong.com) discussion platform. We're hoping that it will replace the current site and become the discourse infrastructure for the rationality community.
 
-<<<<<<< HEAD
 The old lesswrong is [famously](http://www.telescopeapp.org/blog/using-telescope-as-a-reddit-alternative/) one of the only successful extensions of the reddit codebase (forked circa 2008). While reddit's code served us as a stable platform while our community was in its initial stages, it has become hard to extend because of its age, complexity and monolithic design.
-=======
-[Version 1.6.0](https://github.com/TelescopeJS/Telescope/releases)
->>>>>>> e940cb55
 
 Lesswrong2 on the other hand is based on [contemporary](http://vulcanjs.org/) [web](https://facebook.github.io/react/) [technologies](http://genomearchitect.github.io/) designed to make rapid development much easier. It solves the problems that caused the old codebase to stagnate by being written with tools that are meticulously well-documented. We hope that this will allow us to rapidly improve the site and bring it up to date with what tools for [creating](https://medium.com/) [intellectual](https://www.quora.com/) [progress](https://stackexchange.com/) look like in 2017.
 
@@ -90,23 +86,23 @@
 
 ### Getting Started
 
-To set up the project, navigate into the `.draft-js-plugins folder`, then run `npm install`. Then navigate to the top level directory and run `npm install` there as well. Then run npm start and you should be good to go. 
+To set up the project, navigate into the `.draft-js-plugins folder`, then run `npm install`. Then navigate to the top level directory and run `npm install` there as well. Then run npm start and you should be good to go.
 
 ### Iteration
 * Prefer `_.range(n).forEach(i => my_function())` over `for (var i=0; i<n; i++)...`
-* If the body of a for loop performs a stateful action (i.e. modifies a variable outside the scope of the for body), use `forEach`. Else, use `map`. 
+* If the body of a for loop performs a stateful action (i.e. modifies a variable outside the scope of the for body), use `forEach`. Else, use `map`.
 * Use underscore.js when possible.
 
 ### Style guide
 
 * [Syntax rules](https://github.com/Khan/style-guides/blob/master/style/javascript.md#syntax)
-* [Comments and documentation](https://github.com/Khan/style-guides/blob/master/style/javascript.md#comments-and-documentation) 
+* [Comments and documentation](https://github.com/Khan/style-guides/blob/master/style/javascript.md#comments-and-documentation)
 * [ES6 rules](https://github.com/Khan/style-guides/blob/master/style/javascript.md#es67-rules)
 
 ### Debugging
 
 * Use google chrome. Its debugging tools are superior.
-* Use 'debugger' in code. Then Ctrl+Shift+J on your open page, and you can interactively step through the breakpoint. You can also interact with variables in scope at each step using the console at the bottom. 
+* Use 'debugger' in code. Then Ctrl+Shift+J on your open page, and you can interactively step through the breakpoint. You can also interact with variables in scope at each step using the console at the bottom.
 * Use `console.warn(variable)` when you want to see the stacktrace of `variable`
 * Add the [react dev tools](https://chrome.google.com/webstore/detail/react-developer-tools/fmkadmapgofadopljbjfkapdkoienihi?hl=en) extension to chrome, and switch to the "React" tab after pressing Ctrl+Shift+J. You can see the react component tree. Once you click on a component in the tree, you will have access to it in the console as the variable `$r`. For example, you can check the props or state using `$r.props` or `$r.state`.
 * If you think a previous commit broke your feature, use [git's builtin debugging tools](https://git-scm.com/book/en/v2/Git-Tools-Debugging-with-Git)
@@ -114,72 +110,72 @@
 
 ## CFAR Hackathon: Feature Roadmap
 
-If you want to help with making LessWrong 2.0 happen, here are some of the features that we think are particularly well-suited to be built by newcomers to the project. If you want to work on any of these, feel free to ping either Oliver Habryka, Harmanas Chopra or Matthew Graves, or simply leave a message in our Slack. 
+If you want to help with making LessWrong 2.0 happen, here are some of the features that we think are particularly well-suited to be built by newcomers to the project. If you want to work on any of these, feel free to ping either Oliver Habryka, Harmanas Chopra or Matthew Graves, or simply leave a message in our Slack.
 
-If you are working on this during a hackathon, just ping Oliver to help you get set up with everything, and he will be happy to help you figure out how you can help. 
+If you are working on this during a hackathon, just ping Oliver to help you get set up with everything, and he will be happy to help you figure out how you can help.
 
 ### Editor Keyboard Shortcuts
 
 Add keyboard shortcuts to our editor component.
 
-For our editor we are using draft.js, which is the editor framework that Facebook has developed for their internal editor. Specifically we are using the open-source project [draft-js-plugins](https://www.draft-js-plugins.com/) , which is a plugin-based implementation of draft-js that allows us to easily add features to LessWrong as we need them, either by using a community-developed plugin or develop a small plugin ourselves. 
+For our editor we are using draft.js, which is the editor framework that Facebook has developed for their internal editor. Specifically we are using the open-source project [draft-js-plugins](https://www.draft-js-plugins.com/) , which is a plugin-based implementation of draft-js that allows us to easily add features to LessWrong as we need them, either by using a community-developed plugin or develop a small plugin ourselves.
 
-Right now our editor does not have the basic keyboard shortcuts implemented, i.e. italicizing text if you press CTRL+i or bolding text if you press CTRL+b. But this is obviously an important piece of functionality for the final page to have. 
+Right now our editor does not have the basic keyboard shortcuts implemented, i.e. italicizing text if you press CTRL+i or bolding text if you press CTRL+b. But this is obviously an important piece of functionality for the final page to have.
 
-To implement keyboard shortcuts we want to develop a very small draft-js plugin. draft-js-plugins comes with a complete keyboard shortcut interface and rich-text interface that should make it very easy for you to add keyboard shortcut functionality for basic rich-text formats such as bold and italic. 
+To implement keyboard shortcuts we want to develop a very small draft-js plugin. draft-js-plugins comes with a complete keyboard shortcut interface and rich-text interface that should make it very easy for you to add keyboard shortcut functionality for basic rich-text formats such as bold and italic.
 
-To implement the functionality, you will want to get familiar with the code in the `lesswrong/library/editor` directory in the codebase. Basically the only important component is the EditorWrapper.jsx file. You then want to create a new file that defines a new draft-js plugin. How to do that is documented here: 
+To implement the functionality, you will want to get familiar with the code in the `lesswrong/library/editor` directory in the codebase. Basically the only important component is the EditorWrapper.jsx file. You then want to create a new file that defines a new draft-js plugin. How to do that is documented here:
 
 [](https://github.com/draft-js-plugins/draft-js-plugins/blob/master/HOW_TO_CREATE_A_PLUGIN.md)
 
-To figure out how the keyboard input interface works, you want to take a look at the documentation for Key bindings in draft.js: 
+To figure out how the keyboard input interface works, you want to take a look at the documentation for Key bindings in draft.js:
 
 [](https://draftjs.org/docs/advanced-topics-key-bindings.html#content)
 
-To format text, you probably want to make calls to `RichUtils.handleKeyCommand` which should be documented in the draft-js-plugins documentation. 
+To format text, you probably want to make calls to `RichUtils.handleKeyCommand` which should be documented in the draft-js-plugins documentation.
 
 ### Automatic Profile Pictures
 
-Vulcan JS has some functionality that automatically helps you give new users profile-pictures that resemble their initials (similar to what Google does for documents). We want this to be the basic way avatars are handled all across the page. But at the moment every new user is simply given the same placeholder image. 
+Vulcan JS has some functionality that automatically helps you give new users profile-pictures that resemble their initials (similar to what Google does for documents). We want this to be the basic way avatars are handled all across the page. But at the moment every new user is simply given the same placeholder image.
 
-To implement this feature, you will want to understand how the user-creation process works, and how we are generating the current profile images. You should then figure out the utility functions functions that Vulcan provides to create initials-based profile images. Most of the relevant code should be in `vulcan-users/lib/avatar.js` , which seems to provide some way for us to active initial-based profile pictures, though I haven't gotten it to work yet. There is some code in `lesswrong/library/modules/settings.js` that I hoped would do the trick, but it only broke the profile pictures. So maybe that's where you want to start. 
+To implement this feature, you will want to understand how the user-creation process works, and how we are generating the current profile images. You should then figure out the utility functions functions that Vulcan provides to create initials-based profile images. Most of the relevant code should be in `vulcan-users/lib/avatar.js` , which seems to provide some way for us to active initial-based profile pictures, though I haven't gotten it to work yet. There is some code in `lesswrong/library/modules/settings.js` that I hoped would do the trick, but it only broke the profile pictures. So maybe that's where you want to start.
 
-I would put must of the code for this into a new folder in `lesswrong/lib` with the name `avatars` or something like that. 
+I would put must of the code for this into a new folder in `lesswrong/lib` with the name `avatars` or something like that.
 
-Working on this feature should make you quite familiar with the basics of react, the basics of vulcan and the basics of Apollo, so if you are interested in learning these technologies, this might be a decent opportunity. 
+Working on this feature should make you quite familiar with the basics of react, the basics of vulcan and the basics of Apollo, so if you are interested in learning these technologies, this might be a decent opportunity.
 
-### Message Read Indicators 
+### Message Read Indicators
 
 Create a new UI-element for messages that indicates whether the message has been read, and how many unread messages you have in a conversation.
 
-We already keep track of whether a user has read a private message, but currently don't display that information to the user. You can create a new react-component that is displayed next to private messages that indicates whether the user the message was sent to has read the message. 
+We already keep track of whether a user has read a private message, but currently don't display that information to the user. You can create a new react-component that is displayed next to private messages that indicates whether the user the message was sent to has read the message.
 
-To achieve this, you will want to read the code in the `lesswrong/lib/inbox` folder, and figure out where in `messageItem.jsx` you want to add your new component (and which information it will need access to). 
+To achieve this, you will want to read the code in the `lesswrong/lib/inbox` folder, and figure out where in `messageItem.jsx` you want to add your new component (and which information it will need access to).
 
-To add the number of unread messages a user has in a conversation thread, you have to create a new component and call it from `inboxNavigation.jsx` . 
+To add the number of unread messages a user has in a conversation thread, you have to create a new component and call it from `inboxNavigation.jsx` .
 
-This feature will probably make you familiar with graphQL, Apollo and the Data Layer aspect of Vulcan, so this might be a good place to start if you want to get more familiar with those. You will also have to write some react code. 
+This feature will probably make you familiar with graphQL, Apollo and the Data Layer aspect of Vulcan, so this might be a good place to start if you want to get more familiar with those. You will also have to write some react code.
 
 ### New Favicon
 
-If you are more artistically inclined, then there are a ton of small UI things that need to get done. One of these is to create a new favicon that will show up in the tab-bar of your browser when you have the new LessWrong page open. Just ping Oliver to send you all the illustrator and photoshop files we used for the logo and designs so far if you are interested in working on this. 
+If you are more artistically inclined, then there are a ton of small UI things that need to get done. One of these is to create a new favicon that will show up in the tab-bar of your browser when you have the new LessWrong page open. Just ping Oliver to send you all the illustrator and photoshop files we used for the logo and designs so far if you are interested in working on this.
 
 ### User Mentions
 
 Implement mentions using draft-js-plugins.
 
-It would be cool if people could tag other users in comments and posts. Draft-js-plugins comes with a `mentions` plugin that we can just use, but the plugin needs to be set up appropriately. To do so, you will need to query the server for a list of users to pass the component, and make sure the UI for the component will work well. 
+It would be cool if people could tag other users in comments and posts. Draft-js-plugins comes with a `mentions` plugin that we can just use, but the plugin needs to be set up appropriately. To do so, you will need to query the server for a list of users to pass the component, and make sure the UI for the component will work well.
 
-To implement this feature, you probably want to check out how the editor is implemented under `lesswrong/lib/editor` and then take a look at the draft-js-plugins documentation, in particular the mentions plugin: 
+To implement this feature, you probably want to check out how the editor is implemented under `lesswrong/lib/editor` and then take a look at the draft-js-plugins documentation, in particular the mentions plugin:
 
 [](https://www.draft-js-plugins.com/plugin/mention)
 
-This feature should be a reasonable first task in react or Apollo (GraphQL), so if you want to learn either of these, this might be a good place to start. It will also require some interaction with draft.js. 
+This feature should be a reasonable first task in react or Apollo (GraphQL), so if you want to learn either of these, this might be a good place to start. It will also require some interaction with draft.js.
 
 ### Pentesting
 
-We want to import all the old data from the old Lesswrong page, including people's private messaging history, passwords and emails. But before we can do that, we want to make sure that our system is secure and won't allow anyone to get access to that private data. 
+We want to import all the old data from the old Lesswrong page, including people's private messaging history, passwords and emails. But before we can do that, we want to make sure that our system is secure and won't allow anyone to get access to that private data.
 
-You can create some of your own user accounts, send messages back and forth, and see whether you can get access to these messages, or any other private information, from an account that doesn't have the necessary privileges. 
+You can create some of your own user accounts, send messages back and forth, and see whether you can get access to these messages, or any other private information, from an account that doesn't have the necessary privileges.
 
 The first place I would start here is probably the GraphQL interface, which you can find under `[localhost:3000/graphiQL](http://localhost:3000/graphiQL)` , if you have your local server running, and which allows you to submit graphQL queries to the server. To figure out how to structure queries, the [GraphQL](http://graphql.com) documentation should help you out.