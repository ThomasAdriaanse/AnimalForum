--- conflicted
+++ resolved
@@ -35,14 +35,10 @@
 
 ############ Your Packages ############
 
-<<<<<<< HEAD
+#tutorial-step-1 - You can follow along with the video here: http://docs.vulcanjs.org/example-simple.html
+# This is where you enable packages.
+
 # example-simple
-=======
-#tutorial-step-1 - You can follow along with the video here: http://docs.vulcanjs.org/example-simple.html
-# This is where you enable packages. 
-
-example-simple
->>>>>>> 3b7be957
 # example-movies
 # example-instagram
 example-forum
@@ -60,4 +56,5 @@
 lesswrong
 # webtoken-session
 # internal-graphql
-es5-shim@4.6.15+es5-shim@4.6.15
+meteortesting:mocha