# see http://docs.vulcanjs.org/packages

############ Core Packages ############

vulcan:core                       # core components and wrappers
vulcan:forms                      # auto-generated forms
vulcan:routing                    # routing and server-side rendering
vulcan:users                      # user management and permissions

############ Features Packages ############

vulcan:admin
# vulcan:newsletter
vulcan:voting
vulcan:events
vulcan:embed
# vulcan:subscribe

############ Theme Packages ############

# vulcan:base-styles            # default styling

############ Language Packages ############

vulcan:i18n-en-us

############ Accounts Packages ############

accounts-password@1.4.0
# accounts-twitter
accounts-facebook
accounts-google
accounts-github

############ Your Packages ############

example-simple
# example-movies
# example-instagram
<<<<<<< HEAD
example-forum

=======
# example-forum
>>>>>>> b72aad0e
# example-customization
# example-permissions
# example-membership
# example-interfaces
# example-reactions

# vulcan:debug

lesswrong
webtoken-session
internal-graphql<|MERGE_RESOLUTION|>--- conflicted
+++ resolved
@@ -37,12 +37,8 @@
 example-simple
 # example-movies
 # example-instagram
-<<<<<<< HEAD
 example-forum
 
-=======
-# example-forum
->>>>>>> b72aad0e
 # example-customization
 # example-permissions
 # example-membership
