# This workflow will do a clean install of node dependencies, build the source code and run tests across different versions of node
# For more information see: https://help.github.com/actions/language-and-framework-guides/using-nodejs-with-github-actions

name: Deploy Master
on:
  push:
    branches: [ ea-master ]
jobs:
  deploy: 
    runs-on: ubuntu-latest
    strategy:
      matrix: 
        node-version: [15.x]
<<<<<<< HEAD
        environment: [EAForum-Production]
=======
        environment: [Lesswrongexpress-env, LessWrongProd, AlignmentForumProd]
>>>>>>> a645a0bd
    steps:
    - uses: actions/checkout@v2
    - uses: actions/setup-python@v2
      with:
        python-version: '>=3.5' # Version range or exact version of a Python version to use, using SemVer's version range syntax
    - run: pip3 install --upgrade pip awsebcli
    - name: Run EB Deploy
      run: eb deploy --timeout 20 ${{ matrix.environment }}
      env: 
        AWS_ACCESS_KEY_ID: ${{ secrets.AWS_ACCESS_KEY_ID }}
        AWS_SECRET_ACCESS_KEY: ${{ secrets.AWS_SECRET_ACCESS_KEY }}
        AWS_DEFAULT_REGION: "us-east-1"<|MERGE_RESOLUTION|>--- conflicted
+++ resolved
@@ -4,18 +4,14 @@
 name: Deploy Master
 on:
   push:
-    branches: [ ea-master ]
+    branches: [ lw-deploy ]
 jobs:
   deploy: 
     runs-on: ubuntu-latest
     strategy:
       matrix: 
         node-version: [15.x]
-<<<<<<< HEAD
-        environment: [EAForum-Production]
-=======
         environment: [Lesswrongexpress-env, LessWrongProd, AlignmentForumProd]
->>>>>>> a645a0bd
     steps:
     - uses: actions/checkout@v2
     - uses: actions/setup-python@v2
