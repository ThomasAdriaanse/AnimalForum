--- conflicted
+++ resolved
@@ -3,25 +3,26 @@
   "dependencies": {
     "basePackages": {
       "momentjs": {},
+      "crypto-base": {},
       "database-forms": {
         "git": "git://github.com/SachaG/database-forms.git",
         "branch": "master"
       },
-<<<<<<< HEAD
-      "paginated-subscription": {},
-      "crypto-md5": {},
-      "i18next-meteor": {}
-=======
       "crypto-md5": {},
       "iron-router": {},
+      "i18next-meteor": {},
       "nprogress": {}
->>>>>>> 0bed5aa6
     },
     "packages": {
       "momentjs": {
         "git": "https://github.com/crapthings/meteor-momentjs.git",
         "tag": "v2.1.0.2",
         "commit": "59a762e297082eea8b8cae00374c2b7ac6f89529"
+      },
+      "crypto-base": {
+        "git": "https://github.com/tmeasday/meteor-crypto-base.git",
+        "tag": "v0.0.3",
+        "commit": "fdc0b7b3d24e2e31c5c95beddafe890ffbaafd42"
       },
       "database-forms": {
         "git": "git://github.com/SachaG/database-forms.git",
@@ -33,32 +34,20 @@
         "tag": "v0.0.2",
         "commit": "a943bea4cffeac9a14c2825dfe57d32b9d677e6f"
       },
-<<<<<<< HEAD
+      "iron-router": {
+        "git": "https://github.com/EventedMind/iron-router.git",
+        "tag": "v0.6.1",
+        "commit": "4e1ee0581d68bff422a915dacb0bd30eae10fe08"
+      },
       "i18next-meteor": {
         "git": "https://github.com/ckir/i18next-meteor.git",
         "tag": "v1.6.0",
         "commit": "6d922cc0adea92904e51a2a153d26dd66fb2789d"
       },
-      "page-js-ie-support": {
-        "git": "https://github.com/tmeasday/meteor-page-js-ie-support.git",
-        "tag": "v1.3.5",
-        "commit": "b99ed8380aefd10b2afc8f18d9eed4dd0d8ea9cb"
-=======
-      "iron-router": {
-        "git": "https://github.com/EventedMind/iron-router.git",
-        "tag": "v0.6.1",
-        "commit": "4e1ee0581d68bff422a915dacb0bd30eae10fe08"
->>>>>>> 0bed5aa6
-      },
       "nprogress": {
         "git": "https://github.com/zhouzhuojie/meteor-nprogress.git",
         "tag": "v0.0.3",
         "commit": "ffd1c5dd400af64121197f4e637a215c4b6b1fc7"
-      },
-      "crypto-base": {
-        "git": "https://github.com/tmeasday/meteor-crypto-base.git",
-        "tag": "v0.0.3",
-        "commit": "fdc0b7b3d24e2e31c5c95beddafe890ffbaafd42"
       }
     }
   }
