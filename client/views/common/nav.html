<template name="nav">
  <header class="header grid">

<<<<<<< HEAD
    <a id="mobile-menu" href="#menu" class="mobile mobile-button menu"><i class="icon-menu"></i><span>{{i18n "Menu"}}</span></a>
    
    <ul class="nav site-nav desktop">
      {{#if canView}}
      <li><a class="top" href="/top">{{i18n "Top"}}</a></li>
      <li><a class="new" href="/new">{{i18n "New"}}</a></li>
      <li><a class="best" href="/best">{{i18n "Best"}}</a></li>
      <li><a class="digest" href="/digest">{{i18n "Digest"}}</a></li>
=======
    <a id="mobile-menu" href="#menu" class="mobile mobile-button menu"><i class="icon-menu"></i><span>Menu</span></a>

    <ul class="nav site-nav desktop">
      {{#if canView}}
      <li class="dropdown">
        <a class="View" href="/">View</a>
        <div class="dropdown-menu">
          <ul role="menu" aria-labelledby="dLabel">
            <li><a class="top" href="/top">Top</a></li>
            <li><a class="new" href="/new">New</a></li>
            <li><a class="best" href="/best">Best</a></li>
            <li><a class="digest" href="/digest">Digest</a></li>
          </ul>
        </div>
      </li>

>>>>>>> ca43c338
      {{/if}}
      {{#if hasCategories}}
      <li class="dropdown">
        <a class="categories" href="/">{{i18n "Categories"}}</a>
        <div class="dropdown-menu">
          <ul role="menu" aria-labelledby="dLabel">
            {{# each categories}}
              <li><a class="pending" href="{{categoryLink}}">{{name}}</a></li>
            {{/each}}
          </ul>
        </div>
      </li>
      {{/if}}
      {{#if isAdmin}}
      <li class="dropdown">
        <a class="admin" href="/">{{i18n "Administration"}}</a>
        <div class="dropdown-menu">
          <ul role="menu" aria-labelledby="dLabel">
            <li><a class="pending" href="/pending">{{i18n "Pending"}}</a></li>
            <li><a class="users" href="/all-users">{{i18n "Users"}}</a></li>
            <li><a class="settings" href="/settings">{{i18n "Settings"}}</a></li>
            <li><a class="categories" href="/categories">{{i18n "Categories"}}</a></li>
            <li><a class="categories" href="/toolbox">{{i18n "Toolbox"}}</a></li>
          </ul>
        </div>
      </li>
      {{/if}}
      <li>
        {{> search}}
      </li>
    </ul>

    {{#if logo_url}}
      <h1 class="logo image" style="height:{{logo_height}}px; width:{{logo_width}}px; top:{{logo_top}}px; margin-left:{{logo_offset}}px;">
        <a href="/">
          <img src="{{logo_url}}" style="height:{{logo_height}}px;" alt="{{site_title}}"/>
        </a>
      </h1>
    {{else}}
      <h1 class="logo"><a href="/">{{site_title}}</a></h1>
    {{/if}}

    {{#if canView}}
    <ul class="nav user-nav desktop">
      <li><a id="submit" class="submit button" href="/submit">{{i18n "Post"}}</a></li>
    </ul>
    {{/if}}

    <div class="auth-buttons">
      {{loginButtons align="right"}}
    </div>

  </header>
</template><|MERGE_RESOLUTION|>--- conflicted
+++ resolved
@@ -1,33 +1,21 @@
 <template name="nav">
   <header class="header grid">
 
-<<<<<<< HEAD
     <a id="mobile-menu" href="#menu" class="mobile mobile-button menu"><i class="icon-menu"></i><span>{{i18n "Menu"}}</span></a>
-    
-    <ul class="nav site-nav desktop">
-      {{#if canView}}
-      <li><a class="top" href="/top">{{i18n "Top"}}</a></li>
-      <li><a class="new" href="/new">{{i18n "New"}}</a></li>
-      <li><a class="best" href="/best">{{i18n "Best"}}</a></li>
-      <li><a class="digest" href="/digest">{{i18n "Digest"}}</a></li>
-=======
-    <a id="mobile-menu" href="#menu" class="mobile mobile-button menu"><i class="icon-menu"></i><span>Menu</span></a>
 
     <ul class="nav site-nav desktop">
       {{#if canView}}
       <li class="dropdown">
-        <a class="View" href="/">View</a>
+        <a class="View" href="/">{{i18n "View"}}</a>
         <div class="dropdown-menu">
           <ul role="menu" aria-labelledby="dLabel">
-            <li><a class="top" href="/top">Top</a></li>
-            <li><a class="new" href="/new">New</a></li>
-            <li><a class="best" href="/best">Best</a></li>
-            <li><a class="digest" href="/digest">Digest</a></li>
+            <li><a class="top" href="/top">{{i18n "Top"}}</a></li>
+            <li><a class="new" href="/new">{{i18n "New"}}</a></li>
+            <li><a class="best" href="/best">{{i18n "Best"}}</a></li>
+            <li><a class="digest" href="/digest">{{i18n "Digest"}}</a></li>
           </ul>
         </div>
       </li>
-
->>>>>>> ca43c338
       {{/if}}
       {{#if hasCategories}}
       <li class="dropdown">
