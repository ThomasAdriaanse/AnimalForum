--- conflicted
+++ resolved
@@ -1,28 +1,24 @@
 <template name="users">
     <div class="grid">
       <div class="user-table grid-block">
-<<<<<<< HEAD
-        <h1>{{i18n "Users"}}</h1>
-=======
-        <h2>Users</h2>
+        <h2>{{i18n "Users"}}</h2>
         <div class="filter-sort">
           <p class="filter">
             <span>Filter by: </span>
-            <a class="{{activeClass 'all'}}" href="{{filterBy 'all'}}">All</a>
-            <a class="{{activeClass 'invited'}}" href="{{filterBy 'invited'}}">Invited</a>
-            <a class="{{activeClass 'uninvited'}}" href="{{filterBy 'uninvited'}}">Uninvited</a>
-            <a class="{{activeClass 'admin'}}" href="{{filterBy 'admin'}}">Admin</a>
+            <a class="{{activeClass 'all'}}" href="{{filterBy 'all'}}">{{i18n "All"}}</a>
+            <a class="{{activeClass 'invited'}}" href="{{filterBy 'invited'}}">{{i18n "Invited"}}</a>
+            <a class="{{activeClass 'uninvited'}}" href="{{filterBy 'uninvited'}}">{{i18n "Uninvited"}}</a>
+            <a class="{{activeClass 'admin'}}" href="{{filterBy 'admin'}}">{{i18n "Admin"}}</a>
           </p>
           <p class="sort">
             <span>Sort by: </span>
-            <a class="{{activeClass 'createdAt'}}" href="{{sortBy 'createdAt'}}">Created</a>
-            <a class="{{activeClass 'karma'}}" href="{{sortBy 'karma'}}">Karma</a>
-            <a class="{{activeClass 'username'}}" href="{{sortBy 'username'}}">Username</a>
-            <a class="{{activeClass 'postCount'}}" href="{{sortBy 'postCount'}}">Posts</a>
-            <a class="{{activeClass 'commentCount'}}" href="{{sortBy 'commentCount'}}">Comments</a>
+            <a class="{{activeClass 'createdAt'}}" href="{{sortBy 'createdAt'}}">{{i18n "Created"}}</a>
+            <a class="{{activeClass 'karma'}}" href="{{sortBy 'karma'}}">{{i18n "Karma"}}</a>
+            <a class="{{activeClass 'username'}}" href="{{sortBy 'username'}}">{{i18n "Username"}}</a>
+            <a class="{{activeClass 'postCount'}}" href="{{sortBy 'postCount'}}">{{i18n "Posts"}}</a>
+            <a class="{{activeClass 'commentCount'}}" href="{{sortBy 'commentCount'}}">{{i18n "Comments"}}</a>
           </p>
         </div>
->>>>>>> 0bed5aa6
         <table>
           <thead>
             <tr>
@@ -44,7 +40,7 @@
           </tbody>
         </table>
         <div class="grid more-button {{#if allPostsLoaded}} hidden {{/if}}">
-          <a class="more-link" href="{{loadMoreUrl}}">Load more</a>
+          <a class="more-link" href="{{loadMoreUrl}}">{{i18n "Load more"}}</a>
         </div>
       </div>
     </div>
