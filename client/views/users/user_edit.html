--- conflicted
+++ resolved
@@ -7,12 +7,7 @@
     </div>
     {{/if}}
     <form>
-<<<<<<< HEAD
       <h2>{{i18n "Account"}}</h2>
-      {{#if username}}
-=======
-      <h2>Account</h2>
->>>>>>> 0bed5aa6
       <div class="control-group">
         <label>{{i18n "Username"}}</label>
         <div class="controls">
@@ -42,9 +37,6 @@
         <label>{{i18n "Bio"}}</label>
         <div class="controls"><textarea name="bio" type="text">{{profile.bio}}</textarea></div>
       </div>
-<<<<<<< HEAD
-      <h3>{{i18n "Change Password?"}}</h3>
-=======
       <div class="control-group">
       <label>Twitter Username</label>
         <div class="controls">
@@ -63,46 +55,26 @@
           <input name="site" type="text" value="{{profile.site}}" />
         </div>
       </div>
-      <h3>Change Password?</h3>
->>>>>>> 0bed5aa6
+      <h3>{{i18n "Change Password?"}}</h3>
       <div class="control-group">
-        <label>Old Password</label>
+        <label>{{i18n "Old Password"}}</label>
         <div class="controls"><input name="old_password" type="password" value="" /></div>
       </div>
       <div class="control-group">
-<<<<<<< HEAD
         <label>{{i18n "New Password"}}</label>
-        <div class="controls"><input name="new_password" type="text" value="" /></div>
-      </div>
-          <div class="control-group">
-            <label class="control-label">{{i18n "Email Notifications"}}</label>
-            <div class="controls">
-              <label class="radio">
-                <input id="notifications_activity" type="radio" value="1" name="notifications" {{hasNotificationsActivity}} /> {{i18n "When people reply to me"}}
-              </label>
-              <label class="radio">
-                <input id="notifications_none" type="radio" value="0" name="notifications" {{hasNotificationsNone}} /> {{i18n "None"}}
-              </label>
-<!--               <label class="radio">  
-                <input id="notifications_all" type="radio" value="2" name="notifications" {{hasNotificationsAll}} /> {{i18n "All"}}
-              </label> -->
-            </div>
-          </div>
-=======
-        <label>New Password</label>
         <div class="controls"><input name="new_password" type="password" value="" /></div>
       </div>
       <div class="control-group">
-        <label class="control-label">Email Notifications</label>
+        <label class="control-label">{{i18n "Email Notifications"}}</label>
         <div class="controls">
           <label class="checkbox">
-            <input id="notifications_posts" type="checkbox" name="notifications_posts" {{hasNotificationsPosts}} /> New Posts
+            <input id="notifications_posts" type="checkbox" name="notifications_posts" {{hasNotificationsPosts}} /> {{i18n "New Posts"}}
           </label>
           <label class="checkbox">
-            <input id="notifications_comments" type="checkbox" name="notifications_comments" {{hasNotificationsComments}} /> Comments on my posts
+            <input id="notifications_comments" type="checkbox" name="notifications_comments" {{hasNotificationsComments}} /> {{i18n "Comments on my posts"}}
           </label>
           <label class="checkbox">
-            <input id="notifications_replies" type="checkbox" name="notifications_replies" {{hasNotificationsReplies}} /> Replies to my comments
+            <input id="notifications_replies" type="checkbox" name="notifications_replies" {{hasNotificationsReplies}} /> {{i18n "Replies to my comments"}}
           </label>
         </div>
       </div>
@@ -115,7 +87,6 @@
         </div>
       </div>
       {{/if}}
->>>>>>> 0bed5aa6
       <div class="form-actions">
         <a href="/forgot_password">{{i18n "Forgot password?"}}</a>
         <input type="submit" class="button" value="{{i18n "Submit"}}" />
