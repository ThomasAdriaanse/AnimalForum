--- conflicted
+++ resolved
@@ -162,49 +162,6 @@
           $set: {
             submitted:  new Date().getTime()
           }
-<<<<<<< HEAD
-        );
-      },
-    'click .not-upvoted .upvote': function(e, instance){
-      e.preventDefault();
-      if(!Meteor.user()){
-        Meteor.Router.to('/signin');
-        throwError(i18n.t("Please log in first"));
-      }
-      Meteor.call('upvoteComment', this._id, function(error, result){
-        trackEvent("post upvoted", {'commentId':instance.data._id, 'postId': instance.data.post, 'authorId':instance.data.userId});
-      });
-    },
-    'click .upvoted .upvote': function(e, instance){
-      e.preventDefault();
-      if(!Meteor.user()){
-        Meteor.Router.to('/signin');
-        throwError(i18n.t("Please log in first"));
-      }
-      Meteor.call('cancelUpvoteComment', this._id, function(error, result){
-        trackEvent("post upvote cancelled", {'commentId':instance.data._id, 'postId': instance.data.post, 'authorId':instance.data.userId});
-      });
-    },
-    'click .not-downvoted .downvote': function(e, instance){
-      e.preventDefault();
-      if(!Meteor.user()){
-        Meteor.Router.to('/signin');
-        throwError(i18n.t("Please log in first"));
-      }
-      Meteor.call('downvoteComment', this._id, function(error, result){
-        trackEvent("post downvoted", {'commentId':instance.data._id, 'postId': instance.data.post, 'authorId':instance.data.userId});
-      });
-    },
-    'click .downvoted .downvote': function(e, instance){
-      e.preventDefault();
-      if(!Meteor.user()){
-        Meteor.Router.to('/signin');
-        throwError(i18n.t("Please log in first"));
-      }
-      Meteor.call('cancelDownvoteComment', this._id, function(error, result){
-        trackEvent("post downvote cancelled", {'commentId':instance.data._id, 'postId': instance.data.post, 'authorId':instance.data.userId});
-      });
-=======
         }
       );
     },
@@ -212,8 +169,7 @@
     e.preventDefault();
     if(!Meteor.user()){
       Router.go('/signin');
-      throwError("Please log in first");
->>>>>>> 0bed5aa6
+      throwError(i18n.t("Please log in first"));
     }
     Meteor.call('upvoteComment', this, function(error, result){
       trackEvent("post upvoted", {'commentId':instance.data._id, 'postId': instance.data.post, 'authorId':instance.data.userId});
@@ -223,7 +179,7 @@
     e.preventDefault();
     if(!Meteor.user()){
       Router.go('/signin');
-      throwError("Please log in first");
+      throwError(i18n.t("Please log in first"));
     }
     Meteor.call('cancelUpvoteComment', this, function(error, result){
       trackEvent("post upvote cancelled", {'commentId':instance.data._id, 'postId': instance.data.post, 'authorId':instance.data.userId});
@@ -233,7 +189,7 @@
     e.preventDefault();
     if(!Meteor.user()){
       Router.go('/signin');
-      throwError("Please log in first");
+      throwError(i18n.t("Please log in first"));
     }
     Meteor.call('downvoteComment', this, function(error, result){
       trackEvent("post downvoted", {'commentId':instance.data._id, 'postId': instance.data.post, 'authorId':instance.data.userId});
@@ -243,7 +199,7 @@
     e.preventDefault();
     if(!Meteor.user()){
       Router.go('/signin');
-      throwError("Please log in first");
+      throwError(i18n.t("Please log in first"));
     }
     Meteor.call('cancelDownvoteComment', this, function(error, result){
       trackEvent("post downvote cancelled", {'commentId':instance.data._id, 'postId': instance.data.post, 'authorId':instance.data.userId});
