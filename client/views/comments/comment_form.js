Template[getTemplate('comment_form')].helpers({
  canComment: function(){
    return canComment(Meteor.user());
  }
});

Template[getTemplate('comment_form')].events({
  'submit form': function(e, instance){
    var $commentForm = instance.$('#comment');
    e.preventDefault();
    $(e.target).addClass('disabled');
<<<<<<< HEAD
    clearSeenErrors();
    var content = $commentForm.val();
=======
    clearSeenMessages();
    var content = instance.editor.exportFile();
>>>>>>> 2cf432b5
    if(getCurrentTemplate() == 'comment_reply'){
      // child comment
      var parentComment = this.comment;
      Meteor.call('comment', parentComment.postId, parentComment._id, content, function(error, newComment){
        if(error){
          console.log(error);
          flashMessage(error.reason, "error");
        }else{
          trackEvent("newComment", newComment);
          Router.go('post_page_comment', {
            _id: parentComment.postId,
            commentId: newComment._id
          });
        }
      });
    }else{
      // root comment
      var post = postObject;

      Meteor.call('comment', post._id, null, content, function(error, newComment){
        if(error){
          console.log(error);
          flashMessage(error.reason, "error");
        }else{
          trackEvent("newComment", newComment);
          Session.set('scrollToCommentId', newComment._id);
          $commentForm.val('');
        }
      });
    }
  }
});<|MERGE_RESOLUTION|>--- conflicted
+++ resolved
@@ -9,13 +9,8 @@
     var $commentForm = instance.$('#comment');
     e.preventDefault();
     $(e.target).addClass('disabled');
-<<<<<<< HEAD
-    clearSeenErrors();
+    clearSeenMessages();
     var content = $commentForm.val();
-=======
-    clearSeenMessages();
-    var content = instance.editor.exportFile();
->>>>>>> 2cf432b5
     if(getCurrentTemplate() == 'comment_reply'){
       // child comment
       var parentComment = this.comment;
