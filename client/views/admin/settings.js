<<<<<<< HEAD
Template.settings.events = {
  'click input[type=submit]': function(e){
    e.preventDefault();
    if(!Meteor.user()) throw 'You must be logged in.';

    var settings = {
        requireViewInvite:      !!$('#requireViewInvite').attr('checked')
      , requirePostInvite:      !!$('#requirePostInvite').attr('checked')
      , requirePostsApproval:   !!$('#requirePostsApproval').attr('checked')    
      , title:                  $('#title').val()
      , theme:                  $('#theme').val()
      , footerCode:             $("#footerCode").val()
      , analyticsCode:          $('#analyticsCode').val()
      , mixpanelId:             $('#mixpanelId').val()
      , proxinoKey:             $('#proxinoKey').val()
      , goSquaredId:            $('#goSquaredId').val()
      , intercomId:             $('#intercomId').val()
      , logoUrl:                $('#logoUrl').val()
      , logoHeight:             $('#logoHeight').val()
      , logoWidth:              $('#logoWidth').val()
      , veroAPIKey:             $('#veroAPIKey').val()
      , veroSecret:             $('#veroSecret').val()
      , landingPageText:        $('#landingPageText').val()
      , afterSignupText:        $('#afterSignupText').val()
      , scoreInterval:          $('#scoreInterval').val()
      , notes:                  $('#notes').val()
    }
    var prevSetting=Settings.find().fetch()[0];
    
    if(prevSetting){
      Settings.update(prevSetting._id,{
          $set: settings
      }, function(error){
        if(error)
          console.log(error);
        throwError("Settings have been updated");
      });
    }else{
       var settingId = Settings.insert(settings, function(){
        throwError("Settings have been created");
      });   
    }
  }
=======
// note: this is some horrible code, I know

var settingsForm;

Template.settings.generate_settings_form = function (setting) {
	Meteor.defer(function() {
		form().generateFor(setting);
	})	
}

function form() {	
	settingsForm = new ModelForm(Settings, settingsFormOptions());
	return settingsForm;
}

Template.settings.events = {
	'click input[type=submit]': function(e){
		e.preventDefault();
		if(!Meteor.user()) throw 'You must be logged in.';

		settingsForm.submit(
		function(){
		   	throwError("Settings have been created");
		},
		function(error) {
			if(error) console.log(error);
		      	throwError("Settings have been updated");
		});
	}
>>>>>>> 6dd66513
};

Template.settings.no_settings = function(){
	if (Settings.findOne()) {
		return false;
	}
	return true;
}

Template.settings.setting = function(){
	var setting = Settings.find().fetch()[0];
	return new Setting(setting) || new Setting();
};

Template.settings.is_theme = function(theme){
	if(theme==this.setting.theme){
		return true;
	}
	return false;
};

Template.settings.is_ascndr = function() { return this.theme=="ascndr" ? true : false; }
Template.settings.is_telescope = function() { return this.theme=="telescope" ? true : false; }
Template.settings.is_default = function() { return this.theme=="default" ? true : false; }<|MERGE_RESOLUTION|>--- conflicted
+++ resolved
@@ -1,50 +1,3 @@
-<<<<<<< HEAD
-Template.settings.events = {
-  'click input[type=submit]': function(e){
-    e.preventDefault();
-    if(!Meteor.user()) throw 'You must be logged in.';
-
-    var settings = {
-        requireViewInvite:      !!$('#requireViewInvite').attr('checked')
-      , requirePostInvite:      !!$('#requirePostInvite').attr('checked')
-      , requirePostsApproval:   !!$('#requirePostsApproval').attr('checked')    
-      , title:                  $('#title').val()
-      , theme:                  $('#theme').val()
-      , footerCode:             $("#footerCode").val()
-      , analyticsCode:          $('#analyticsCode').val()
-      , mixpanelId:             $('#mixpanelId').val()
-      , proxinoKey:             $('#proxinoKey').val()
-      , goSquaredId:            $('#goSquaredId').val()
-      , intercomId:             $('#intercomId').val()
-      , logoUrl:                $('#logoUrl').val()
-      , logoHeight:             $('#logoHeight').val()
-      , logoWidth:              $('#logoWidth').val()
-      , veroAPIKey:             $('#veroAPIKey').val()
-      , veroSecret:             $('#veroSecret').val()
-      , landingPageText:        $('#landingPageText').val()
-      , afterSignupText:        $('#afterSignupText').val()
-      , scoreInterval:          $('#scoreInterval').val()
-      , notes:                  $('#notes').val()
-    }
-    var prevSetting=Settings.find().fetch()[0];
-    
-    if(prevSetting){
-      Settings.update(prevSetting._id,{
-          $set: settings
-      }, function(error){
-        if(error)
-          console.log(error);
-        throwError("Settings have been updated");
-      });
-    }else{
-       var settingId = Settings.insert(settings, function(){
-        throwError("Settings have been created");
-      });   
-    }
-  }
-=======
-// note: this is some horrible code, I know
-
 var settingsForm;
 
 Template.settings.generate_settings_form = function (setting) {
@@ -72,7 +25,6 @@
 		      	throwError("Settings have been updated");
 		});
 	}
->>>>>>> 6dd66513
 };
 
 Template.settings.no_settings = function(){
