<<<<<<< HEAD
AutoForm.hooks({
  submitPostForm: {
    onSubmit: function(insertDoc, updateDoc, currentDoc) {
=======
Template[getTemplate('post_submit')].helpers({
  categoriesEnabled: function(){
    return Categories.find().count();
  },
  categories: function(){
    return Categories.find();
  },
  users: function(){
    return Meteor.users.find({}, {sort: {'profile.name': 1}});
  },
  userName: function(){
    return getDisplayName(this);
  },
  isSelected: function(user){
    return user._id == Meteor.userId() ? "selected" : "";
  },
  showPostedAt: function () {
    if(Session.get('currentPostStatus') == STATUS_APPROVED){
      return 'visible'
    }else{
      return 'hidden'
    }
    // return (Session.get('currentPostStatus') || STATUS_APPROVED) == STATUS_APPROVED; // default to approved
  }
});

Template[getTemplate('post_submit')].rendered = function(){
  // run all post submit rendered callbacks
  var instance = this;
  postSubmitRenderedCallbacks.forEach(function(callback) {
    callback(instance);
  });

  Session.set('currentPostStatus', STATUS_APPROVED);
  Session.set('selectedPostId', null);
  if(!this.editor && $('#editor').exists())
    this.editor= new EpicEditor(EpicEditorOptions).load();

  $('#postedAtDate').datepicker();

  // $("#postUser").selectToAutocomplete(); // XXX

};

Template[getTemplate('post_submit')].events({
  'change input[name=status]': function (e, i) {
    Session.set('currentPostStatus', e.currentTarget.value);
  },
  'click input[type=submit]': function(e, instance){
    e.preventDefault();

    $(e.target).addClass('disabled');

    // ------------------------------ Checks ------------------------------ //

    if(!Meteor.user()){
      flashMessage(i18n.t('You must be logged in.'), "error");
      return false;
    }

    // ------------------------------ Properties ------------------------------ //

    // Basic Properties
>>>>>>> 2cf432b5

      var properties = insertDoc;
      var submit = this;

      // ------------------------------ Checks ------------------------------ //

      if (!Meteor.user()) {
        throwError(i18n.t('you_must_be_logged_in'));
        return false;
      }

      // ------------------------------ Callbacks ------------------------------ //

      // run all post submit client callbacks on properties object successively
      properties = postSubmitClientCallbacks.reduce(function(result, currentFunction) {
          return currentFunction(result);
      }, properties);

      // console.log(properties)

      // ------------------------------ Insert ------------------------------ //
      Meteor.call('submitPost', properties, function(error, post) {
        if(error){
<<<<<<< HEAD
          submit.done(error);
=======
          flashMessage(error.reason, "error");
          clearSeenMessages();
          $(e.target).removeClass('disabled');
          if(error.error == 603)
            Router.go('/posts/'+error.details);
>>>>>>> 2cf432b5
        }else{
          // note: find a way to do this in onSuccess instead?
          trackEvent("new post", {'postId': post._id});
<<<<<<< HEAD
          if (post.status === STATUS_PENDING) {
            throwError('Thanks, your post is awaiting approval.');
          }
          Router.go('post_page', {_id: post._id});
          submit.done();
=======
          if(post.status === STATUS_PENDING)
            flashMessage('Thanks, your post is awaiting approval.', "success");
          Router.go('/posts/'+post._id);
>>>>>>> 2cf432b5
        }
      });

      return false
    },

    onSuccess: function(operation, result, template) {
      // not used right now because I can't find a way to pass the "post" object to this callback
      // console.log(post)
      // trackEvent("new post", {'postId': post._id});
      // if(post.status === STATUS_PENDING)
      //   throwError('Thanks, your post is awaiting approval.');
      // Router.go('/posts/'+post._id);
    },

    onError: function(operation, error, template) {
      throwError(error.reason.split('|')[0]); // workaround because error.details returns undefined
      clearSeenErrors();
      // $(e.target).removeClass('disabled');
      if (error.error == 603) {
        var dupePostId = error.reason.split('|')[1];
        Router.go('/posts/'+dupePostId);
      }
    }

    // Called at the beginning and end of submission, respectively.
    // This is the place to disable/enable buttons or the form,
    // show/hide a "Please wait" message, etc. If these hooks are
    // not defined, then by default the submit button is disabled
    // during submission.
    // beginSubmit: function(formId, template) {},
    // endSubmit: function(formId, template) {}
  }
});<|MERGE_RESOLUTION|>--- conflicted
+++ resolved
@@ -1,72 +1,6 @@
-<<<<<<< HEAD
 AutoForm.hooks({
   submitPostForm: {
     onSubmit: function(insertDoc, updateDoc, currentDoc) {
-=======
-Template[getTemplate('post_submit')].helpers({
-  categoriesEnabled: function(){
-    return Categories.find().count();
-  },
-  categories: function(){
-    return Categories.find();
-  },
-  users: function(){
-    return Meteor.users.find({}, {sort: {'profile.name': 1}});
-  },
-  userName: function(){
-    return getDisplayName(this);
-  },
-  isSelected: function(user){
-    return user._id == Meteor.userId() ? "selected" : "";
-  },
-  showPostedAt: function () {
-    if(Session.get('currentPostStatus') == STATUS_APPROVED){
-      return 'visible'
-    }else{
-      return 'hidden'
-    }
-    // return (Session.get('currentPostStatus') || STATUS_APPROVED) == STATUS_APPROVED; // default to approved
-  }
-});
-
-Template[getTemplate('post_submit')].rendered = function(){
-  // run all post submit rendered callbacks
-  var instance = this;
-  postSubmitRenderedCallbacks.forEach(function(callback) {
-    callback(instance);
-  });
-
-  Session.set('currentPostStatus', STATUS_APPROVED);
-  Session.set('selectedPostId', null);
-  if(!this.editor && $('#editor').exists())
-    this.editor= new EpicEditor(EpicEditorOptions).load();
-
-  $('#postedAtDate').datepicker();
-
-  // $("#postUser").selectToAutocomplete(); // XXX
-
-};
-
-Template[getTemplate('post_submit')].events({
-  'change input[name=status]': function (e, i) {
-    Session.set('currentPostStatus', e.currentTarget.value);
-  },
-  'click input[type=submit]': function(e, instance){
-    e.preventDefault();
-
-    $(e.target).addClass('disabled');
-
-    // ------------------------------ Checks ------------------------------ //
-
-    if(!Meteor.user()){
-      flashMessage(i18n.t('You must be logged in.'), "error");
-      return false;
-    }
-
-    // ------------------------------ Properties ------------------------------ //
-
-    // Basic Properties
->>>>>>> 2cf432b5
 
       var properties = insertDoc;
       var submit = this;
@@ -74,7 +8,7 @@
       // ------------------------------ Checks ------------------------------ //
 
       if (!Meteor.user()) {
-        throwError(i18n.t('you_must_be_logged_in'));
+        flashMessage(i18n.t('you_must_be_logged_in'), 'error');
         return false;
       }
 
@@ -90,29 +24,15 @@
       // ------------------------------ Insert ------------------------------ //
       Meteor.call('submitPost', properties, function(error, post) {
         if(error){
-<<<<<<< HEAD
           submit.done(error);
-=======
-          flashMessage(error.reason, "error");
-          clearSeenMessages();
-          $(e.target).removeClass('disabled');
-          if(error.error == 603)
-            Router.go('/posts/'+error.details);
->>>>>>> 2cf432b5
         }else{
           // note: find a way to do this in onSuccess instead?
           trackEvent("new post", {'postId': post._id});
-<<<<<<< HEAD
           if (post.status === STATUS_PENDING) {
-            throwError('Thanks, your post is awaiting approval.');
+            flashMessage(i18n.t('thanks_your_post_is_awaiting_approval'), 'success');
           }
           Router.go('post_page', {_id: post._id});
           submit.done();
-=======
-          if(post.status === STATUS_PENDING)
-            flashMessage('Thanks, your post is awaiting approval.', "success");
-          Router.go('/posts/'+post._id);
->>>>>>> 2cf432b5
         }
       });
 
@@ -129,7 +49,7 @@
     },
 
     onError: function(operation, error, template) {
-      throwError(error.reason.split('|')[0]); // workaround because error.details returns undefined
+      flashMessage(error.reason.split('|')[0], 'error'); // workaround because error.details returns undefined
       clearSeenErrors();
       // $(e.target).removeClass('disabled');
       if (error.error == 603) {
