--- conflicted
+++ resolved
@@ -4,18 +4,9 @@
 			{{> post_item}}
 		{{/each}}
 	</div>
-<<<<<<< HEAD
-  {{#if postsReady}}
-  	<div class="grid more-button {{#if allPostsLoaded}} hidden {{/if}}">
-  		<a class="more-link" href="#">{{i18n "Load more"}}</a>
-  	</div>
-  {{else}}
-    <div>{{i18n "Loading..."}}</div>
-=======
   {{#if hasMorePosts}}
   	<div class="grid more-button">
-  		<a class="more-link" href="{{loadMoreUrl}}">Load more</a>
+  		<a class="more-link" href="{{loadMoreUrl}}">{{i18n "Load more"}}</a>
   	</div>
->>>>>>> 0bed5aa6
   {{/if}}
 </template>