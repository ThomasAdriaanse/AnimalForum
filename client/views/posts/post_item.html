--- conflicted
+++ resolved
@@ -42,9 +42,6 @@
             | <a href="/posts/{{_id}}/edit" class="edit-link goto-edit">Edit</a>
           {{/if}}
           {{#if currentUser.isAdmin}}
-<<<<<<< HEAD
-            | {{i18n "status"}}: {{status}}, {{i18n "votes"}}: {{upvotes}}, {{i18n "baseScore"}}: {{baseScore}}, {{i18n "score"}}: {{short_score}}, {{i18n "clicks"}}: {{clicks}}
-=======
             |
             {{#if isApproved}}
               <a href="#" class="unapprove-link goto-edit">Unapprove</a>
@@ -52,7 +49,6 @@
               <a href="#" class="approve-link goto-edit">Approve</a>
             {{/if}}
             | {{i18n "score"}}: {{short_score}}, {{i18n "clicks"}}: {{clicks}}
->>>>>>> b91f6ff6
           {{/if}}
         </p>
       </div>
