Template[getTemplate('postUpvote')].helpers({
  upvoted: function(){
    var user = Meteor.user();
    if(!user) return false; 
    return _.include(this.upvoters, user._id);
  },
  oneBasedRank: function(){
    if(typeof this.rank !== 'undefined')
      return this.rank + 1;
  }
});

Template[getTemplate('postUpvote')].events({
  'click .upvote-link': function(e, instance){
    var post = this;
    e.preventDefault();
    if(!Meteor.user()){
      Router.go(getSigninUrl());
<<<<<<< HEAD
      throwError(i18n.t("please_log_in_first"));
=======
      flashMessage(i18n.t("Please log in first"), "info");
      return;
>>>>>>> 2cf432b5
    }
    Meteor.call('upvotePost', post, function(error, result){
      trackEvent("post upvoted", {'_id': post._id});
    });
  }
});<|MERGE_RESOLUTION|>--- conflicted
+++ resolved
@@ -16,12 +16,7 @@
     e.preventDefault();
     if(!Meteor.user()){
       Router.go(getSigninUrl());
-<<<<<<< HEAD
-      throwError(i18n.t("please_log_in_first"));
-=======
-      flashMessage(i18n.t("Please log in first"), "info");
-      return;
->>>>>>> 2cf432b5
+      flashMessage(i18n.t("please_log_in_first"), "info");
     }
     Meteor.call('upvotePost', post, function(error, result){
       trackEvent("post upvoted", {'_id': post._id});
