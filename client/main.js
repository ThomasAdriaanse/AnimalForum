// Session variables
Session.set('initialLoad', true);
Session.set('today', new Date());
Session.set('view', 'top');
Session.set('postsLimit', getSetting('postsPerPage', 2));
Session.set('settingsLoaded', false);
Session.set('sessionId', Meteor.default_connection._lastSessionId);

// Subscriptions

// note: here we only subscribe to subscriptions that we need to be available all the time.
// For subscriptions depending on specific pages, see the router. 

// TODO: add session variable that tracks when all global subscriptions have loaded

// Settings
Meteor.subscribe('settings', function(){
  // runs once after settings have loaded
  Session.set('settingsLoaded',true);
<<<<<<< HEAD

  // Localisation
  i18n.init({
    lng: getSetting("language"),
    resStore: eval(getSetting("language")),
    saveMissing: true,
    debug: true
    });

  Handlebars.registerHelper('i18n',
    function(str){
      return (i18n != undefined ? i18n.t(str) : str);
    }
  );
=======
  analyticsInit();
>>>>>>> 0bed5aa6
});

// Categories
Meteor.subscribe('categories');

// Current User
// We need to subscribe to the currentUser subscription because by itself, 
// Meteor doesn't send all the user properties that we need
Meteor.subscribe('currentUser');

// Subscribe to all users for now to make user selection autocomplete work
Meteor.subscribe('allUsersAdmin');

// Notifications - only load if user is logged in
if(Meteor.user() != null)
  Meteor.subscribe('notifications');

STATUS_PENDING=1;
STATUS_APPROVED=2;
STATUS_REJECTED=3;
<|MERGE_RESOLUTION|>--- conflicted
+++ resolved
@@ -17,7 +17,7 @@
 Meteor.subscribe('settings', function(){
   // runs once after settings have loaded
   Session.set('settingsLoaded',true);
-<<<<<<< HEAD
+  analyticsInit();
 
   // Localisation
   i18n.init({
@@ -26,15 +26,6 @@
     saveMissing: true,
     debug: true
     });
-
-  Handlebars.registerHelper('i18n',
-    function(str){
-      return (i18n != undefined ? i18n.t(str) : str);
-    }
-  );
-=======
-  analyticsInit();
->>>>>>> 0bed5aa6
 });
 
 // Categories
