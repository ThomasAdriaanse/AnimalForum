<template name="user_edit">
  <div class="grid-small grid-block dialog user-edit">
  	{{#with user}}
    {{#if profileIncomplete}}
    <div>
      Please complete your profile below before continuing.
    </div>
    {{/if}}
    <form>
      <h2>Account</h2>
      <div class="control-group">
<<<<<<< HEAD
        <label>Username</label>
        <div class="controls"><input id="username" name="username" disabled="disabled" type="text" value="{{username}}" /></div>
      </div>
      <div class="control-group">
        <label>Email</label>
        <div class="controls"><input id="email" name="email" disabled="disabled" type="text" value="{{email}}" /></div>
=======
        <label>Display Name</label>
        <div class="controls"><input name="name" type="text" value="{{profile.name}}" /></div>
      </div>
      <div class="control-group">
        <label>Email</label>
        <div class="controls"><input name="email" type="text" value="{{profile.email}}" /></div>
>>>>>>> c7ad8794
      </div>
      <div class="control-group">
        <label>Bio</label>
        <div class="controls"><textarea name="bio" type="text">{{profile.bio}}</textarea></div>
      </div>
      <h3>Change Password?</h3>
      <div class="control-group">
        <label>Old Password</label>
        <div class="controls"><input name="old_password" type="text" value="" /></div>
      </div>
      <div class="control-group">
        <label>New Password</label>
        <div class="controls"><input name="new_password" type="text" value="" /></div>
      </div>
      <div class="form-actions">
        <a href="/forgot_password">Forgot password?</a>
        <input type="submit" class="button" value="Submit" />
      </div>
    </form>
    {{/with}}
  </div>
</template><|MERGE_RESOLUTION|>--- conflicted
+++ resolved
@@ -9,21 +9,18 @@
     <form>
       <h2>Account</h2>
       <div class="control-group">
-<<<<<<< HEAD
         <label>Username</label>
         <div class="controls"><input id="username" name="username" disabled="disabled" type="text" value="{{username}}" /></div>
       </div>
       <div class="control-group">
         <label>Email</label>
         <div class="controls"><input id="email" name="email" disabled="disabled" type="text" value="{{email}}" /></div>
-=======
         <label>Display Name</label>
         <div class="controls"><input name="name" type="text" value="{{profile.name}}" /></div>
       </div>
       <div class="control-group">
-        <label>Email</label>
+        <label>Email 2</label>
         <div class="controls"><input name="email" type="text" value="{{profile.email}}" /></div>
->>>>>>> c7ad8794
       </div>
       <div class="control-group">
         <label>Bio</label>
