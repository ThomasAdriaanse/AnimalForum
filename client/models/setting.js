// TODO: figure out why things don't work when you set a field to default to "true"

Setting = FormModel.extend({
      
  blankSchema: {
    requireViewInvite: false,
    requirePostInvite: false,
    requirePostsApproval: false,
    emailNotifications: false,
    nestedComments: false,
    redistributeKarma: false,
    defaultEmail: '',
    scoreUpdateInterval: '',
    postInterval: '',
    commentInterval: '',
    maxPostsPerDay: '',
    startInvitesCount: 3,
    postsPerPage: 10,
    title: '',
    tagline: '',
    logoUrl: '',
    logoHeight: '',
    logoWidth: '',
<<<<<<< HEAD
    defaultEmail: '',
    language: 'en',
    newPostsNotifications: true,
=======
>>>>>>> 0bed5aa6
    backgroundColor: '',
    secondaryColor: '',
    buttonColor: '',
    headerColor: '',
    googleAnalyticsId: '',
    mixpanelId: '',
    clickyId:'',
    goSquaredId: '',
    embedlyId: '',
    // bitlyToken: '',
    mailChimpAPIKey: '',
    mailChimpListId: '',
    footerCode: '',
    extraCode: '', 
    notes: ''
  },      

  init: function(options) {
    this._super(Settings, options);
    this.overwriteTitle('scoreUpdateInterval', 'Scoring Frequency'); 
    this.overwriteTitle('requireViewInvite', 'Require invite to view?');
    this.overwriteTitle('requirePostInvite', 'Require invite to post?');
    this.overwriteTitle('emailNotifications', 'Enable email notifications?');
    this.overwriteTitle('requirePostsApproval', 'Posts must be approved by admin?');
    this.overwriteTitle('title', 'Site Title');
    this.overwriteTitle('mixpanelId', '<a href="http://mixpanel.com/">Mixpanel</a> ID');
    this.overwriteTitle('clickyId', '<a href="http://getclicky.com/">Clicky</a> ID');
    this.overwriteTitle('goSquaredId', '<a href="http://gosquared.com/">GoSquared</a> ID');
    // this.overwriteTitle('bitlyToken', '<a href="https://bitly.com/a/oauth_apps">Bitly</a> Token');
    this.overwriteTitle('mailChimpAPIKey', '<a href="http://mailchimp.com">MailChimp</a> API Key');
    this.overwriteTitle('mailChimpListId', '<a href="http://mailchimp.com">MailChimp</a> List ID');
    this.overwriteTitle('logoUrl', 'Logo URL');
    this.overwriteType('footerCode', 'textarea');
    this.overwriteType('extraCode', 'textarea');
    this.overwriteType('notes', 'textarea');
  }
});<|MERGE_RESOLUTION|>--- conflicted
+++ resolved
@@ -21,12 +21,7 @@
     logoUrl: '',
     logoHeight: '',
     logoWidth: '',
-<<<<<<< HEAD
-    defaultEmail: '',
     language: 'en',
-    newPostsNotifications: true,
-=======
->>>>>>> 0bed5aa6
     backgroundColor: '',
     secondaryColor: '',
     buttonColor: '',
